--- conflicted
+++ resolved
@@ -215,10 +215,7 @@
                 st.error("Invalid username or password")
 
     login_dialog()
-<<<<<<< HEAD
-=======
-
->>>>>>> b3d9e943
+
     st.stop()
 
 @st.cache_resource
@@ -785,7 +782,6 @@
                 WHERE user_name = :user_name
                 ORDER BY start_time DESC
             '''
-<<<<<<< HEAD
                 )
                 result = conn.execute(query)
             else:
@@ -799,11 +795,6 @@
             '''
                 )
                 result = conn.execute(query, {"user_name": current_user})
-=======
-                ),
-                {"user_name": current_user},
-            )
->>>>>>> b3d9e943
 
             active_timers = []
             for row in result:
@@ -1097,18 +1088,12 @@
 def display_active_timers_sidebar(engine):
     """Display running timers in the sidebar on every page."""
     current_user = ss_get("user")
-<<<<<<< HEAD
     is_admin = current_user and current_user.lower() == "admin"
     active_timer_count = sum(
         1
         for key, running in st.session_state.timers.items()
         if running and (is_admin or key.split('_')[-1] == current_user)
-=======
-    active_timer_count = sum(
-        1
-        for key, running in st.session_state.timers.items()
-        if running and key.split('_')[-1] == current_user
->>>>>>> b3d9e943
+
     )
     with st.sidebar:
         st.write(f"**Active Timers ({active_timer_count})**")
@@ -1120,11 +1105,8 @@
             for task_key, is_running in st.session_state.timers.items():
                 if is_running and task_key in st.session_state.timer_start_times:
                     parts = task_key.split('_')
-<<<<<<< HEAD
                     if len(parts) >= 3 and (is_admin or parts[-1] == current_user):
-=======
-                    if len(parts) >= 3 and parts[-1] == current_user:
->>>>>>> b3d9e943
+
                         book_title = '_'.join(parts[:-2])
                         stage_name = parts[-2]
                         running.append((book_title, stage_name, task_key))
@@ -2945,13 +2927,10 @@
 
                                         with col3:
                                             current_user = ss_get("user")
-<<<<<<< HEAD
                                             if user_name != current_user and (
                                                 not current_user or current_user.lower() != "admin"
                                             ):
-=======
-                                            if user_name != current_user:
->>>>>>> b3d9e943
+
                                                 st.caption("Login as assigned user to control timer")
                                                 continue
                                             # Start/Stop timer button with timer display
