import streamlit as st
import pandas as pd
import numpy as np
from datetime import datetime, timedelta, timezone
from collections import Counter
import io
import os
import re
import time
from sqlalchemy import create_engine, text
from sqlalchemy.exc import IntegrityError

st.set_page_config(page_title="Book Production Time Tracking", page_icon="favicon.png")

# Set BST timezone (UTC+1)
BST = timezone(timedelta(hours=1))
UTC_PLUS_1 = BST  # Keep backward compatibility

# Known full user names for matching CSV imports
EDITORIAL_USERS_LIST = [
    "Bethany Latham",
    "Charis Mather",
    "Noah Leatherland",
    "Rebecca Phillips-Bartlett",
]
DESIGN_USERS_LIST = [
    "Amelia Harris",
    "Amy Li",
    "Drue Rintoul",
    "Jasmine Pointer",
    "Ker Ker Lee",
    "Rob Delph",
]
ALL_USERS_LIST = EDITORIAL_USERS_LIST + DESIGN_USERS_LIST

# Map first names (and common short forms) to full user names
FIRST_NAME_TO_FULL = {name.split()[0].lower(): name for name in ALL_USERS_LIST}
FIRST_NAME_TO_FULL.update({
    "beth": "Bethany Latham",
    "becca": "Rebecca Phillips-Bartlett",
    "ker ker": "Ker Ker Lee",
})

def normalize_user_name(name):
    """Return a canonical user name from various CSV formats."""
    if name is None:
        return "Not set"
    name = str(name).strip()
    if name == "" or name == "Not set":
        return "Not set"

    lower = name.lower()
    # Exact match to known users
    for full in ALL_USERS_LIST:
        if lower == full.lower():
            return full

    # Match by first name or short form
    first = lower.split()[0]
    if first in FIRST_NAME_TO_FULL:
        return FIRST_NAME_TO_FULL[first]

    return name


@st.cache_resource
def init_database():
    """Initialise database connection and create tables"""
    try:
        # Prefer Streamlit secrets but allow an env var fallback
        database_url = st.secrets.get("database", {}).get("url") or os.getenv("DATABASE_URL")
        if not database_url:
            st.error(
                "Database URL not configured. Set database.url in Streamlit secrets "
                "or the DATABASE_URL environment variable."
            )
            return None

        engine = create_engine(database_url)

        # Create table if it doesn't exist
        with engine.connect() as conn:
            conn.execute(
                text(
                    '''
                CREATE TABLE IF NOT EXISTS trello_time_tracking (
                    id SERIAL PRIMARY KEY,
                    card_name VARCHAR(500) NOT NULL,
                    user_name VARCHAR(255) NOT NULL,
                    list_name VARCHAR(255) NOT NULL,
                    time_spent_seconds INTEGER NOT NULL,
                    date_started DATE,
                    card_estimate_seconds INTEGER,
                    board_name VARCHAR(255),
                    labels TEXT,
                    completed BOOLEAN DEFAULT FALSE,
                    archived BOOLEAN DEFAULT FALSE,
                    created_at TIMESTAMP DEFAULT CURRENT_TIMESTAMP,
                    UNIQUE(card_name, user_name, list_name, date_started, time_spent_seconds)
                )
            '''
                )
            )
            # Add archived column to existing table if it doesn't exist
            conn.execute(
                text(
                    '''
                ALTER TABLE trello_time_tracking
                ADD COLUMN IF NOT EXISTS archived BOOLEAN DEFAULT FALSE
            '''
                )
            )

            # Add session_start_time column if it doesn't exist
            conn.execute(
                text(
                    '''
                ALTER TABLE trello_time_tracking
                ADD COLUMN IF NOT EXISTS session_start_time TIMESTAMP
            '''
                )
            )

            # Add tag column if it doesn't exist
            conn.execute(
                text(
                    '''
                ALTER TABLE trello_time_tracking
                ADD COLUMN IF NOT EXISTS tag VARCHAR(255)
            '''
                )
            )

            # Ensure other optional columns exist for older databases
            conn.execute(
                text(
                    '''
                ALTER TABLE trello_time_tracking
                ADD COLUMN IF NOT EXISTS card_estimate_seconds INTEGER
            '''
                )
            )
            conn.execute(
                text(
                    '''
                ALTER TABLE trello_time_tracking
                ADD COLUMN IF NOT EXISTS board_name VARCHAR(255)
            '''
                )
            )
            conn.execute(
                text(
                    '''
                ALTER TABLE trello_time_tracking
                ADD COLUMN IF NOT EXISTS labels TEXT
            '''
                )
            )
            conn.execute(
                text(
                    '''
                ALTER TABLE trello_time_tracking
                ADD COLUMN IF NOT EXISTS created_at TIMESTAMP DEFAULT CURRENT_TIMESTAMP
            '''
                )
            )
            conn.execute(
                text(
                    '''
                ALTER TABLE trello_time_tracking
                ADD COLUMN IF NOT EXISTS completed BOOLEAN DEFAULT FALSE
            '''
                )
            )

            # Create books table for storing book metadata
            conn.execute(
                text(
                    '''
                CREATE TABLE IF NOT EXISTS books (
                    card_name VARCHAR(500) PRIMARY KEY,
                    board_name VARCHAR(255),
                    tag VARCHAR(255),
                    archived BOOLEAN DEFAULT FALSE,
                    created_at TIMESTAMP DEFAULT CURRENT_TIMESTAMP
                )
            '''
                )
            )

            # Add optional columns to books table if they are missing
            conn.execute(
                text(
                    '''
                ALTER TABLE books
                ADD COLUMN IF NOT EXISTS board_name VARCHAR(255)
            '''
                )
            )
            conn.execute(
                text(
                    '''
                ALTER TABLE books
                ADD COLUMN IF NOT EXISTS tag VARCHAR(255)
            '''
                )
            )
            conn.execute(
                text(
                    '''
                ALTER TABLE books
                ADD COLUMN IF NOT EXISTS archived BOOLEAN DEFAULT FALSE
            '''
                )
            )
            conn.execute(
                text(
                    '''
                ALTER TABLE books
                ADD COLUMN IF NOT EXISTS created_at TIMESTAMP DEFAULT CURRENT_TIMESTAMP
            '''
                )
            )

            # Create active timers table for persistent timer storage
            conn.execute(
                text(
                    '''
                CREATE TABLE IF NOT EXISTS active_timers (
                    id SERIAL PRIMARY KEY,
                    timer_key VARCHAR(500) NOT NULL UNIQUE,
                    card_name VARCHAR(255) NOT NULL,
                    user_name VARCHAR(100),
                    list_name VARCHAR(100) NOT NULL,
                    board_name VARCHAR(100),
                    start_time TIMESTAMPTZ NOT NULL,
                    accumulated_seconds INTEGER DEFAULT 0,
                    is_paused BOOLEAN DEFAULT FALSE,
                    created_at TIMESTAMPTZ DEFAULT CURRENT_TIMESTAMP
                )
            '''
                )
            )

            # Add new columns to existing active_timers table if they don't exist
            conn.execute(
                text(
                    '''
                ALTER TABLE active_timers
                ADD COLUMN IF NOT EXISTS accumulated_seconds INTEGER DEFAULT 0
            '''
                )
            )
            conn.execute(
                text(
                    '''
                ALTER TABLE active_timers
                ADD COLUMN IF NOT EXISTS is_paused BOOLEAN DEFAULT FALSE
            '''
                )
            )

            # Migrate existing TIMESTAMP columns to TIMESTAMPTZ if needed
            try:
                conn.execute(
                    text(
                        '''
                    ALTER TABLE active_timers
                    ALTER COLUMN start_time TYPE TIMESTAMPTZ USING start_time AT TIME ZONE 'Europe/London'
                '''
                    )
                )
                conn.execute(
                    text(
                        '''
                    ALTER TABLE active_timers
                    ALTER COLUMN created_at TYPE TIMESTAMPTZ USING created_at AT TIME ZONE 'Europe/London'
                '''
                    )
                )
            except Exception:
                # Columns might already be TIMESTAMPTZ, ignore the error
                pass
            conn.commit()

        return engine
    except Exception as e:
        st.error(f"Database initialisation failed: {str(e)}")
        return None


def get_users_from_database(_engine):
    """Get list of unique users from database with retry logic"""
    max_retries = 3
    for attempt in range(max_retries):
        try:
            with _engine.connect() as conn:
                result = conn.execute(
                    text(
                        'SELECT DISTINCT COALESCE(user_name, \'Not set\') FROM trello_time_tracking ORDER BY COALESCE(user_name, \'Not set\')'
                    )
                )
                return [row[0] for row in result]
        except Exception as e:
            if attempt < max_retries - 1:
                time.sleep(0.5)
                continue
            else:
                return []
    return []


def get_tags_from_database(_engine):
    """Get list of unique individual tags from database, splitting comma-separated values"""
    max_retries = 3
    for attempt in range(max_retries):
        try:
            with _engine.connect() as conn:
                result = conn.execute(
                    text(
                        "SELECT DISTINCT tag FROM trello_time_tracking WHERE tag IS NOT NULL AND tag != '' ORDER BY tag"
                    )
                )
                all_tag_strings = [row[0] for row in result]

                # Split comma-separated tags and create unique set
                individual_tags = set()
                for tag_string in all_tag_strings:
                    if tag_string:
                        # Split by comma and strip whitespace
                        tags_in_string = [tag.strip() for tag in tag_string.split(',')]
                        individual_tags.update(tags_in_string)

                # Return sorted list of individual tags
                return sorted(list(individual_tags))

        except Exception as e:
            if attempt < max_retries - 1:
                # Wait before retrying
                time.sleep(0.5)
                continue
            else:
                # Final attempt failed, return empty list instead of showing error
                return []

    return []


def get_books_from_database(_engine):
    """Get list of unique book names from database with retry logic"""
    max_retries = 3
    for attempt in range(max_retries):
        try:
            with _engine.connect() as conn:
                result = conn.execute(
                    text(
                        "SELECT DISTINCT card_name FROM trello_time_tracking WHERE card_name IS NOT NULL ORDER BY card_name"
                    )
                )
                books = [row[0] for row in result]
                return books
        except Exception as e:
            if attempt < max_retries - 1:
                time.sleep(0.5)
                continue
            else:
                return []
    return []


def get_boards_from_database(_engine):
    """Get list of unique board names from database with retry logic"""
    max_retries = 3
    for attempt in range(max_retries):
        try:
            with _engine.connect() as conn:
                result = conn.execute(
                    text(
                        "SELECT DISTINCT board_name FROM trello_time_tracking WHERE board_name IS NOT NULL AND board_name != '' ORDER BY board_name"
                    )
                )
                boards = [row[0] for row in result]
                return boards
        except Exception as e:
            if attempt < max_retries - 1:
                time.sleep(0.5)
                continue
            else:
                return []
    return []


def emergency_stop_all_timers(engine):
    """Emergency function to stop all active timers and save progress when database connection fails"""
    try:
        # Initialize session state if needed
        if 'timers' not in st.session_state:
            st.session_state.timers = {}
        if 'timer_start_times' not in st.session_state:
            st.session_state.timer_start_times = {}

        saved_timers = 0
        current_time_utc = datetime.utcnow().replace(tzinfo=timezone.utc)
        current_time_bst = current_time_utc.astimezone(BST)

        # Process any active timers from session state
        for timer_key, is_active in st.session_state.timers.items():
            if is_active and timer_key in st.session_state.timer_start_times:
                try:
                    # Parse timer key to extract details
                    parts = timer_key.split('_')
                    if len(parts) >= 3:
                        card_name = '_'.join(parts[:-2])  # Reconstruct card name
                        list_name = parts[-2]
                        user_name = parts[-1]

                        # Calculate elapsed time using UTC-based function
                        start_time = st.session_state.timer_start_times[timer_key]
                        elapsed_seconds = calculate_timer_elapsed_time(start_time)

                        # Only save if significant time elapsed
                        if elapsed_seconds > 0:
                            # Try to save to database with retry logic
                            for attempt in range(3):
                                try:
                                    with engine.connect() as conn:
                                        # Save the time entry
                                        conn.execute(
                                            text(
                                                '''
                                            INSERT INTO trello_time_tracking
                                            (card_name, user_name, list_name, time_spent_seconds,
                                             date_started, session_start_time, board_name)
                                            VALUES (:card_name, :user_name, :list_name, :time_spent_seconds,
                                                   :date_started, :session_start_time, :board_name)
                                        '''
                                            ),
                                            {
                                                'card_name': card_name,
                                                'user_name': user_name,
                                                'list_name': list_name,
                                                'time_spent_seconds': elapsed_seconds,
                                                'date_started': start_time.date(),
                                                'session_start_time': start_time,
                                                'board_name': 'Manual Entry',
                                            },
                                        )

                                        # Remove from active timers table
                                        conn.execute(
                                            text('DELETE FROM active_timers WHERE timer_key = :timer_key'),
                                            {'timer_key': timer_key},
                                        )
                                        conn.commit()
                                        saved_timers += 1
                                        break
                                except Exception:
                                    if attempt == 2:  # Last attempt failed
                                        # Store in session state as backup
                                        if 'emergency_saved_times' not in st.session_state:
                                            st.session_state.emergency_saved_times = []
                                        st.session_state.emergency_saved_times.append(
                                            {
                                                'card_name': card_name,
                                                'user_name': user_name,
                                                'list_name': list_name,
                                                'elapsed_seconds': elapsed_seconds,
                                                'start_time': start_time,
                                            }
                                        )
                                    continue

                except Exception as e:
                    continue  # Skip this timer if parsing fails

        if saved_timers > 0:
            st.success(f"Successfully saved {saved_timers} active timer(s) before stopping.")

        # Try to clear active timers table if possible
        try:
            with engine.connect() as conn:
                conn.execute(text('DELETE FROM active_timers'))
                conn.commit()
        except Exception:
            pass  # Database might be completely unavailable

    except Exception as e:
        st.error(f"Emergency timer save failed: {str(e)}")


def recover_emergency_saved_times(engine):
    """Recover and save any emergency saved times from previous session"""
    if 'emergency_saved_times' in st.session_state and st.session_state.emergency_saved_times:
        saved_count = 0
        for saved_time in st.session_state.emergency_saved_times:
            try:
                with engine.connect() as conn:
                    conn.execute(
                        text(
                            '''
                        INSERT INTO trello_time_tracking
                        (card_name, user_name, list_name, time_spent_seconds,
                         date_started, session_start_time, board_name)
                        VALUES (:card_name, :user_name, :list_name, :time_spent_seconds,
                               :date_started, :session_start_time, :board_name)
                    '''
                        ),
                        {
                            'card_name': saved_time['card_name'],
                            'user_name': saved_time['user_name'],
                            'list_name': saved_time['list_name'],
                            'time_spent_seconds': saved_time['elapsed_seconds'],
                            'date_started': saved_time['start_time'].date(),
                            'session_start_time': saved_time['start_time'],
                            'board_name': 'Manual Entry',
                        },
                    )
                    conn.commit()
                    saved_count += 1
            except Exception:
                continue  # Skip if unable to save

        if saved_count > 0:
            st.success(f"Recovered {saved_count} emergency saved timer(s) from previous session.")

        # Clear the emergency saved times
        st.session_state.emergency_saved_times = []


def load_active_timers(engine):
    """Load active timers from database - simplified version"""
    try:
        with engine.connect() as conn:
            result = conn.execute(
                text(
                    '''
                SELECT timer_key, card_name, user_name, list_name, board_name,
                       start_time, accumulated_seconds, is_paused
                FROM active_timers
                ORDER BY start_time DESC
            '''
                )
            )

            active_timers = []
            for row in result:
                timer_key = row[0]
                card_name = row[1]
                user_name = row[2]
                list_name = row[3]
                board_name = row[4]
                start_time = row[5]
                accumulated_seconds = row[6] or 0
                is_paused = row[7] or False

                # Simple session state - just track if timer is running
                if 'timers' not in st.session_state:
                    st.session_state.timers = {}
                if 'timer_start_times' not in st.session_state:
                    st.session_state.timer_start_times = {}
                if 'timer_paused' not in st.session_state:
                    st.session_state.timer_paused = {}
                if 'timer_accumulated_time' not in st.session_state:
                    st.session_state.timer_accumulated_time = {}

                # Ensure timezone-aware datetime for consistency
                if start_time.tzinfo is None:
                    start_time_with_tz = start_time.replace(tzinfo=BST)
                else:
                    # Convert to BST for consistency in session state
                    start_time_with_tz = start_time.astimezone(BST)

                st.session_state.timers[timer_key] = True
                st.session_state.timer_start_times[timer_key] = start_time_with_tz
                st.session_state.timer_paused[timer_key] = is_paused
                st.session_state.timer_accumulated_time[timer_key] = accumulated_seconds

                active_timers.append(
                    {
                        'timer_key': timer_key,
                        'card_name': card_name,
                        'user_name': user_name,
                        'list_name': list_name,
                        'board_name': board_name,
                        'start_time': start_time_with_tz,
                    }
                )

            return active_timers
    except Exception as e:
        error_msg = str(e)

        # Check if this is an SSL connection error indicating app restart
        if "SSL connection has been closed unexpectedly" in error_msg or "connection" in error_msg.lower():
            st.warning("App restarted - automatically stopping all active timers and saving progress...")

            # Try to recover and save any active timers from session state
            emergency_stop_all_timers(engine)

            # Clear session state timers since they've been saved
            if 'timers' in st.session_state:
                st.session_state.timers = {}
            if 'timer_start_times' in st.session_state:
                st.session_state.timer_start_times = {}

            return []
        else:
            st.error(f"Error loading active timers: {error_msg}")
            return []


def save_active_timer(
    engine,
    timer_key,
    card_name,
    user_name,
    list_name,
    board_name,
    start_time,
    accumulated_seconds=0,
    is_paused=False,
):
    """Save or update an active timer in the database."""
    try:
        with engine.connect() as conn:
            if start_time.tzinfo is None:
                start_time_with_tz = start_time.replace(tzinfo=BST)
            else:
                start_time_with_tz = start_time

            conn.execute(
                text(
                    '''
                INSERT INTO active_timers (timer_key, card_name, user_name, list_name,
                    board_name, start_time, accumulated_seconds, is_paused, created_at)
                VALUES (:timer_key, :card_name, :user_name, :list_name, :board_name,
                    :start_time, :accumulated_seconds, :is_paused, CURRENT_TIMESTAMP)
                ON CONFLICT (timer_key) DO UPDATE SET
                    start_time = EXCLUDED.start_time,
                    accumulated_seconds = EXCLUDED.accumulated_seconds,
                    is_paused = EXCLUDED.is_paused,
                    created_at = CURRENT_TIMESTAMP
            '''
                ),
                {
                    'timer_key': timer_key,
                    'card_name': card_name,
                    'user_name': user_name,
                    'list_name': list_name,
                    'board_name': board_name,
                    'start_time': start_time_with_tz,
                    'accumulated_seconds': accumulated_seconds,
                    'is_paused': is_paused,
                },
            )
            conn.commit()
    except Exception as e:
        st.error(f"Error saving active timer: {str(e)}")


def update_active_timer_state(
    engine, timer_key, accumulated_seconds, is_paused, start_time=None
):
    """Update active timer pause/resume state."""
    try:
        with engine.connect() as conn:
            params = {
                'accumulated_seconds': accumulated_seconds,
                'is_paused': is_paused,
                'timer_key': timer_key,
            }
            if start_time is not None:
                if start_time.tzinfo is None:
                    start_time_with_tz = start_time.replace(tzinfo=BST)
                else:
                    start_time_with_tz = start_time
                params['start_time'] = start_time_with_tz
                conn.execute(
                    text(
                        '''
                    UPDATE active_timers
                    SET accumulated_seconds = :accumulated_seconds,
                        is_paused = :is_paused,
                        start_time = :start_time
                    WHERE timer_key = :timer_key
                '''
                    ),
                    params,
                )
            else:
                conn.execute(
                    text(
                        '''
                    UPDATE active_timers
                    SET accumulated_seconds = :accumulated_seconds,
                        is_paused = :is_paused
                    WHERE timer_key = :timer_key
                '''
                    ),
                    params,
                )
            conn.commit()
    except Exception as e:
        st.error(f"Error updating active timer: {str(e)}")


def remove_active_timer(engine, timer_key):
    """Remove active timer from database"""
    try:
        with engine.connect() as conn:
            conn.execute(
                text(
                    '''
                DELETE FROM active_timers WHERE timer_key = :timer_key
            '''
                ),
                {'timer_key': timer_key},
            )
            conn.commit()
    except Exception as e:
        st.error(f"Error removing active timer: {str(e)}")


def stop_active_timer(engine, timer_key):
    """Stop a running timer and save its elapsed time."""
    if timer_key not in st.session_state.get('timers', {}):
        return

    start_time = st.session_state.timer_start_times.get(timer_key)
    accumulated = st.session_state.timer_accumulated_time.get(timer_key, 0)
    paused = st.session_state.timer_paused.get(timer_key, False)

    elapsed_seconds = accumulated
    if not paused and start_time:
        elapsed_seconds += calculate_timer_elapsed_time(start_time)

    parts = timer_key.split('_')
    if len(parts) < 3:
        return

    card_name = '_'.join(parts[:-2])
    list_name = parts[-2]
    user_name = parts[-1]

    board_name = 'Manual Entry'
    try:
        with engine.connect() as conn:
            res = conn.execute(
                text('SELECT board_name FROM active_timers WHERE timer_key = :timer_key'), {'timer_key': timer_key}
            )
            row = res.fetchone()
            if row and row[0]:
                board_name = row[0]
    except Exception:
        pass

    try:
        with engine.connect() as conn:
            conn.execute(
                text(
                    '''
                INSERT INTO trello_time_tracking
                (card_name, user_name, list_name, time_spent_seconds,
                 date_started, session_start_time, board_name)
                VALUES (:card_name, :user_name, :list_name, :time_spent_seconds,
                        :date_started, :session_start_time, :board_name)
                ON CONFLICT (card_name, user_name, list_name, date_started, time_spent_seconds)
                DO UPDATE SET
                    session_start_time = EXCLUDED.session_start_time,
                    board_name = EXCLUDED.board_name,
                    created_at = CURRENT_TIMESTAMP
            '''
                ),
                {
                    'card_name': card_name,
                    'user_name': user_name,
                    'list_name': list_name,
                    'time_spent_seconds': elapsed_seconds,
                    'date_started': (start_time or datetime.now(BST)).date(),
                    'session_start_time': start_time or datetime.now(BST),
                    'board_name': board_name,
                },
            )
            conn.execute(text('DELETE FROM active_timers WHERE timer_key = :timer_key'), {'timer_key': timer_key})
            conn.commit()
    except Exception as e:
        st.error(f"Error saving timer data: {str(e)}")

    st.session_state.timers[timer_key] = False
    if timer_key in st.session_state.timer_start_times:
        del st.session_state.timer_start_times[timer_key]
    if timer_key in st.session_state.timer_accumulated_time:
        del st.session_state.timer_accumulated_time[timer_key]
    if timer_key in st.session_state.timer_paused:
        del st.session_state.timer_paused[timer_key]
    st.rerun()


def display_active_timers_sidebar(engine):
    """Display running timers in the sidebar on every page."""
    active_timer_count = sum(1 for running in st.session_state.timers.values() if running)
    with st.sidebar:
        st.write(f"**Active Timers ({active_timer_count})**")
        if active_timer_count == 0:
            st.write("No active timers")
        else:
            for task_key, is_running in st.session_state.timers.items():
                if is_running and task_key in st.session_state.timer_start_times:
                    parts = task_key.split('_')
                    if len(parts) >= 3:
                        book_title = '_'.join(parts[:-2])
                        stage_name = parts[-2]
                        user_name = parts[-1]
                        start_time = st.session_state.timer_start_times[task_key]
                        accumulated = st.session_state.timer_accumulated_time.get(task_key, 0)
                        paused = st.session_state.timer_paused.get(task_key, False)
                        current_elapsed = 0 if paused else calculate_timer_elapsed_time(start_time)
                        elapsed_seconds = accumulated + current_elapsed
                        elapsed_str = format_seconds_to_time(elapsed_seconds)

                        estimate_seconds = get_task_estimate(engine, book_title, user_name, stage_name)
                        estimate_str = format_seconds_to_time(estimate_seconds)

                        user_display = user_name if user_name and user_name != "Not set" else "Unassigned"

                        col1, col2, col3 = st.columns([3, 1, 1])
                        with col1:
                            status_text = "PAUSED" if paused else "RECORDING"
                            st.write(
                                f"**{book_title} - {stage_name} ({user_display})**: **{elapsed_str}**/{estimate_str} - {status_text}"

                            )
                        with col2:
                            pause_label = "Resume" if paused else "Pause"
                            if st.button(pause_label, key=f"summary_pause_{task_key}"):
                                if paused:
                                    resume_time = datetime.utcnow().replace(tzinfo=timezone.utc).astimezone(BST)
                                    st.session_state.timer_start_times[task_key] = resume_time
                                    st.session_state.timer_paused[task_key] = False
                                    update_active_timer_state(engine, task_key, accumulated, False, resume_time)
                                else:
                                    elapsed_since_start = calculate_timer_elapsed_time(start_time)
                                    new_accum = accumulated + elapsed_since_start
                                    st.session_state.timer_accumulated_time[task_key] = new_accum
                                    st.session_state.timer_paused[task_key] = True
                                    update_active_timer_state(engine, task_key, new_accum, True)
                                st.rerun()
                        with col3:
                            if st.button("Stop", key=f"summary_stop_{task_key}"):
                                stop_active_timer(engine, task_key)

        if st.button("Refresh Active Timers", key="refresh_active_timers_sidebar", type="secondary"):
            st.rerun()
        st.markdown("---")


def update_task_completion(engine, card_name, user_name, list_name, completed):
    """Update task completion status for all matching records"""
    try:
        with engine.connect() as conn:
            # Update all matching records and get count of affected rows
            result = conn.execute(
                text(
                    """
                UPDATE trello_time_tracking
                SET completed = :completed
                WHERE card_name = :card_name
                AND COALESCE(user_name, 'Not set') = :user_name
                AND list_name = :list_name
                AND archived = FALSE
            """
                ),
                {'completed': completed, 'card_name': card_name, 'user_name': user_name, 'list_name': list_name},
            )
            conn.commit()

            # Verify the update worked
            rows_affected = result.rowcount
            if rows_affected == 0:
                st.warning(f"No records found to update for {card_name} - {list_name} ({user_name})")

    except Exception as e:
        st.error(f"Error updating task completion: {str(e)}")


def get_task_completion(engine, card_name, user_name, list_name):
    """Get task completion status"""
    try:
        with engine.connect() as conn:
            result = conn.execute(
                text(
                    """
                SELECT completed FROM trello_time_tracking
                WHERE card_name = :card_name
                AND COALESCE(user_name, 'Not set') = :user_name
                AND list_name = :list_name
                LIMIT 1
            """
                ),
                {'card_name': card_name, 'user_name': user_name, 'list_name': list_name},
            )
            row = result.fetchone()
            return row[0] if row else False
    except Exception as e:
        st.error(f"Error getting task completion: {str(e)}")
        return False


def get_task_estimate(engine, card_name, user_name, list_name):
    """Return estimated time for a task in seconds."""

    try:
        with engine.connect() as conn:
            result = conn.execute(
                text(
                    '''
                SELECT MAX(card_estimate_seconds)

                FROM trello_time_tracking
                WHERE card_name = :card_name
                AND list_name = :list_name
                AND COALESCE(user_name, 'Not set') = :user_name
                AND archived = FALSE
            '''
                ),
                {
                    'card_name': card_name,
                    'list_name': list_name,
                    'user_name': user_name,
                },
            )
            row = result.fetchone()
            return int(row[0]) if row and row[0] else 0
    except Exception as e:
        st.error(f"Error getting task estimate: {str(e)}")

        return 0


def check_all_tasks_completed(engine, card_name):
    """Check if all tasks for a book are completed"""
    try:
        with engine.connect() as conn:
            # Get all tasks for this book - need to check each user/stage combination
            result = conn.execute(
                text(
                    """
                SELECT list_name, COALESCE(user_name, 'Not set') as user_name,
                       BOOL_AND(COALESCE(completed, false)) as all_completed
                FROM trello_time_tracking
                WHERE card_name = :card_name
                AND archived = FALSE
                GROUP BY list_name, COALESCE(user_name, 'Not set')
            """
                ),
                {'card_name': card_name},
            )

            task_groups = result.fetchall()
            if not task_groups:
                return False

            # Check if all task groups are completed
            for task_group in task_groups:
                if not task_group[2]:  # all_completed column
                    return False

            return True
    except Exception as e:
        st.error(f"Error checking book completion: {str(e)}")
        return False


def delete_task_stage(engine, card_name, user_name, list_name):
    """Delete a specific task stage from the database"""
    try:
        with engine.connect() as conn:
            conn.execute(
                text(
                    """
                DELETE FROM trello_time_tracking
                WHERE card_name = :card_name
                AND COALESCE(user_name, 'Not set') = :user_name
                AND list_name = :list_name
            """
                ),
                {'card_name': card_name, 'user_name': user_name, 'list_name': list_name},
            )
            conn.commit()
            return True
    except Exception as e:
        st.error(f"Error deleting task stage: {str(e)}")
        return False


def create_book_record(engine, card_name, board_name=None, tag=None):
    """Create a book record in the books table"""
    try:
        with engine.connect() as conn:
            conn.execute(
                text(
                    """
                INSERT INTO books (card_name, board_name, tag)
                VALUES (:card_name, :board_name, :tag)
                ON CONFLICT (card_name) DO UPDATE SET
                    board_name = EXCLUDED.board_name,
                    tag = EXCLUDED.tag
            """
                ),
                {'card_name': card_name, 'board_name': board_name, 'tag': tag},
            )
            conn.commit()
            return True
    except Exception as e:
        st.error(f"Error creating book record: {str(e)}")
        return False


def get_all_books(engine):
    """Get all books from the books table, including those without tasks"""
    try:
        with engine.connect() as conn:
            result = conn.execute(
                text(
                    """
                SELECT DISTINCT card_name, board_name, tag
                FROM books
                WHERE archived = FALSE
                UNION
                SELECT DISTINCT card_name, board_name, tag
                FROM trello_time_tracking
                WHERE archived = FALSE
                ORDER BY card_name
            """
                )
            )
            return result.fetchall()
    except Exception as e:
        st.error(f"Error fetching books: {str(e)}")
        return []


def get_available_stages_for_book(engine, card_name):
    """Get stages not yet associated with a book"""
    all_stages = [
        "Editorial R&D",
        "Editorial Writing",
        "1st Edit",
        "2nd Edit",
        "Design R&D",
        "In Design",
        "1st Proof",
        "2nd Proof",
        "Editorial Sign Off",
        "Design Sign Off",
    ]

    try:
        with engine.connect() as conn:
            result = conn.execute(
                text(
                    """
                SELECT DISTINCT list_name
                FROM trello_time_tracking
                WHERE card_name = :card_name AND archived = FALSE
            """
                ),
                {'card_name': card_name},
            )

            existing_stages = [row[0] for row in result.fetchall()]
            available_stages = [stage for stage in all_stages if stage not in existing_stages]
            return available_stages
    except Exception as e:
        st.error(f"Error getting available stages: {str(e)}")
        return []


def add_stage_to_book(engine, card_name, stage_name, board_name=None, tag=None, estimate_seconds=3600):
    """Add a new stage to a book"""
    try:
        with engine.connect() as conn:
            conn.execute(
                text(
                    """
                INSERT INTO trello_time_tracking
                (card_name, user_name, list_name, time_spent_seconds, card_estimate_seconds, board_name, created_at, tag)
                VALUES (:card_name, :user_name, :list_name, :time_spent_seconds, :card_estimate_seconds, :board_name, :created_at, :tag)
            """
                ),
                {
                    'card_name': card_name,
                    'user_name': 'Not set',  # Unassigned initially
                    'list_name': stage_name,
                    'time_spent_seconds': 0,
                    'card_estimate_seconds': estimate_seconds,
                    'board_name': board_name,
                    'created_at': datetime.now(BST),
                    'tag': tag,
                },
            )
            conn.commit()
            return True
    except Exception as e:
        st.error(f"Error adding stage: {str(e)}")
        return False


def import_books_from_csv(engine, df):
    """Import books and stage estimates from a CSV DataFrame"""
    required_cols = {"Card Name", "Board", "Tags"}
    if not required_cols.issubset(df.columns):
        missing = required_cols - set(df.columns)
        return False, f"Missing columns: {', '.join(missing)}"

    # Identify stage columns (user and time pairs)
    stage_names = [col for col in df.columns if col not in required_cols and not col.endswith(" Time")]
    if not stage_names:
        return False, "No stage columns found in CSV"

    total_entries = 0

    for _, row in df.iterrows():
        card_name = str(row.get("Card Name", "")).strip()
        if not card_name:
            card_name = "Not set"
        board_name = row.get("Board")
        board_name = str(board_name).strip() if pd.notna(board_name) else None
        tag_value = row.get("Tags")
        if pd.notna(tag_value) and str(tag_value).strip():
            final_tag = ", ".join([t.strip() for t in str(tag_value).split(",") if t.strip()])
        else:
            final_tag = None

        # Create/update book record
        create_book_record(engine, card_name, board_name, final_tag)

        current_time = datetime.now(BST)

        with engine.connect() as conn:
            for stage in stage_names:
                time_col = f"{stage} Time"
                if time_col not in df.columns:
                    continue

                time_val = row.get(time_col)
                if pd.isna(time_val) or str(time_val).strip() == "":
                    continue

                try:
                    hours = parse_hours_minutes(time_val)
                except Exception:
                    continue
                if hours <= 0:
                    continue

                estimate_seconds = int(round(hours * 60)) * 60

                user_val = row.get(stage)
                if pd.notna(user_val):
                    final_user = normalize_user_name(user_val)
                else:
                    final_user = "Not set"

                conn.execute(
                    text(
                        '''
                    INSERT INTO trello_time_tracking
                    (card_name, user_name, list_name, time_spent_seconds,
                     card_estimate_seconds, board_name, created_at,
                     session_start_time, tag)
                    VALUES (:card_name, :user_name, :list_name, :time_spent_seconds,
                            :card_estimate_seconds, :board_name, :created_at,
                            :session_start_time, :tag)
                    '''
                    ),
                    {
                        'card_name': card_name,
                        'user_name': final_user,
                        'list_name': stage,
                        'time_spent_seconds': 0,
                        'card_estimate_seconds': estimate_seconds,
                        'board_name': board_name,
                        'created_at': current_time,
                        'session_start_time': None,
                        'tag': final_tag,
                    },
                )
                total_entries += 1

            conn.commit()

    return True, f"Imported {total_entries} stage entries from CSV"


def get_filtered_tasks_from_database(
    _engine, user_name=None, book_name=None, board_name=None, tag_name=None, start_date=None, end_date=None
):
    """Get filtered tasks from database with multiple filter options"""
    try:
        query = '''
            WITH task_summary AS (
                SELECT card_name, list_name, COALESCE(user_name, 'Not set') as user_name, board_name, tag,
                       SUM(time_spent_seconds) as total_time,
                       MAX(card_estimate_seconds) as estimated_seconds,
                       MIN(CASE WHEN session_start_time IS NOT NULL THEN session_start_time END) as first_session
                FROM trello_time_tracking
                WHERE 1=1
        '''
        params = {}

        # Add filters based on provided parameters
        if user_name and user_name != "All Users":
            query += ' AND COALESCE(user_name, \'Not set\') = :user_name'
            params['user_name'] = user_name

        if book_name and book_name != "All Books":
            query += ' AND card_name = :book_name'
            params['book_name'] = book_name

        if board_name and board_name != "All Boards":
            query += ' AND board_name = :board_name'
            params['board_name'] = board_name

        if tag_name and tag_name != "All Tags":
            query += ' AND (tag = :tag_name OR tag LIKE :tag_name_pattern1 OR tag LIKE :tag_name_pattern2 OR tag LIKE :tag_name_pattern3)'
            params['tag_name'] = tag_name
            params['tag_name_pattern1'] = f'{tag_name},%'  # Tag at start
            params['tag_name_pattern2'] = f'%, {tag_name},%'  # Tag in middle
            params['tag_name_pattern3'] = f'%, {tag_name}'  # Tag at end

        query += '''
                GROUP BY card_name, list_name, COALESCE(user_name, 'Not set'), board_name, tag
            )
            SELECT card_name, list_name, user_name, board_name, tag, first_session, total_time, estimated_seconds
            FROM task_summary
        '''

        # Add date filtering to the main query if needed
        if start_date or end_date:
            date_conditions = []
            if start_date:
                date_conditions.append('first_session >= :start_date')
                params['start_date'] = start_date
            if end_date:
                date_conditions.append('first_session <= :end_date')
                params['end_date'] = end_date

            if date_conditions:
                query += ' WHERE ' + ' AND '.join(date_conditions)

        query += ' ORDER BY first_session DESC, card_name, list_name'

        with _engine.connect() as conn:
            result = conn.execute(text(query), params)
            data = []
            for row in result:
                card_name = row[0]
                list_name = row[1]
                user_name = row[2]
                board_name = row[3]
                tag = row[4]
                first_session = row[5]
                total_time = row[6]
                estimated_time = row[7] if row[7] else 0

                if first_session:
                    # Format as DD/MM/YYYY HH:MM
                    date_time_str = first_session.strftime('%d/%m/%Y %H:%M')
                else:
                    date_time_str = 'Manual Entry'

                # Calculate completion percentage
                if estimated_time > 0:
                    completion_ratio = total_time / estimated_time
                    if completion_ratio <= 1.0:
                        completion_percentage = f"{int(completion_ratio * 100)}%"
                    else:
                        over_percentage = int((completion_ratio - 1.0) * 100)
                        completion_percentage = f"{over_percentage}% over"
                else:
                    completion_percentage = "No estimate"

                data.append(
                    {
                        'Book Title': card_name,
                        'Stage': list_name,
                        'User': user_name,
                        'Board': board_name,
                        'Tag': tag if tag else 'No Tag',
                        'Session Started': date_time_str,
                        'Time Allocation': format_seconds_to_time(estimated_time) if estimated_time > 0 else 'Not Set',
                        'Time Spent': format_seconds_to_time(total_time),
                        'Completion %': completion_percentage,
                    }
                )
            return pd.DataFrame(data)
    except Exception as e:
        st.error(f"Error fetching user tasks: {str(e)}")
        return pd.DataFrame()


def format_seconds_to_time(seconds):
    """Convert seconds to hh:mm:ss format"""
    if pd.isna(seconds) or seconds == 0:
        return "00:00:00"

    # Convert to integer to handle any float values
    seconds = int(seconds)
    hours = seconds // 3600
    minutes = (seconds % 3600) // 60
    secs = seconds % 60
    return f"{hours:02d}:{minutes:02d}:{secs:02d}"


def parse_hours_minutes(value):
    """Parse HH:MM or decimal hour strings to float hours."""
    if value is None or value == "":
        return 0.0

    try:
        if isinstance(value, (int, float)):
            return float(value)

        value = str(value).strip()

        if ":" in value:
            parts = value.split(":")
            if len(parts) == 2:
                hours = float(parts[0])
                minutes = float(parts[1])
                if minutes >= 60:
                    st.warning("Minutes must be less than 60")
                    return 0.0
                return hours + minutes / 60

        return float(value)
    except ValueError:
        st.warning("Use HH:MM or decimal hours (e.g., 2:30)")
        return 0.0


def calculate_timer_elapsed_time(start_time):
    """Calculate elapsed time from start_time to now using UTC for accuracy"""
    if not start_time:
        return 0

    # Use UTC for all calculations to avoid timezone issues
    current_time_utc = datetime.utcnow().replace(tzinfo=timezone.utc)

    # Convert start_time to UTC
    if start_time.tzinfo is None:
        # Assume start_time is in BST if no timezone info
        start_time = start_time.replace(tzinfo=BST).astimezone(timezone.utc)
    else:
        # Convert to UTC
        start_time = start_time.astimezone(timezone.utc)

    elapsed = current_time_utc - start_time
    return max(0, int(elapsed.total_seconds()))  # Ensure non-negative result


def calculate_completion_status(time_spent_seconds, estimated_seconds):
    """Calculate completion status based on time spent vs estimated time"""
    if pd.isna(estimated_seconds) or estimated_seconds == 0:
        return "No estimate"

    completion_ratio = time_spent_seconds / estimated_seconds

    if completion_ratio <= 1.0:
        percentage = int(completion_ratio * 100)
        return f"{percentage}% Complete"
    else:
        over_percentage = int((completion_ratio - 1.0) * 100)
        return f"{over_percentage}% over allocation"


@st.cache_data(ttl=60)
def process_book_summary(df):
    """Generate Book Summary Table"""
    try:
        grouped = df.groupby('Card name')

        total_time = grouped['Time spent (s)'].sum()
        estimated = grouped['Card estimate(s)'].max()
        boards = grouped['Board'].first()

        def get_main_user(group):
            user_totals = group.groupby('User')['Time spent (s)'].sum()
            return user_totals.idxmax() if not user_totals.empty else "Unknown"

        main_user_series = grouped.apply(get_main_user)

        completion_list = [
            calculate_completion_status(t, 0 if pd.isna(e) else e) for t, e in zip(total_time, estimated)
        ]

        df_summary = pd.DataFrame(
            {
                'Book Title': total_time.index,
                'Board': boards.values,
                'Main User': main_user_series.values,
                'Time Spent': total_time.apply(format_seconds_to_time).values,
                'Estimated Time': estimated.fillna(0).apply(format_seconds_to_time).values,
                'Completion': completion_list,
            }
        )

        return df_summary.reset_index(drop=True)

    except Exception as e:
        st.error(f"Error processing book summary: {str(e)}")
        return pd.DataFrame()


def get_most_recent_activity(df, card_name):
    """Get the most recent list/stage worked on for a specific card"""
    try:
        card_data = df[df['Card name'] == card_name]

        if card_data.empty:
            return "Unknown"

        # If Date started (f) exists, use it to find most recent
        if 'Date started (f)' in df.columns and not card_data['Date started (f)'].isna().all():
            # Convert dates and find the most recent entry
            card_data_with_dates = card_data.dropna(subset=['Date started (f)'])
            if not card_data_with_dates.empty:
                card_data_with_dates = card_data_with_dates.copy()
                card_data_with_dates['parsed_date'] = pd.to_datetime(
                    card_data_with_dates['Date started (f)'], format='%m/%d/%Y', errors='coerce'
                )
                card_data_with_dates = card_data_with_dates.dropna(subset=['parsed_date'])
                if not card_data_with_dates.empty:
                    most_recent = card_data_with_dates.loc[card_data_with_dates['parsed_date'].idxmax()]
                    return most_recent['List']

        # Fallback: return the last entry (by order in CSV)
        return card_data.iloc[-1]['List']
    except Exception as e:
        return "Unknown"


def create_progress_bar_html(completion_percentage):
    """Create HTML progress bar for completion status"""
    if completion_percentage <= 100:
        # Normal progress (green)
        width = min(completion_percentage, 100)
        color = "#2AA395"  # Updated progress colour
        return f"""
        <div style="margin-bottom: 5px;">
            <div style="background-color: #f0f0f0; border-radius: 10px; padding: 2px; width: 200px; height: 20px;">
                <div style="background-color: {color}; width: {width}%; height: 16px; border-radius: 8px;"></div>
            </div>
            <div style="font-size: 12px; font-weight: bold; color: {color}; text-align: center;">
                {completion_percentage:.1f}% complete
            </div>
        </div>
        """
    else:
        # Over allocation (red with overflow)
        over_percentage = completion_percentage - 100
        return f"""
        <div style="margin-bottom: 5px;">
            <div style="background-color: #f0f0f0; border-radius: 10px; padding: 2px; width: 200px; height: 20px;">
                <div style="background-color: #dc3545; width: 100%; height: 16px; border-radius: 8px;"></div>
            </div>
            <div style="font-size: 12px; font-weight: bold; color: #dc3545; text-align: center;">
                {over_percentage:.1f}% over allocation
            </div>
        </div>
        """


def process_book_completion(df, search_filter=None):
    """Generate Book Completion Table with visual progress"""
    try:
        # Apply search filter if provided
        if search_filter:
            # Escape special regex characters to handle punctuation properly
            escaped_filter = re.escape(search_filter)
            df = df[df['Card name'].str.contains(escaped_filter, case=False, na=False)]

        if df.empty:
            return pd.DataFrame()

        # Group by book title (Card name)
        book_groups = df.groupby('Card name')

        book_completion_data = []

        for book_title, group in book_groups:
            # Calculate total time spent
            total_time_spent = group['Time spent (s)'].sum()

            # Get estimated time (assuming it's the same for all rows of the same book)
            estimated_time = 0
            if 'Card estimate(s)' in group.columns and len(group) > 0:
                est_val = group['Card estimate(s)'].iloc[0]
                if not pd.isna(est_val):
                    estimated_time = est_val

            # Get most recent activity
            most_recent_list = get_most_recent_activity(df, book_title)

            # Calculate completion status
            completion = calculate_completion_status(total_time_spent, estimated_time)

            # Create visual progress element
            if estimated_time > 0:
                completion_percentage = (total_time_spent / estimated_time) * 100
                progress_bar_html = create_progress_bar_html(completion_percentage)
            else:
                progress_bar_html = '<div style="font-style: italic; color: #666;">No estimate</div>'

            visual_progress = f"""
            <div style="padding: 10px; border: 1px solid #ddd; border-radius: 8px; margin: 2px 0; background-color: #fafafa;">
                <div style="font-weight: bold; font-size: 14px; margin-bottom: 5px; color: #000;">{book_title}</div>
                <div style="font-size: 12px; color: #666; margin-bottom: 8px;">Current stage: {most_recent_list}</div>
                <div>{progress_bar_html}</div>
            </div>
            """

            book_completion_data.append(
                {
                    'Book Title': book_title,
                    'Visual Progress': visual_progress,
                }
            )

        return pd.DataFrame(book_completion_data)

    except Exception as e:
        st.error(f"Error processing book completion: {str(e)}")
        return pd.DataFrame()


def convert_date_format(date_str):
    """Convert date from mm/dd/yyyy format to dd/mm/yyyy format"""
    try:
        if pd.isna(date_str) or date_str == 'N/A':
            return 'N/A'

        # Parse the date string - handle both with and without time
        if ' ' in str(date_str):
            # Has time component
            date_part, time_part = str(date_str).split(' ', 1)
            date_obj = datetime.strptime(date_part, '%m/%d/%Y')
            return f"{date_obj.strftime('%d/%m/%Y')} {time_part}"
        else:
            # Date only
            date_obj = datetime.strptime(str(date_str), '%m/%d/%Y')
            return date_obj.strftime('%d/%m/%Y')
    except:
        return str(date_str)  # Return original if conversion fails


def process_user_task_breakdown(df):
    """Generate User Task Breakdown Table with aggregated time"""
    try:
        # Check if Date started column exists in the CSV
        has_date = 'Date started (f)' in df.columns

        if has_date:
            # Convert date format from mm/dd/yyyy to datetime for proper sorting
            df_copy = df.copy()

            # Try multiple date formats to handle different possible formats
            df_copy['Date_parsed'] = pd.to_datetime(df_copy['Date started (f)'], errors='coerce')

            # If initial parsing failed, try specific formats
            if df_copy['Date_parsed'].isna().all():
                # Try mm/dd/yyyy format without time
                df_copy['Date_parsed'] = pd.to_datetime(df_copy['Date started (f)'], format='%m/%d/%Y', errors='coerce')

            # Group by User, Book Title, and List to aggregate multiple sessions
            # For each group, sum the time and take the earliest date
            agg_funcs = {
                'Time spent (s)': 'sum',
                'Date_parsed': 'min',  # Get earliest date
                'Date started (f)': 'first',  # Keep original format for fallback
            }

            aggregated = df_copy.groupby(['User', 'Card name', 'List']).agg(agg_funcs).reset_index()

            # Convert the earliest date back to dd/mm/yyyy format for display (date only, no time)
            def format_date_display(date_val):
                if pd.notna(date_val):
                    return date_val.strftime('%d/%m/%Y')
                else:
                    return 'N/A'

            aggregated['Date_display'] = aggregated['Date_parsed'].apply(format_date_display)

            # Rename columns for clarity
            aggregated = aggregated[['User', 'Card name', 'List', 'Date_display', 'Time spent (s)']]
            aggregated.columns = ['User', 'Book Title', 'List', 'Date', 'Time Spent (s)']

        else:
            # Group by User, Book Title (Card name), and List (stage/task)
            # Aggregate time spent for duplicate combinations
            aggregated = df.groupby(['User', 'Card name', 'List'])['Time spent (s)'].sum().reset_index()

            # Rename columns for clarity
            aggregated.columns = ['User', 'Book Title', 'List', 'Time Spent (s)']

            # Add empty Date column if not present
            aggregated['Date'] = 'N/A'

        # Format time spent
        aggregated['Time Spent'] = aggregated['Time Spent (s)'].apply(format_seconds_to_time)

        # Drop the seconds column as we now have formatted time
        aggregated = aggregated.drop('Time Spent (s)', axis=1)

        # Reorder columns to put Date after List
        aggregated = aggregated[['User', 'Book Title', 'List', 'Date', 'Time Spent']]

        # Sort by User → Book Title → List
        aggregated = aggregated.sort_values(['User', 'Book Title', 'List'])

        return aggregated.reset_index(drop=True)

    except Exception as e:
        st.error(f"Error processing user task breakdown: {str(e)}")
        return pd.DataFrame()


def main():
    # Initialise database connection
    engine = init_database()
    if not engine:
        st.error("Could not connect to database. Please check your configuration.")
        return

    # Add custom CSS to reduce padding and margins
    st.markdown(
        """
    <style>
    .main .block-container {
        padding-top: 1rem;
        padding-bottom: 1rem;
        padding-left: 1rem;
        padding-right: 1rem;
    }
    .stExpander > div:first-child {
        padding: 0.5rem 0;
    }
    .element-container {
        margin-bottom: 0.5rem;
    }
    div[data-testid="column"] {
        padding: 0 0.5rem;
    }
    /* Sidebar uses Streamlit secondary background */
<<<<<<< HEAD
    [data-testid="stSidebar"],
    section[data-testid="stSidebar"] > div:first-child {
        background-color: var(--secondary-background-color) !important;
=======
    [data-testid="stSidebar"] {
        background-color: var(--secondary-background-color);
>>>>>>> 3574466b
    }

    /* Consistent button styling */
    .stButton > button, .stDownloadButton > button {
        background-color: #EB5D0C;
        color: #ffffff;
        border: none;
    }
    .stButton > button:hover, .stDownloadButton > button:hover,
    .stButton > button:active, .stDownloadButton > button:active,
    .stButton > button:focus, .stDownloadButton > button:focus,
    .stButton > button:disabled, .stDownloadButton > button:disabled {

        background-color: #2AA395;
        color: #ffffff;
    }

    /* Custom progress bar colour */
    div[data-testid="stProgress"] div[data-testid="stProgressBar"] > div {
        background-color: #2AA395;
    }

    /* Style tabs with brand colour when active or hovered */
    div[data-testid="stTabs"] button[data-baseweb="tab"]:hover {
        color: #EB5D0C;
    }
    div[data-testid="stTabs"] button[data-baseweb="tab"][aria-selected="true"] {
        color: #EB5D0C;
    }
    
/* Consistent button styling */
.stButton > button,
.stDownloadButton > button,
button.st-emotion-cache-1h08hrp.e1e4lema2 {
    background-color: #EB5D0C;
    color: #ffffff;
    border: none;
}

.stButton > button:hover,
.stDownloadButton > button:hover,
button.st-emotion-cache-1h08hrp.e1e4lema2:hover,
.stButton > button:active,
.stDownloadButton > button:active,
button.st-emotion-cache-1h08hrp.e1e4lema2:active,
.stButton > button:focus,
.stDownloadButton > button:focus,
button.st-emotion-cache-1h08hrp.e1e4lema2:focus,
.stButton > button:disabled,
.stDownloadButton > button:disabled,
button.st-emotion-cache-1h08hrp.e1e4lema2:disabled {
    background-color: #2AA395;
    color: #ffffff;
}

    </style>
    """,
        unsafe_allow_html=True,
    )

    st.title("Book Production Time Tracking")
    st.markdown("Track time spent on different stages of book production with detailed stage-specific analysis.")

    # Database already initialized earlier

    # Initialize timer session state
    if 'timers' not in st.session_state:
        st.session_state.timers = {}
    if 'timer_start_times' not in st.session_state:
        st.session_state.timer_start_times = {}
    if 'timer_paused' not in st.session_state:
        st.session_state.timer_paused = {}
    if 'timer_accumulated_time' not in st.session_state:
        st.session_state.timer_accumulated_time = {}

    # Recover any emergency saved times from previous session
    recover_emergency_saved_times(engine)

    # Load and restore active timers from database on every page load
    # This ensures timers are always properly restored even if session state is lost
    active_timers = load_active_timers(engine)
    if active_timers and 'timers_loaded' not in st.session_state:
        st.info(f"Restored {len(active_timers)} active timer(s) from previous session.")
        st.session_state.timers_loaded = True

    # Show active timers in sidebar regardless of selected tab
    display_active_timers_sidebar(engine)

    # Create tabs for different views as a horizontal selection
    tab_names = ["Book Progress", "Add Book", "Archive", "Reporting"]
    book_progress_tab, add_book_tab, archive_tab, reporting_tab = st.tabs(tab_names)

    # Divider below the tab selector
    st.markdown("---")


    # Create content for each tab
    with add_book_tab:
        st.header("Upload CSV")
        st.markdown(
            "Upload a CSV file with columns 'Card Name', 'Board', 'Tags' followed by stage/user and 'Stage Time' pairs."
        )
        uploaded_csv = st.file_uploader("Choose CSV file", type="csv", key="csv_upload")
        if uploaded_csv is not None:
            # Limit file size to 5MB
            max_size = 5 * 1024 * 1024  # 5MB in bytes
            if uploaded_csv.size > max_size:
                st.error("File size exceeds 5MB limit")
            else:
                try:
                    csv_df = pd.read_csv(uploaded_csv)
                    success, msg = import_books_from_csv(engine, csv_df)
                    if success:
                        st.success(msg)
                    else:
                        st.error(msg)
                except Exception as e:
                    st.error(f"Error reading CSV: {str(e)}")

        with open("time_tracker_example.csv", "rb") as example_file:

            st.download_button(
                label="Download example csv format",
                data=example_file,
                file_name="time_tracker_example.csv",
                mime="application/vnd.openxmlformats-officedocument.spreadsheetml.sheet",
            )
        st.markdown("---")

        # Manual Data Entry Form
        st.header("Manual Data Entry")
        st.markdown("*Add individual time tracking entries for detailed stage-specific analysis. Add the Card Name from Trello, the board it's from and any tags attached to the card. The Card Name is a required field.*")

        # Check if form should be cleared
        clear_form = st.session_state.get('clear_form', False)
        if clear_form:
            # Define all form field keys that need to be cleared
            form_keys_to_clear = [
                "manual_card_name",
                "manual_board_name",
                "manual_tag_select",
                "manual_add_new_tag",
                "manual_new_tag",
                # Time tracking field keys
                "user_editorial_r&d",
                "time_editorial_r&d",
                "user_editorial_writing",
                "time_editorial_writing",
                "user_1st_edit",
                "time_1st_edit",
                "user_2nd_edit",
                "time_2nd_edit",
                "user_design_r&d",
                "time_design_r&d",
                "user_in_design",
                "time_in_design",
                "user_1st_proof",
                "time_1st_proof",
                "user_2nd_proof",
                "time_2nd_proof",
                "user_editorial_sign_off",
                "time_editorial_sign_off",
                "user_design_sign_off",
                "time_design_sign_off",
            ]

            # Clear all form field keys from session state
            for key in form_keys_to_clear:
                if key in st.session_state:
                    del st.session_state[key]

            # Clear the flag
            del st.session_state['clear_form']

        # General fields
        col1, col2 = st.columns(2)
        with col1:
            card_name = st.text_input(
                "Card Name", placeholder="Enter book title", key="manual_card_name", value="" if clear_form else None
            )
        with col2:
            board_options = [
                "Accessible Readers",
                "Decodable Readers",
                "Freedom Readers",
                "Graphic Readers",
                "Non-Fiction",
                "Rapid Readers (Hi-Lo)",
            ]
            board_name = st.selectbox(
                "Board", options=board_options, key="manual_board_name", index=0 if clear_form else None
            )

        # Tag field - Multi-select
        existing_tags = get_tags_from_database(engine)

        # Create tag input - allow selecting multiple existing or adding new
        col1, col2 = st.columns([3, 1])
        with col1:
            selected_tags = st.multiselect(
                "Tags (optional)", existing_tags, key="manual_tag_select", placeholder="Choose an option"
            )
        with col2:
            add_new_tag = st.checkbox("Add New", key="manual_add_new_tag", value=False if clear_form else None)

        # If user wants to add new tag, show text input
        if add_new_tag:
            new_tag = st.text_input(
                "New Tag", placeholder="Enter new tag name", key="manual_new_tag", value="" if clear_form else None
            )
            if new_tag and new_tag.strip():
                new_tag_clean = new_tag.strip()
                if new_tag_clean not in selected_tags:
                    selected_tags.append(new_tag_clean)

        # Join multiple tags with commas for storage
        final_tag = ", ".join(selected_tags) if selected_tags else None

        st.subheader("Task Assignment & Estimates")
        st.markdown(
            "*Assign users to stages and set time estimates. You don't need to assign a user; that can be done later. Time should be added in hh:mm or decimal format. E.g. 1 hour and 30 minutes can be expressed as 1:30, 01:30 or 1.5.*"
        )

        # Define user groups for different types of work (alphabetically ordered)
        editorial_users = [
            "Not set",
            "Bethany Latham",
            "Charis Mather",
            "Noah Leatherland",
            "Rebecca Phillips-Bartlett",
        ]
        design_users = [
            "Not set",
            "Amelia Harris",
            "Amy Li",
            "Drue Rintoul",
            "Jasmine Pointer",
            "Ker Ker Lee",
            "Rob Delph",
        ]

        # Time tracking fields with specific user groups
        time_fields = [
            ("Editorial R&D", "Editorial R&D", editorial_users),
            ("Editorial Writing", "Editorial Writing", editorial_users),
            ("1st Edit", "1st Edit", editorial_users),
            ("2nd Edit", "2nd Edit", editorial_users),
            ("Design R&D", "Design R&D", design_users),
            ("In Design", "In Design", design_users),
            ("1st Proof", "1st Proof", editorial_users),
            ("2nd Proof", "2nd Proof", editorial_users),
            ("Editorial Sign Off", "Editorial Sign Off", editorial_users),
            ("Design Sign Off", "Design Sign Off", design_users),
        ]

        # Calculate and display time estimations in real-time
        editorial_total = 0.0
        design_total = 0.0
        time_entries = {}

        editorial_fields = [
            "Editorial R&D",
            "Editorial Writing",
            "1st Edit",
            "2nd Edit",
            "1st Proof",
            "2nd Proof",
            "Editorial Sign Off",
        ]
        design_fields = ["Design R&D", "In Design", "Design Sign Off"]

        for field_label, list_name, user_options in time_fields:
            st.markdown(f"**{field_label} (hours)**")
            col1, col2 = st.columns([2, 1])

            with col1:
                selected_user = st.selectbox(
                    f"User for {field_label}",
                    user_options,
                    key=f"user_{list_name.replace(' ', '_').lower()}",
                    label_visibility="collapsed",
                )

            with col2:
                time_input = st.text_input(
                    f"Time for {field_label}",
                    key=f"time_{list_name.replace(' ', '_').lower()}",
                    label_visibility="collapsed",
                    placeholder="HH:MM or hours",
                )
                time_value = parse_hours_minutes(time_input)

            # Handle user selection and calculate totals
            # Allow time entries with or without user assignment
            if time_value and time_value > 0:
                final_user = selected_user if selected_user != "Not set" else "Not set"

                # Store the entry (user can be None for unassigned tasks)
                time_entries[list_name] = {'user': final_user, 'time_hours': time_value}

                # Add to category totals
                if list_name in editorial_fields:
                    editorial_total += time_value
                elif list_name in design_fields:
                    design_total += time_value

        total_estimation = editorial_total + design_total

        # Display real-time calculations
        st.markdown("---")
        st.markdown("**Time Estimations:**")
        st.write(f"Editorial Time Estimation: {editorial_total:.1f} hours")
        st.write(f"Design Time Estimation: {design_total:.1f} hours")
        st.write(f"**Total Time Estimation: {total_estimation:.1f} hours**")
        st.markdown("---")

        st.markdown("---")

        # Submit button outside of form
        if st.button("Add Entry", type="primary", key="manual_submit"):
            if not card_name:
                st.error("Please fill in Card Name field")
            else:
                try:
                    entries_added = 0
                    current_time = datetime.now(BST)

                    # Always create a book record first
                    create_book_record(engine, card_name, board_name, final_tag)

                    with engine.connect() as conn:
                        # Add estimate entries (task assignments with 0 time spent) if any exist
                        for list_name, entry_data in time_entries.items():
                            # Create task entry with 0 time spent - users will use timer to track actual time
                            # The time_hours value from the form is just for estimation display, not actual time spent

                            # Convert hours to seconds for estimate
                            estimate_seconds = int(entry_data['time_hours'] * 3600)

                            # Insert into database with 0 time spent but store the estimate
                            conn.execute(
                                text(
                                    '''
                                INSERT INTO trello_time_tracking
                                (card_name, user_name, list_name, time_spent_seconds, card_estimate_seconds, board_name, created_at, session_start_time, tag)
                                VALUES (:card_name, :user_name, :list_name, :time_spent_seconds, :card_estimate_seconds, :board_name, :created_at, :session_start_time, :tag)
                            '''
                                ),
                                {
                                    'card_name': card_name,
                                    'user_name': entry_data['user'],
                                    'list_name': list_name,
                                    'time_spent_seconds': 0,  # Start with 0 time spent
                                    'card_estimate_seconds': estimate_seconds,  # Store the estimate
                                    'board_name': board_name if board_name else None,
                                    'created_at': current_time,
                                    'session_start_time': None,  # No active session for manual entries
                                    'tag': final_tag,
                                },
                            )
                            entries_added += 1

                        conn.commit()

                    # Keep user on the Add Book tab

                    if entries_added > 0:
                        # Store success message in session state for permanent display
                        st.session_state.book_created_message = (
                            f"Book '{card_name}' created successfully with {entries_added} time estimates!"
                        )
                    else:
                        # Book created without tasks
                        st.session_state.book_created_message = f"Book '{card_name}' created successfully! You can add tasks later from the Book Progress tab."

                    # Set flag to clear form on next render instead of modifying session state directly
                    st.session_state.clear_form = True

                except Exception as e:
                    st.error(f"Error adding manual entry: {str(e)}")

        # Show permanent success message if book was created (below the button)
        if 'book_created_message' in st.session_state:
            st.success(st.session_state.book_created_message)

    with book_progress_tab:
        # Header with hover clipboard functionality
        st.markdown(
            """
        <div style="position: relative; display: inline-block;">
            <h1 style="display: inline-block; margin: 0;" id="book-completion-progress">Book Completion Progress</h1>
            <span class="header-copy-icon" style="
                opacity: 0;
                transition: opacity 0.2s;
                margin-left: 10px;
                cursor: pointer;
                color: #666;
                font-size: 20px;
                vertical-align: middle;
            " onclick="copyHeaderLink()">🔗</span>
        </div>
        <style>
        #book-completion-progress:hover + .header-copy-icon,
        .header-copy-icon:hover {
            opacity: 1;
        }
        </style>
        <script>
        function copyHeaderLink() {
            const url = window.location.origin + window.location.pathname + '#book-completion-progress';
            navigator.clipboard.writeText(url).then(function() {
                console.log('Copied header link to clipboard');
            });
        }
        </script>
        """,
            unsafe_allow_html=True,
        )
        st.markdown("Visual progress tracking for all books with individual task timers.")


        # Check if we have data from database with SSL connection retry
        total_records = 0
        max_retries = 3
        for attempt in range(max_retries):
            try:
                with engine.connect() as conn:
                    result = conn.execute(text("SELECT COUNT(*) FROM trello_time_tracking"))
                    total_records = result.scalar()
                    break  # Success, exit retry loop
            except Exception as e:
                if attempt < max_retries - 1:
                    # Try to recreate engine connection
                    time.sleep(0.5)  # Brief pause before retry
                    continue
                else:
                    # Final attempt failed, show error but continue
                    st.error(f"Database connection issue (attempt {attempt + 1}): {str(e)[:100]}...")
                    total_records = 0
                    break

        try:
            # Clear pending refresh state at start of render
            if 'pending_refresh' in st.session_state:
                del st.session_state.pending_refresh

            # Initialize variables to avoid UnboundLocalError
            df_from_db = None
            all_books = []

            if total_records and total_records > 0:

                # Get all books including those without tasks
                all_books = get_all_books(engine)

                # Get task data from database for book completion (exclude archived)
                df_from_db = pd.read_sql(
                    '''SELECT card_name as "Card name",
                       COALESCE(user_name, 'Not set') as "User",
                       list_name as "List",
                       time_spent_seconds as "Time spent (s)",
                       date_started as "Date started (f)",
                       card_estimate_seconds as "Card estimate(s)",
                       board_name as "Board", created_at, tag as "Tag"
                       FROM trello_time_tracking WHERE archived = FALSE ORDER BY created_at DESC''',
                    engine,
                )

                if not df_from_db.empty:
                    # Calculate total books for search title
                    books_with_tasks = set(df_from_db['Card name'].unique()) if not df_from_db.empty else set()
                    books_without_tasks = set(book[0] for book in all_books if book[0] not in books_with_tasks)
                    total_books = len(books_with_tasks | books_without_tasks)

                    # Add search bar only
                    search_query = st.text_input(
                        f"Search books by title ({total_books}):",
                        placeholder="Enter book title to search...",
                        key="completion_search",
                    )

                    # Initialize filtered_df
                    filtered_df = df_from_db.copy()

                    # Determine books to display
                    if search_query:
                        # Filter books based on search
                        import re

                        escaped_query = re.escape(search_query)
                        mask = filtered_df['Card name'].str.contains(escaped_query, case=False, na=False)
                        filtered_df = filtered_df[mask]

                        # Get unique books from both sources
                        books_with_tasks = set(filtered_df['Card name'].unique()) if not filtered_df.empty else set()
                        books_without_tasks = set(book[0] for book in all_books if book[0] not in books_with_tasks)

                        # Filter books without tasks based on search query
                        books_without_tasks = {
                            book for book in books_without_tasks if search_query.lower() in book.lower()
                        }

                        # Combine and sort
                        books_to_display = sorted(books_with_tasks | books_without_tasks)
                    else:
                        # Show all books by default
                        books_to_display = sorted(book[0] for book in all_books)

                    # Pagination setup
                    books_per_page = 10
                    if 'book_page' not in st.session_state:
                        st.session_state.book_page = 0

                    # Reset to first page if search changes
                    prev_search = st.session_state.get('prev_completion_search')
                    if search_query != prev_search:
                        st.session_state.book_page = 0
                    st.session_state.prev_completion_search = search_query

                    total_books_to_display = len(books_to_display)
                    start_idx = st.session_state.book_page * books_per_page
                    end_idx = start_idx + books_per_page
                    books_subset = books_to_display[start_idx:end_idx]

                    # Only display books if we have search results
                    if books_subset:
                        # Display each book with enhanced visualization
                        for book_title in books_subset:
                            # Check if book has tasks
                            if not filtered_df.empty:
                                book_mask = filtered_df['Card name'] == book_title
                                book_data = filtered_df[book_mask].copy()
                            else:
                                book_data = pd.DataFrame()

                            # Debug: Let's see what we have
                            # st.write(f"DEBUG: Book '{book_title}' - book_data shape: {book_data.shape}")
                            # if not book_data.empty:
                            #     st.write(f"DEBUG: Book tasks found: {book_data['List'].unique()}")
                            # else:
                            #     st.write(f"DEBUG: Book data is empty for '{book_title}'")

                            # If book has no tasks, create empty data structure
                            if book_data.empty:
                                # Get book info from all_books
                                book_info = next((book for book in all_books if book[0] == book_title), None)
                                if book_info:
                                    # Create minimal book data structure
                                    book_data = pd.DataFrame(
                                        {
                                            'Card name': [book_title],
                                            'User': ['Not set'],
                                            'List': ['No tasks assigned'],
                                            'Time spent (s)': [0],
                                            'Date started (f)': [None],
                                            'Card estimate(s)': [0],
                                            'Board': [book_info[1] if book_info[1] else 'Not set'],
                                            'Tag': [book_info[2] if book_info[2] else None],
                                        }
                                    )

                            # Calculate overall progress using stage-based estimates
                            total_time_spent = book_data['Time spent (s)'].sum()

                            # Calculate total estimated time from the database entries
                            # Sum up all estimates stored in the database for this book
                            estimated_time = 0
                            if 'Card estimate(s)' in book_data.columns:
                                book_estimates = book_data['Card estimate(s)'].fillna(0).sum()
                                if book_estimates > 0:
                                    estimated_time = book_estimates

                            # If no estimates in database, use reasonable defaults per stage
                            if estimated_time == 0:
                                default_stage_estimates = {
                                    'Editorial R&D': 2 * 3600,  # 2 hours default
                                    'Editorial Writing': 8 * 3600,  # 8 hours default
                                    '1st Edit': 4 * 3600,  # 4 hours default
                                    '2nd Edit': 2 * 3600,  # 2 hours default
                                    'Design R&D': 3 * 3600,  # 3 hours default
                                    'In Design': 6 * 3600,  # 6 hours default
                                    '1st Proof': 2 * 3600,  # 2 hours default
                                    '2nd Proof': 1.5 * 3600,  # 1.5 hours default
                                    'Editorial Sign Off': 0.5 * 3600,  # 30 minutes default
                                    'Design Sign Off': 0.5 * 3600,  # 30 minutes default
                                }
                                unique_stages = book_data['List'].unique()
                                estimated_time = sum(
                                    default_stage_estimates.get(stage, 3600) for stage in unique_stages
                                )

                            # Calculate completion percentage for display
                            if estimated_time > 0:
                                completion_percentage = (total_time_spent / estimated_time) * 100
                                progress_text = f"{format_seconds_to_time(total_time_spent)}/{format_seconds_to_time(estimated_time)} ({completion_percentage:.1f}%)"
                            else:
                                completion_percentage = 0
                                progress_text = f"Total: {format_seconds_to_time(total_time_spent)} (No estimate)"

                            # Check for active timers more efficiently
                            has_active_timer = any(
                                timer_key.startswith(f"{book_title}_") and active
                                for timer_key, active in st.session_state.timers.items()
                            )

                            # Check if all tasks are completed (only if book has tasks)
                            all_tasks_completed = False
                            completion_emoji = ""
                            if not book_data.empty and book_data['List'].iloc[0] != 'No tasks assigned':
                                # Check completion status from database
                                all_tasks_completed = check_all_tasks_completed(engine, book_title)
                                completion_emoji = "✅ " if all_tasks_completed else ""

                            # Create book title with progress percentage
                            if estimated_time > 0:
                                if completion_percentage > 100:
                                    over_percentage = completion_percentage - 100
                                    book_title_with_progress = (
                                        f"{completion_emoji}**{book_title}** ({over_percentage:.1f}% over estimate)"
                                    )
                                else:
                                    book_title_with_progress = (
                                        f"{completion_emoji}**{book_title}** ({completion_percentage:.1f}%)"
                                    )
                            else:
                                book_title_with_progress = f"{completion_emoji}**{book_title}** (No estimate)"

                            # Check if book should be expanded (either has active timer or was manually expanded)
                            expanded_key = f"expanded_{book_title}"
                            if expanded_key not in st.session_state:
                                st.session_state[expanded_key] = has_active_timer

                            with st.expander(book_title_with_progress, expanded=st.session_state[expanded_key]):
                                # Show progress bar and completion info at the top
                                progress_bar_html = f"""
                                    <div style="width: 50%; background-color: #f0f0f0; border-radius: 5px; height: 10px; margin: 8px 0;">
                                    <div style="width: {min(completion_percentage, 100):.1f}%; background-color: #2AA395; height: 100%; border-radius: 5px;"></div>
                                    </div>
                                    """
                                st.markdown(progress_bar_html, unsafe_allow_html=True)
                                st.markdown(
                                    f'<div style="font-size: 14px; color: #666; margin-bottom: 10px;">{progress_text}</div>',
                                    unsafe_allow_html=True,
                                )

                                # Display tag if available
                                book_tags = book_data['Tag'].dropna().unique()
                                if len(book_tags) > 0 and book_tags[0]:
                                    # Handle multiple tags (comma-separated)
                                    tag_display = book_tags[0]
                                    # If there are commas, it means multiple tags
                                    if ',' in tag_display:
                                        tag_display = tag_display.replace(',', ', ')  # Ensure proper spacing
                                    st.markdown(
                                        f'<div style="font-size: 14px; color: #888; margin-bottom: 10px;"><strong>Tags:</strong> {tag_display}</div>',
                                        unsafe_allow_html=True,
                                    )

                                st.markdown("---")

                                # Define the order of stages to match the actual data entry form
                                stage_order = [
                                    'Editorial R&D',
                                    'Editorial Writing',
                                    '1st Edit',
                                    '2nd Edit',
                                    'Design R&D',
                                    'In Design',
                                    '1st Proof',
                                    '2nd Proof',
                                    'Editorial Sign Off',
                                    'Design Sign Off',
                                ]

                                # Group by stage/list and aggregate by user
                                stages_grouped = book_data.groupby('List')

                                # Display stages in accordion style (each stage as its own expander)
                                stage_counter = 0
                                for stage_name in stage_order:
                                    if stage_name in stages_grouped.groups:
                                        stage_data = stages_grouped.get_group(stage_name)

                                        # Check if this stage has any active timers (efficient lookup)
                                        stage_has_active_timer = any(
                                            timer_key.startswith(f"{book_title}_{stage_name}_") and active
                                            for timer_key, active in st.session_state.timers.items()
                                        )

                                        # Aggregate time by user for this stage
                                        user_aggregated = (
                                            stage_data.groupby('User')['Time spent (s)'].sum().reset_index()
                                        )

                                        # Create a summary for the expander title showing all users and their progress
                                        stage_summary_parts = []
                                        for idx, user_task in user_aggregated.iterrows():
                                            user_name = user_task['User']
                                            actual_time = user_task['Time spent (s)']

                                            # Get estimated time from the database for this specific user/stage combination
                                            user_stage_data = stage_data[stage_data['User'] == user_name]
                                            estimated_time_for_user = 3600  # Default 1 hour

                                            if (
                                                not user_stage_data.empty
                                                and 'Card estimate(s)' in user_stage_data.columns
                                            ):
                                                # Find the first record that has a non-null, non-zero estimate
                                                estimates = user_stage_data['Card estimate(s)'].dropna()
                                                non_zero_estimates = estimates[estimates > 0]
                                                if not non_zero_estimates.empty:
                                                    estimated_time_for_user = non_zero_estimates.iloc[0]

                                            # Check if task is completed and add tick emoji
                                            task_completed = get_task_completion(
                                                engine, book_title, user_name, stage_name
                                            )
                                            completion_emoji = "✅ " if task_completed else ""

                                            # Format times for display
                                            actual_time_str = format_seconds_to_time(actual_time)
                                            estimated_time_str = format_seconds_to_time(estimated_time_for_user)
                                            user_display = (
                                                user_name if user_name and user_name != "Not set" else "Unassigned"
                                            )

                                            stage_summary_parts.append(
                                                f"{user_display} | {actual_time_str}/{estimated_time_str} {completion_emoji}".rstrip()
                                            )

                                        # Create expander title with stage name and user summaries
                                        if stage_summary_parts:
                                            expander_title = f"**{stage_name}** | " + " | ".join(stage_summary_parts)
                                        else:
                                            expander_title = stage_name

                                        # Check if stage should be expanded (either has active timer or was manually expanded)
                                        stage_expanded_key = f"stage_expanded_{book_title}_{stage_name}"
                                        if stage_expanded_key not in st.session_state:
                                            st.session_state[stage_expanded_key] = stage_has_active_timer

                                        with st.expander(expander_title, expanded=st.session_state[stage_expanded_key]):
                                            # Show one task per user for this stage
                                            for idx, user_task in user_aggregated.iterrows():
                                                user_name = user_task['User']
                                                actual_time = user_task['Time spent (s)']
                                                task_key = f"{book_title}_{stage_name}_{user_name}"

                                                # Get estimated time from the database for this specific user/stage combination
                                                user_stage_data = stage_data[stage_data['User'] == user_name]
                                                estimated_time_for_user = 3600  # Default 1 hour

                                                if (
                                                    not user_stage_data.empty
                                                    and 'Card estimate(s)' in user_stage_data.columns
                                                ):
                                                    # Find the first record that has a non-null, non-zero estimate
                                                    estimates = user_stage_data['Card estimate(s)'].dropna()
                                                    non_zero_estimates = estimates[estimates > 0]
                                                    if not non_zero_estimates.empty:
                                                        estimated_time_for_user = non_zero_estimates.iloc[0]

                                                # Create columns for task info and timer
                                                col1, col2, col3 = st.columns([4, 1, 3])

                                                with col1:
                                                    # User assignment dropdown
                                                    current_user = user_name if user_name else "Not set"

                                                    # Determine user options based on stage type
                                                    if stage_name in [
                                                        "Editorial R&D",
                                                        "Editorial Writing",
                                                        "1st Edit",
                                                        "2nd Edit",
                                                        "1st Proof",
                                                        "2nd Proof",
                                                        "Editorial Sign Off",
                                                    ]:
                                                        user_options = [
                                                            "Not set",
                                                            "Bethany Latham",
                                                            "Charis Mather",
                                                            "Noah Leatherland",
                                                            "Rebecca Phillips-Bartlett",
                                                        ]
                                                    else:  # Design stages
                                                        user_options = [
                                                            "Not set",
                                                            "Amelia Harris",
                                                            "Amy Li",
                                                            "Drue Rintoul",
                                                            "Jasmine Pointer",
                                                            "Ker Ker Lee",
                                                            "Rob Delph",
                                                        ]

                                                    # Find current user index
                                                    try:
                                                        current_index = user_options.index(current_user)
                                                    except ValueError:
                                                        current_index = 0  # Default to "Not set"

                                                    # Include the row index so the key is always unique
                                                    selectbox_key = f"reassign_{book_title}_{stage_name}_{user_name}_{idx}"
                                                    # Include user_name in key to avoid duplicate elements for the same stage
                                                    selectbox_key = f"reassign_{book_title}_{stage_name}_{user_name}"
                                                    new_user = st.selectbox(
                                                        f"User for {stage_name}:",
                                                        user_options,
                                                        index=current_index,
                                                        key=selectbox_key,
                                                    )

                                                    # Display progress information directly under user dropdown
                                                    if user_name and user_name != "Not set":
                                                        # Use the actual_time variable that's already calculated for this user/stage
                                                        if estimated_time_for_user and estimated_time_for_user > 0:
                                                            progress_percentage = actual_time / estimated_time_for_user
                                                            time_spent_formatted = format_seconds_to_time(actual_time)
                                                            estimated_formatted = format_seconds_to_time(
                                                                estimated_time_for_user
                                                            )

                                                            # Progress bar
                                                            progress_value = max(0.0, min(progress_percentage, 1.0))
                                                            st.progress(progress_value)

                                                            # Progress text
                                                            if progress_percentage > 1.0:
                                                                st.write(
                                                                    f"{(progress_percentage - 1) * 100:.1f}% over estimate"
                                                                )
                                                            elif progress_percentage == 1.0:
                                                                st.write("COMPLETE: 100%")
                                                            else:
                                                                st.write(f"{progress_percentage * 100:.1f}% complete")

                                                            # Time information
                                                            st.write(
                                                                f"Time: {time_spent_formatted} / {estimated_formatted}"
                                                            )

                                                            # Completion checkbox - always get fresh status from database
                                                            completion_key = (
                                                                f"complete_{book_title}_{stage_name}_{user_name}"
                                                            )
                                                            current_completion_status = get_task_completion(
                                                                engine, book_title, user_name, stage_name
                                                            )

                                                            # Update session state with database value
                                                            st.session_state[completion_key] = current_completion_status

                                                            new_completion_status = st.checkbox(
                                                                "Completed",
                                                                value=current_completion_status,
                                                                key=f"checkbox_{completion_key}",
                                                            )

                                                            # Update completion status if changed
                                                            if new_completion_status != current_completion_status:
                                                                update_task_completion(
                                                                    engine,
                                                                    book_title,
                                                                    user_name,
                                                                    stage_name,
                                                                    new_completion_status,
                                                                )
                                                                # Update session state immediately
                                                                st.session_state[completion_key] = new_completion_status

                                                                # Clear any cached completion status to force refresh
                                                                completion_cache_key = f"book_completion_{book_title}"
                                                                if completion_cache_key in st.session_state:
                                                                    del st.session_state[completion_cache_key]

                                                                # Store success message for display without immediate refresh
                                                                success_msg_key = f"completion_success_{task_key}"
                                                                status_text = (
                                                                    "✅ Marked as completed"
                                                                    if new_completion_status
                                                                    else "❌ Marked as incomplete"
                                                                )
                                                                st.session_state[success_msg_key] = status_text

                                                                # Set flag for book-level completion update
                                                                st.session_state['completion_changed'] = True
                                                        else:
                                                            st.write("No time estimate set")

                                                    # Handle user reassignment with improved state management
                                                    if new_user != current_user:
                                                        try:
                                                            with engine.connect() as conn:
                                                                # Update user assignment in database
                                                                new_user_value = (
                                                                    new_user if new_user != "Not set" else None
                                                                )
                                                                old_user_value = (
                                                                    user_name if user_name != "Not set" else None
                                                                )

                                                                conn.execute(
                                                                    text(
                                                                        '''
                                                                        UPDATE trello_time_tracking
                                                                        SET user_name = :new_user
                                                                        WHERE card_name = :card_name
                                                                        AND list_name = :list_name
                                                                        AND COALESCE(user_name, '') = COALESCE(:old_user, '')
                                                                    '''
                                                                    ),
                                                                    {
                                                                        'new_user': new_user_value,
                                                                        'card_name': book_title,
                                                                        'list_name': stage_name,
                                                                        'old_user': old_user_value,
                                                                    },
                                                                )
                                                                conn.commit()

                                                                # Clear relevant session state to force refresh
                                                                keys_to_clear = [
                                                                    k
                                                                    for k in st.session_state.keys()
                                                                    if book_title in k and stage_name in k
                                                                ]
                                                                for key in keys_to_clear:
                                                                    if key.startswith(('complete_', 'timer_')):
                                                                        del st.session_state[key]

                                                                # Store success message instead of immediate refresh
                                                                success_key = (
                                                                    f"reassign_success_{book_title}_{stage_name}_{user_name}_{idx}"
                                                                    f"reassign_success_{book_title}_{stage_name}_{user_name}"
                                                                )
                                                                st.session_state[success_key] = (
                                                                    f"User reassigned from {current_user} to {new_user}"
                                                                )

                                                                # User reassignment completed
                                                        except Exception as e:
                                                            st.error(f"Error reassigning user: {str(e)}")

                                        with col2:
                                            # Empty space - timer moved to button column
                                            st.write("")

                                        with col3:
                                            # Start/Stop timer button with timer display
                                            if task_key not in st.session_state.timers:
                                                st.session_state.timers[task_key] = False

                                            # Timer controls and display
                                            if st.session_state.timers[task_key]:
                                                # Timer is active - show simple stop control
                                                if task_key in st.session_state.timer_start_times:

                                                    # Simple timer calculation
                                                    start_time = st.session_state.timer_start_times[task_key]
                                                    accumulated = st.session_state.timer_accumulated_time.get(task_key, 0)
                                                    paused = st.session_state.timer_paused.get(task_key, False)

                                                    current_elapsed = 0 if paused else calculate_timer_elapsed_time(start_time)
                                                    elapsed_seconds = accumulated + current_elapsed
                                                    elapsed_str = format_seconds_to_time(elapsed_seconds)

                                                    # Display recording status with layout - first row shows status and refresh
                                                    timer_row1_col1, timer_row1_col2 = st.columns([2, 1.5])
                                                    # Placeholders kept for compatibility
                                                    timer_row1_col3 = timer_row1_col1
                                                    timer_row1_col4 = timer_row1_col2
                                                    with timer_row1_col1:
                                                        status_label = "Paused" if paused else "Recording"
                                                        st.write(f"**{status_label}** ({elapsed_str})")

                                                    with timer_row1_col2:
                                                        if st.button(
                                                            "Refresh",
                                                            key=f"refresh_timer_{task_key}_{idx}",
                                                            type="secondary",
                                                        ):
                                                            st.rerun()

                                                    # Second row with pause and stop controls
                                                    timer_row2_col1, timer_row2_col2 = st.columns([1.5, 1])

                                                    with timer_row2_col1:
                                                        pause_label = "Resume" if paused else "Pause"

                                                        if st.button(
                                                            pause_label,
                                                            key=f"pause_{task_key}_{idx}",
                                                        ):
                                                            if paused:
                                                                resume_time = datetime.utcnow().replace(tzinfo=timezone.utc).astimezone(BST)
                                                                st.session_state.timer_start_times[task_key] = resume_time
                                                                st.session_state.timer_paused[task_key] = False
                                                                update_active_timer_state(
                                                                    engine,
                                                                    task_key,
                                                                    accumulated,
                                                                    False,
                                                                    resume_time,
                                                                )
                                                            else:
                                                                elapsed_since_start = calculate_timer_elapsed_time(start_time)
                                                                new_accum = accumulated + elapsed_since_start
                                                                st.session_state.timer_accumulated_time[task_key] = new_accum
                                                                st.session_state.timer_paused[task_key] = True
                                                                update_active_timer_state(
                                                                    engine,
                                                                    task_key,
                                                                    new_accum,
                                                                    True,
                                                                )
                                                            st.rerun()

                                                    with timer_row2_col2:
                                                        if st.button("Stop", key=f"stop_{task_key}_{idx}"):
                                                            final_time = elapsed_seconds
                                                            stop_active_timer(engine, task_key)

                                                            # Keep expanded states
                                                            expanded_key = f"expanded_{book_title}"
                                                            st.session_state[expanded_key] = True
                                                            stage_expanded_key = (
                                                                f"stage_expanded_{book_title}_{stage_name}"
                                                            )
                                                            st.session_state[stage_expanded_key] = True

                                                            # Always clear timer states first to prevent double-processing
                                                            st.session_state.timers[task_key] = False
                                                            timer_start_time = st.session_state.timer_start_times.get(
                                                                task_key
                                                            )

                                                            # Save to database only if time > 0
                                                            if final_time > 0 and timer_start_time:
                                                                try:
                                                                    user_original_data = stage_data[
                                                                        stage_data['User'] == user_name
                                                                    ].iloc[0]
                                                                    board_name = user_original_data['Board']
                                                                    existing_tag = (
                                                                        user_original_data.get('Tag', None)
                                                                        if 'Tag' in user_original_data
                                                                        else None
                                                                    )

                                                                    with engine.connect() as conn:
                                                                        # Use ON CONFLICT to handle duplicate entries by updating existing records
                                                                        conn.execute(
                                                                            text(
                                                                                '''
                                            INSERT INTO trello_time_tracking
                                            (card_name, user_name, list_name, time_spent_seconds,
                                             date_started, session_start_time, board_name, tag)
                                            VALUES (:card_name, :user_name, :list_name, :time_spent_seconds,
                                                   :date_started, :session_start_time, :board_name, :tag)
                                            ON CONFLICT (card_name, user_name, list_name, date_started, time_spent_seconds)
                                            DO UPDATE SET
                                                session_start_time = EXCLUDED.session_start_time,
                                                board_name = EXCLUDED.board_name,
                                                tag = EXCLUDED.tag,
                                                created_at = CURRENT_TIMESTAMP
                                        '''
                                                                            ),
                                                                            {
                                                                                'card_name': book_title,
                                                                                'user_name': user_name,
                                                                                'list_name': stage_name,
                                                                                'time_spent_seconds': final_time,
                                                                                'date_started': timer_start_time.date(),
                                                                                'session_start_time': timer_start_time,
                                                                                'board_name': board_name,
                                                                                'tag': existing_tag,
                                                                            },
                                                                        )

                                                                        # Remove from active timers
                                                                        conn.execute(
                                                                            text(
                                                                                'DELETE FROM active_timers WHERE timer_key = :timer_key'
                                                                            ),
                                                                            {'timer_key': task_key},
                                                                        )
                                                                        conn.commit()

                                                                    # Store success message for display at bottom
                                                                    success_msg_key = f"timer_success_{task_key}"
                                                                    st.session_state[success_msg_key] = (
                                                                        f"Added {elapsed_str} to {book_title} - {stage_name}"
                                                                    )

                                                                    # Timer stopped successfully
                                                                except Exception as e:
                                                                    st.error(f"Error saving timer data: {str(e)}")
                                                                    # Still try to clean up active timer from database on error
                                                                    try:
                                                                        with engine.connect() as conn:
                                                                            conn.execute(
                                                                                text(
                                                                                    'DELETE FROM active_timers WHERE timer_key = :timer_key'
                                                                                ),
                                                                                {'timer_key': task_key},
                                                                            )
                                                                            conn.commit()
                                                                    except:
                                                                        pass  # Ignore cleanup errors
                                                            else:
                                                                # Even if no time to save, clean up active timer
                                                                try:
                                                                    with engine.connect() as conn:
                                                                        conn.execute(
                                                                            text(
                                                                                'DELETE FROM active_timers WHERE timer_key = :timer_key'
                                                                            ),
                                                                            {'timer_key': task_key},
                                                                        )
                                                                        conn.commit()
                                                                except:
                                                                    pass  # Ignore cleanup errors

                                                            # Clear timer states
                                                            if task_key in st.session_state.timer_start_times:
                                                                del st.session_state.timer_start_times[task_key]
                                                            if task_key in st.session_state.timer_accumulated_time:
                                                                del st.session_state.timer_accumulated_time[task_key]
                                                            if task_key in st.session_state.timer_paused:
                                                                del st.session_state.timer_paused[task_key]

                                                            # Refresh the interface so totals update immediately
                                                            st.rerun()

                                            else:
                                                # Timer is not active - show Start button
                                                if st.button("Start", key=f"start_{task_key}_{idx}"):
                                                    # Preserve expanded state before rerun
                                                    expanded_key = f"expanded_{book_title}"
                                                    st.session_state[expanded_key] = True

                                                    # Also preserve stage expanded state
                                                    stage_expanded_key = f"stage_expanded_{book_title}_{stage_name}"
                                                    st.session_state[stage_expanded_key] = True

                                                    # Start timer - use UTC for consistency
                                                    start_time_utc = datetime.utcnow().replace(tzinfo=timezone.utc)
                                                    # Convert to BST for display/storage but keep UTC calculation base
                                                    start_time_bst = start_time_utc.astimezone(BST)
                                                    st.session_state.timers[task_key] = True
                                                    st.session_state.timer_start_times[task_key] = start_time_bst
                                                    st.session_state.timer_paused[task_key] = False
                                                    st.session_state.timer_accumulated_time[task_key] = 0

                                                    # Save to database for persistence
                                                    user_original_data = stage_data[
                                                        stage_data['User'] == user_name
                                                    ].iloc[0]
                                                    board_name = user_original_data['Board']

                                                    save_active_timer(
                                                        engine,
                                                        task_key,
                                                        book_title,
                                                        user_name if user_name != "Not set" else None,
                                                        stage_name,
                                                        board_name,
                                                        start_time_bst,
                                                        accumulated_seconds=0,
                                                        is_paused=False,
                                                    )

                                                    st.rerun()

                                            # Manual time entry section
                                            st.write("**Manual Entry:**")

                                            # Create a form to handle Enter key properly
                                            with st.form(key=f"time_form_{task_key}_{idx}"):
                                                manual_time = st.text_input(
                                                    "Add time (hh:mm:ss):", placeholder="01:30:00"
                                                )

                                                # Hide the submit button and form styling with CSS
                                                st.markdown(
                                                    """
                                                    <style>
                                                    div[data-testid="stForm"] button {
                                                        display: none;
                                                    }
                                                    div[data-testid="stForm"] {
                                                        border: none !important;
                                                        background: none !important;
                                                        padding: 0 !important;
                                                    }
                                                    </style>
                                                    """,
                                                    unsafe_allow_html=True,
                                                )

                                                submitted = st.form_submit_button("Add Time")

                                                if submitted and manual_time:
                                                    try:
                                                        # Parse the time format hh:mm:ss
                                                        time_parts = manual_time.split(':')
                                                        if len(time_parts) == 3:
                                                            hours = int(time_parts[0])
                                                            minutes = int(time_parts[1])
                                                            seconds = int(time_parts[2])

                                                            # Validate individual components
                                                            if hours > 100:
                                                                st.error(
                                                                    f"Maximum hours allowed is 100. You entered {hours} hours."
                                                                )
                                                            elif minutes >= 60:
                                                                st.error(
                                                                    f"Minutes must be less than 60. You entered {minutes} minutes."
                                                                )
                                                            elif seconds >= 60:
                                                                st.error(
                                                                    f"Seconds must be less than 60. You entered {seconds} seconds."
                                                                )
                                                            else:
                                                                total_seconds = hours * 3600 + minutes * 60 + seconds

                                                                # Validate maximum time (100 hours = 360,000 seconds)
                                                                max_seconds = 100 * 3600  # 360,000 seconds
                                                                if total_seconds > max_seconds:
                                                                    st.error(
                                                                        f"Maximum time allowed is 100:00:00. You entered {manual_time}"
                                                                    )
                                                                elif total_seconds > 0:
                                                                    # Add manual time to database
                                                                    try:
                                                                        # Get board name from original data
                                                                        user_original_data = stage_data[
                                                                            stage_data['User'] == user_name
                                                                        ].iloc[0]
                                                                        board_name = user_original_data['Board']
                                                                        # Get existing tag from original data
                                                                        existing_tag = (
                                                                            user_original_data.get('Tag', None)
                                                                            if 'Tag' in user_original_data
                                                                            else None
                                                                        )

                                                                        # Get current completion status to preserve it
                                                                        completion_key = f"complete_{book_title}_{stage_name}_{user_name}"
                                                                        current_completion = get_task_completion(
                                                                            engine, book_title, user_name, stage_name
                                                                        )
                                                                        # Also check session state in case it was just changed
                                                                        if completion_key in st.session_state:
                                                                            current_completion = st.session_state[
                                                                                completion_key
                                                                            ]

                                                                        # Preserve expanded state before rerun
                                                                        expanded_key = f"expanded_{book_title}"
                                                                        st.session_state[expanded_key] = True

                                                                        # Preserve stage expanded state
                                                                        stage_expanded_key = (
                                                                            f"stage_expanded_{book_title}_{stage_name}"
                                                                        )
                                                                        st.session_state[stage_expanded_key] = True

                                                                        with engine.connect() as conn:
                                                                            conn.execute(
                                                                                text(
                                                                                    '''
                                                                                    INSERT INTO trello_time_tracking
                                                                                    (card_name, user_name, list_name, time_spent_seconds, board_name, created_at, tag, completed)
                                                                                    VALUES (:card_name, :user_name, :list_name, :time_spent_seconds, :board_name, :created_at, :tag, :completed)
                                                                                '''
                                                                                ),
                                                                                {
                                                                                    'card_name': book_title,
                                                                                    'user_name': user_name,
                                                                                    'list_name': stage_name,
                                                                                    'time_spent_seconds': total_seconds,
                                                                                    'board_name': board_name,
                                                                                    'created_at': datetime.now(BST),
                                                                                    'tag': existing_tag,
                                                                                    'completed': current_completion,
                                                                                },
                                                                            )
                                                                            conn.commit()

                                                                        # Store success message in session state for display
                                                                        success_msg_key = (
                                                                            f"manual_time_success_{task_key}"
                                                                        )
                                                                        st.session_state[success_msg_key] = (
                                                                            f"Added {manual_time} to progress"
                                                                        )

                                                                    except Exception as e:
                                                                        st.error(f"Error saving time: {str(e)}")
                                                                else:
                                                                    st.error("Time must be greater than 00:00:00")
                                                        else:
                                                            st.error("Please use format hh:mm:ss (e.g., 01:30:00)")
                                                    except ValueError:
                                                        st.error("Please enter valid numbers in hh:mm:ss format")

                                            # Display various success messages
                                            # Timer success message
                                            timer_success_key = f"timer_success_{task_key}"
                                            if timer_success_key in st.session_state:
                                                st.success(st.session_state[timer_success_key])
                                                del st.session_state[timer_success_key]

                                            # Manual time success message
                                            manual_success_key = f"manual_time_success_{task_key}"
                                            if manual_success_key in st.session_state:
                                                st.success(st.session_state[manual_success_key])
                                                del st.session_state[manual_success_key]

                                            # Completion status success message
                                            completion_success_key = f"completion_success_{task_key}"
                                            if completion_success_key in st.session_state:
                                                st.success(st.session_state[completion_success_key])
                                                del st.session_state[completion_success_key]

                                            # User reassignment success message
                                            reassign_success_key = f"reassign_success_{book_title}_{stage_name}_{user_name}_{idx}"
                                            reassign_success_key = f"reassign_success_{book_title}_{stage_name}_{user_name}"
                                            if reassign_success_key in st.session_state:
                                                st.success(st.session_state[reassign_success_key])
                                                del st.session_state[reassign_success_key]

                                # Show count of running timers (refresh buttons now appear under individual timers)
                                running_timers = [
                                    k for k, v in st.session_state.timers.items() if v and book_title in k
                                ]
                                if running_timers:
                                    st.write(f"{len(running_timers)} timer(s) running")

                                # Add stage dropdown
                                available_stages = get_available_stages_for_book(engine, book_title)
                                if available_stages:
                                    st.markdown("---")
                                    col1, col2 = st.columns([3, 1])

                                    with col1:
                                        selected_stage = st.selectbox(
                                            "Add stage:",
                                            options=["Select a stage to add..."] + available_stages,
                                            key=f"add_stage_{book_title}",
                                        )

                                    with col2:
                                        time_estimate = st.number_input(
                                            "Hours:",
                                            min_value=0.0,
                                            step=0.1,
                                            format="%.1f",
                                            value=1.0,
                                            key=f"add_stage_time_{book_title}",
                                            on_change=None,  # Prevent automatic refresh
                                        )

                                    if selected_stage != "Select a stage to add...":
                                        # Get the current time estimate from session state
                                        time_estimate_key = f"add_stage_time_{book_title}"
                                        current_time_estimate = st.session_state.get(time_estimate_key, 1.0)

                                        # Get book info for board name and tag
                                        book_info = next((book for book in all_books if book[0] == book_title), None)
                                        board_name = book_info[1] if book_info else None
                                        tag = book_info[2] if book_info else None

                                        # Convert hours to seconds for estimate
                                        estimate_seconds = int(current_time_estimate * 3600)

                                        if add_stage_to_book(
                                            engine, book_title, selected_stage, board_name, tag, estimate_seconds
                                        ):
                                            st.success(
                                                f"Added {selected_stage} to {book_title} with {current_time_estimate} hour estimate"
                                            )
                                            # Stage added successfully
                                        else:
                                            st.error("Failed to add stage")

                                # Remove stage section at the bottom left of each book
                                if stages_grouped.groups:  # Only show if book has stages
                                    st.markdown("---")
                                    remove_col1, remove_col2, remove_col3 = st.columns([2, 1, 1])

                                    with remove_col1:
                                        # Get all current stages for this book
                                        current_stages_with_users = []
                                        for stage_name in stage_order:
                                            if stage_name in stages_grouped.groups:
                                                stage_data = stages_grouped.get_group(stage_name)
                                                user_aggregated = (
                                                    stage_data.groupby('User')['Time spent (s)'].sum().reset_index()
                                                )
                                                for idx, user_task in user_aggregated.iterrows():
                                                    user_name = user_task['User']
                                                    user_display = (
                                                        user_name
                                                        if user_name and user_name != "Not set"
                                                        else "Unassigned"
                                                    )
                                                    current_stages_with_users.append(f"{stage_name} ({user_display})")

                                        if current_stages_with_users:
                                            selected_remove_stage = st.selectbox(
                                                "Remove stage:",
                                                options=["Select stage to remove..."] + current_stages_with_users,
                                                key=f"remove_stage_select_{book_title}",
                                            )

                                            if selected_remove_stage != "Select stage to remove...":
                                                # Parse the selection to get stage name and user
                                                stage_user_match = selected_remove_stage.split(" (")
                                                remove_stage_name = stage_user_match[0]
                                                remove_user_name = stage_user_match[1].rstrip(")")
                                                if remove_user_name == "Unassigned":
                                                    remove_user_name = "Not set"

                                                if st.button(
                                                    "Remove",
                                                    key=f"remove_confirm_{book_title}_{remove_stage_name}_{remove_user_name}",
                                                    type="secondary",
                                                ):
                                                    if delete_task_stage(
                                                        engine, book_title, remove_user_name, remove_stage_name
                                                    ):
                                                        st.success(
                                                            f"Removed {remove_stage_name} for {remove_user_name}"
                                                        )
                                                        # Manual time added successfully
                                                    else:
                                                        st.error("Failed to remove stage")

                                # Archive and Delete buttons at the bottom of each book
                                st.markdown("---")
                                col1, col2 = st.columns(2)

                                with col1:
                                    if st.button(
                                        f"Archive '{book_title}'",
                                        key=f"archive_{book_title}",
                                        help="Move this book to archive",
                                    ):
                                        try:
                                            with engine.connect() as conn:
                                                # Check if book has time tracking records
                                                result = conn.execute(
                                                    text(
                                                        '''
                                                        SELECT COUNT(*) FROM trello_time_tracking
                                                        WHERE card_name = :card_name
                                                    '''
                                                    ),
                                                    {'card_name': book_title},
                                                )
                                                record_count = result.scalar()

                                                if record_count > 0:
                                                    # Archive existing time tracking records
                                                    conn.execute(
                                                        text(
                                                            '''
                                                            UPDATE trello_time_tracking
                                                            SET archived = TRUE
                                                            WHERE card_name = :card_name
                                                        '''
                                                        ),
                                                        {'card_name': book_title},
                                                    )
                                                else:
                                                    # Create a placeholder archived record for books without tasks
                                                    conn.execute(
                                                        text(
                                                            '''
                                                            INSERT INTO trello_time_tracking
                                                            (card_name, user_name, list_name, time_spent_seconds,
                                                             card_estimate_seconds, board_name, archived, created_at)
                                                            VALUES (:card_name, 'Not set', 'No tasks assigned', 0,
                                                                   0, 'Manual Entry', TRUE, NOW())
                                                        '''
                                                        ),
                                                        {'card_name': book_title},
                                                    )

                                                # Archive the book in books table
                                                conn.execute(
                                                    text(
                                                        '''
                                                        UPDATE books
                                                        SET archived = TRUE
                                                        WHERE card_name = :book_name
                                                    '''
                                                    ),
                                                    {'book_name': book_title},
                                                )

                                                conn.commit()

                                            # Keep user on the current tab
                                            st.success(f"'{book_title}' has been archived successfully!")
                                            # Archive operation completed
                                        except Exception as e:
                                            st.error(f"Error archiving book: {str(e)}")

                                with col2:
                                    if st.button(
                                        f"Delete '{book_title}'",
                                        key=f"delete_progress_{book_title}",
                                        help="Permanently delete this book and all its data",
                                        type="secondary",
                                    ):
                                        # Add confirmation using session state
                                        confirm_key = f"confirm_delete_progress_{book_title}"
                                        if confirm_key not in st.session_state:
                                            st.session_state[confirm_key] = False

                                        if not st.session_state[confirm_key]:
                                            st.session_state[confirm_key] = True
                                            st.warning(
                                                f"Click 'Delete {book_title}' again to permanently delete all data for this book."
                                            )
                                        else:
                                            try:
                                                with engine.connect() as conn:
                                                    conn.execute(
                                                        text(
                                                            '''
                                                            DELETE FROM trello_time_tracking
                                                            WHERE card_name = :card_name
                                                        '''
                                                        ),
                                                        {'card_name': book_title},
                                                    )
                                                    conn.commit()

                                                # Reset confirmation state
                                                del st.session_state[confirm_key]
                                                # Keep user on the Book Progress tab
                                                st.success(f"'{book_title}' has been permanently deleted!")
                                                # Delete operation completed
                                            except Exception as e:
                                                st.error(f"Error deleting book: {str(e)}")
                                                # Reset confirmation state on error
                                                if confirm_key in st.session_state:
                                                    del st.session_state[confirm_key]

                            stage_counter += 1

                    # Pagination controls below book cards
                    total_pages = (
                        (total_books_to_display - 1) // books_per_page + 1 if total_books_to_display > 0 else 1
                    )
                    nav_col1, nav_col2 = st.columns(2)
                    with nav_col1:
                        if st.button("Previous", disabled=st.session_state.book_page == 0):
                            st.session_state.book_page -= 1
                            st.rerun()
                    with nav_col2:
                        if st.button("Next", disabled=st.session_state.book_page >= total_pages - 1):
                            st.session_state.book_page += 1
                            st.rerun()

        except Exception as e:
            st.error(f"Error accessing database: {str(e)}")
            # Add simplified debug info
            try:
                import traceback

                error_details = traceback.format_exc().split('\n')[-3:-1]  # Get last 2 lines
                st.error(f"Location: {' '.join(error_details)}")
            except:
                pass  # Ignore debug errors

        # Add table showing all books with their boards below the book cards
        st.markdown("---")
        st.subheader("All Books Overview")

        # Create data for the table
        table_data = []

        # Create a dictionary to track books and their boards
        book_board_map = {}

        # First, add books with tasks from database
        if df_from_db is not None and not df_from_db.empty and 'Card name' in df_from_db.columns:
            try:
                for _, row in df_from_db.groupby('Card name').first().iterrows():
                    book_name = row['Card name']
                    board_name = row['Board'] if 'Board' in row and row['Board'] else 'Not set'
                    book_board_map[book_name] = board_name
            except Exception as e:
                # If groupby fails, fall back to simple iteration
                pass

        # Then add books without tasks from all_books
        try:
            for book_info in all_books:
                book_name = book_info[0]
                if book_name not in book_board_map:
                    board_name = book_info[1] if book_info[1] else 'Not set'
                    book_board_map[book_name] = board_name
        except Exception as e:
            # Handle case where all_books might be empty or malformed
            pass

        # Convert to sorted list for table display
        for book_name in sorted(book_board_map.keys()):
            table_data.append({'Book Name': book_name, 'Board': book_board_map[book_name]})

        if table_data:
            # Create DataFrame for display
            table_df = pd.DataFrame(table_data)
            st.dataframe(table_df, use_container_width=True, hide_index=True)
        else:
            st.info("No books found in the database.")

        # Clear refresh flags without automatic rerun to prevent infinite loops
        for flag in ['completion_changed', 'major_update_needed']:
            if flag in st.session_state:
                del st.session_state[flag]

    with reporting_tab:
        st.header("Reporting")
        st.markdown("Filter tasks by user, book, board, tag, and date range from all uploaded data.")

        # Get filter options from database
        users = get_users_from_database(engine)
        books = get_books_from_database(engine)
        boards = get_boards_from_database(engine)
        tags = get_tags_from_database(engine)

        if not users:
            st.info("No users found in database. Please add entries in the 'Add Book' tab first.")
            st.stop()

        # Filter selection - organized in columns
        col1, col2 = st.columns(2)

        with col1:
            # User selection dropdown
            selected_user = st.selectbox(
                "Select User:", options=["All Users"] + users, help="Choose a user to view their tasks"
            )

            # Book search input
            book_search = st.text_input(
                "Search Book (optional):",
                placeholder="Start typing to search books...",
                help="Type to search for a specific book",
            )
            # Match the search to available books
            if book_search:
                matched_books = [book for book in books if book_search.lower() in book.lower()]
                if matched_books:
                    selected_book = st.selectbox(
                        "Select from matches:", options=matched_books, help="Choose from matching books"
                    )
                else:
                    st.warning("No books found matching your search")
                    selected_book = "All Books"
            else:
                selected_book = "All Books"

        with col2:
            # Board selection dropdown
            selected_board = st.selectbox(
                "Select Board (optional):", options=["All Boards"] + boards, help="Choose a specific board to filter by"
            )

            # Tag selection dropdown
            selected_tag = st.selectbox(
                "Select Tag (optional):", options=["All Tags"] + tags, help="Choose a specific tag to filter by"
            )

        # Date range selection
        col1, col2 = st.columns(2)
        with col1:
            start_date = st.date_input("Start Date (optional):", value=None, help="Leave empty to include all dates")

        with col2:
            end_date = st.date_input("End Date (optional):", value=None, help="Leave empty to include all dates")

        # Update button
        update_button = st.button("Update Table", type="primary")

        # Validate date range
        if start_date and end_date and start_date > end_date:
            st.error("Start date must be before end date")
            return

        # Filter and display results only when button is clicked or on initial load
        if update_button or 'filtered_tasks_displayed' not in st.session_state:
            with st.spinner("Loading filtered tasks..."):
                filtered_tasks = get_filtered_tasks_from_database(
                    engine,
                    user_name=selected_user if selected_user != "All Users" else None,
                    book_name=selected_book if selected_book != "All Books" else None,
                    board_name=selected_board if selected_board != "All Boards" else None,
                    tag_name=selected_tag if selected_tag != "All Tags" else None,
                    start_date=start_date,
                    end_date=end_date,
                )

            # Store in session state to prevent automatic reloading
            st.session_state.filtered_tasks_displayed = True
            st.session_state.current_filtered_tasks = filtered_tasks
            st.session_state.current_filters = {
                'user': selected_user,
                'book': selected_book,
                'board': selected_board,
                'tag': selected_tag,
                'start_date': start_date,
                'end_date': end_date,
            }

        # Display cached results if available
        if 'current_filtered_tasks' in st.session_state:

            filtered_tasks = st.session_state.current_filtered_tasks
            current_filters = st.session_state.get('current_filters', {})

            if not filtered_tasks.empty:
                st.subheader("Filtered Results")

                # Show active filters info
                active_filters = []
                if current_filters.get('user') and current_filters.get('user') != "All Users":
                    active_filters.append(f"User: {current_filters.get('user')}")
                if current_filters.get('book') and current_filters.get('book') != "All Books":
                    active_filters.append(f"Book: {current_filters.get('book')}")
                if current_filters.get('board') and current_filters.get('board') != "All Boards":
                    active_filters.append(f"Board: {current_filters.get('board')}")
                if current_filters.get('tag') and current_filters.get('tag') != "All Tags":
                    active_filters.append(f"Tag: {current_filters.get('tag')}")
                if current_filters.get('start_date') or current_filters.get('end_date'):
                    start_str = (
                        current_filters.get('start_date').strftime('%d/%m/%Y')
                        if current_filters.get('start_date')
                        else 'All'
                    )
                    end_str = (
                        current_filters.get('end_date').strftime('%d/%m/%Y')
                        if current_filters.get('end_date')
                        else 'All'
                    )
                    active_filters.append(f"Date range: {start_str} to {end_str}")

                if active_filters:
                    left_col, right_col = st.columns([1, 3])
                    with left_col:
                        with st.expander("Active Filters", expanded=False):
                            for f in active_filters:
                                st.write(f)
                    with right_col:
                        st.dataframe(filtered_tasks, use_container_width=True, hide_index=True)
                else:
                    st.dataframe(filtered_tasks, use_container_width=True, hide_index=True)

                # Download button for filtered results
                csv_buffer = io.StringIO()
                filtered_tasks.to_csv(csv_buffer, index=False)
                st.download_button(
                    label="Download Filtered Results",
                    data=csv_buffer.getvalue(),
                    file_name="filtered_tasks.csv",
                    mime="text/csv",
                )

                # Summary statistics for filtered data
                st.subheader("Summary")
                col1, col2, col3, col4 = st.columns(4)

                with col1:
                    st.metric("Total Books", int(filtered_tasks['Book Title'].nunique()))

                with col2:
                    st.metric("Total Tasks", len(filtered_tasks))

                with col3:
                    st.metric("Unique Users", int(filtered_tasks['User'].nunique()))

                with col4:
                    # Calculate total time from formatted time strings
                    total_seconds = 0
                    for time_str in filtered_tasks['Time Spent']:
                        if time_str != "00:00:00":
                            parts = time_str.split(':')
                            total_seconds += int(parts[0]) * 3600 + int(parts[1]) * 60 + int(parts[2])
                    total_hours = total_seconds / 3600
                    st.metric("Total Time (Hours)", f"{total_hours:.1f}")

            else:
                st.warning("No tasks found matching the selected filters.")

        elif 'filtered_tasks_displayed' not in st.session_state:
            st.info("Click 'Update Table' to load filtered results.")

    with archive_tab:
        st.header("Archive")
        st.markdown("View and manage archived books.")

        try:
            # Get count of archived records
            with engine.connect() as conn:
                archived_count = conn.execute(
                    text('SELECT COUNT(*) FROM trello_time_tracking WHERE archived = TRUE')
                ).scalar()

            if archived_count and archived_count > 0:
                st.info(f"Showing archived books from {archived_count} database records.")

                # Get archived data from database
                df_archived = pd.read_sql(
                    '''SELECT card_name as "Card name",
                       COALESCE(user_name, 'Not set') as "User",
                       list_name as "List",
                       time_spent_seconds as "Time spent (s)",
                       date_started as "Date started (f)",
                       card_estimate_seconds as "Card estimate(s)",
                       board_name as "Board", created_at, tag as "Tag"
                       FROM trello_time_tracking WHERE archived = TRUE ORDER BY created_at DESC''',
                    engine,
                )

                if not df_archived.empty:
                    # Add search bar for archived book titles
                    archive_search_query = st.text_input(
                        "Search archived books by title:",
                        placeholder="Enter book title to filter archived results...",
                        help="Search for specific archived books by typing part of the title",
                        key="archive_search",
                    )

                    # Filter archived books based on search
                    filtered_archived_df = df_archived.copy()
                    if archive_search_query:
                        mask = filtered_archived_df['Card name'].str.contains(
                            archive_search_query, case=False, na=False
                        )
                        filtered_archived_df = filtered_archived_df[mask]

                    # Get unique archived books
                    unique_archived_books = filtered_archived_df['Card name'].unique()

                    if len(unique_archived_books) > 0:
                        st.write(f"Found {len(unique_archived_books)} archived books to display")

                        # Display each archived book with same structure as Book Completion
                        for book_title in unique_archived_books:
                            book_mask = filtered_archived_df['Card name'] == book_title
                            book_data = filtered_archived_df[book_mask].copy()

                            # Calculate overall progress
                            total_time_spent = book_data['Time spent (s)'].sum()

                            # Calculate total estimated time
                            estimated_time = 0
                            if 'Card estimate(s)' in book_data.columns:
                                book_estimates = book_data['Card estimate(s)'].fillna(0).sum()
                                if book_estimates > 0:
                                    estimated_time = book_estimates

                            # Calculate completion percentage and progress text
                            if estimated_time > 0:
                                completion_percentage = (total_time_spent / estimated_time) * 100
                                progress_text = f"{format_seconds_to_time(total_time_spent)}/{format_seconds_to_time(estimated_time)} ({completion_percentage:.1f}%)"
                            else:
                                completion_percentage = 0
                                progress_text = f"Total: {format_seconds_to_time(total_time_spent)} (No estimate)"

                            with st.expander(book_title, expanded=False):
                                # Show progress bar and completion info at the top
                                progress_bar_html = f"""
                                <div style="width: 50%; background-color: #f0f0f0; border-radius: 5px; height: 10px; margin: 8px 0;">
                                    <div style="width: {min(completion_percentage, 100):.1f}%; background-color: #2AA395; height: 100%; border-radius: 5px;"></div>
                                </div>
                                """
                                st.markdown(progress_bar_html, unsafe_allow_html=True)
                                st.markdown(
                                    f'<div style="font-size: 14px; color: #666; margin-bottom: 10px;">{progress_text}</div>',
                                    unsafe_allow_html=True,
                                )

                                st.markdown("---")

                                # Show task breakdown for archived book
                                task_breakdown = (
                                    book_data.groupby(['List', 'User'])['Time spent (s)'].sum().reset_index()
                                )
                                task_breakdown['Time Spent'] = task_breakdown['Time spent (s)'].apply(
                                    format_seconds_to_time
                                )
                                task_breakdown = task_breakdown[['List', 'User', 'Time Spent']]

                                st.write("**Task Breakdown:**")
                                st.dataframe(task_breakdown, use_container_width=True, hide_index=True)

                                # Unarchive and Delete buttons
                                st.markdown("---")
                                col1, col2 = st.columns(2)

                                with col1:
                                    if st.button(
                                        f"Unarchive '{book_title}'",
                                        key=f"unarchive_{book_title}",
                                        help="Move this book back to active books",
                                    ):
                                        try:
                                            with engine.connect() as conn:
                                                conn.execute(
                                                    text(
                                                        '''
                                                    UPDATE trello_time_tracking
                                                    SET archived = FALSE
                                                    WHERE card_name = :card_name
                                                '''
                                                    ),
                                                    {'card_name': book_title},
                                                )
                                                conn.commit()

                                            # Keep user on the Archive tab
                                            st.success(f"'{book_title}' has been unarchived successfully!")
                                            st.rerun()
                                        except Exception as e:
                                            st.error(f"Error unarchiving book: {str(e)}")

                                with col2:
                                    if st.button(
                                        f"Delete '{book_title}'",
                                        key=f"delete_{book_title}",
                                        help="Permanently delete this book and all its data",
                                        type="secondary",
                                    ):
                                        # Add confirmation using session state
                                        confirm_key = f"confirm_delete_{book_title}"
                                        if confirm_key not in st.session_state:
                                            st.session_state[confirm_key] = False

                                        if not st.session_state[confirm_key]:
                                            st.session_state[confirm_key] = True
                                            st.warning(
                                                f"Click 'Delete {book_title}' again to permanently delete all data for this book."
                                            )
                                            st.rerun()
                                        else:
                                            try:
                                                with engine.connect() as conn:
                                                    conn.execute(
                                                        text(
                                                            '''
                                                        DELETE FROM trello_time_tracking
                                                        WHERE card_name = :card_name
                                                    '''
                                                        ),
                                                        {'card_name': book_title},
                                                    )
                                                    conn.commit()

                                                # Reset confirmation state
                                                del st.session_state[confirm_key]
                                                # Keep user on the Archive tab
                                                st.success(f"'{book_title}' has been permanently deleted!")
                                                st.rerun()
                                            except Exception as e:
                                                st.error(f"Error deleting book: {str(e)}")
                                                # Reset confirmation state on error
                                                if confirm_key in st.session_state:
                                                    del st.session_state[confirm_key]
                    else:
                        if archive_search_query:
                            st.warning(f"No archived books found matching '{archive_search_query}'")
                        else:
                            st.warning("No archived books available")
                else:
                    st.warning("No archived books available")
            else:
                st.info("No archived books found. Archive books from the 'Book Completion' tab to see them here.")

        except Exception as e:
            st.error(f"Error accessing archived data: {str(e)}")


if __name__ == "__main__":
    main()<|MERGE_RESOLUTION|>--- conflicted
+++ resolved
@@ -1653,14 +1653,10 @@
         padding: 0 0.5rem;
     }
     /* Sidebar uses Streamlit secondary background */
-<<<<<<< HEAD
     [data-testid="stSidebar"],
     section[data-testid="stSidebar"] > div:first-child {
         background-color: var(--secondary-background-color) !important;
-=======
-    [data-testid="stSidebar"] {
-        background-color: var(--secondary-background-color);
->>>>>>> 3574466b
+
     }
 
     /* Consistent button styling */
