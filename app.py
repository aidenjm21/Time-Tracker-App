import streamlit as st
import pandas as pd
import numpy as np
from datetime import datetime, timedelta, timezone
from collections import Counter
import io
import os
import re
import time
from sqlalchemy import create_engine, text
from sqlalchemy.exc import IntegrityError

st.set_page_config(page_title="Book Production Time Tracking", page_icon="favicon.png")

# Set BST timezone (UTC+1)
BST = timezone(timedelta(hours=1))
UTC_PLUS_1 = BST  # Keep backward compatibility


@st.cache_resource
def init_database():
    """Initialise database connection and create tables"""
    try:
        # Prefer Streamlit secrets but allow an env var fallback
        database_url = st.secrets.get("database", {}).get("url") or os.getenv("DATABASE_URL")
        if not database_url:
            st.error(
                "Database URL not configured. Set database.url in Streamlit secrets "
                "or the DATABASE_URL environment variable."
            )
            return None

        engine = create_engine(database_url)

        # Create table if it doesn't exist
        with engine.connect() as conn:
            conn.execute(
                text(
                    '''
                CREATE TABLE IF NOT EXISTS trello_time_tracking (
                    id SERIAL PRIMARY KEY,
                    card_name VARCHAR(500) NOT NULL,
                    user_name VARCHAR(255) NOT NULL,
                    list_name VARCHAR(255) NOT NULL,
                    time_spent_seconds INTEGER NOT NULL,
                    date_started DATE,
                    card_estimate_seconds INTEGER,
                    board_name VARCHAR(255),
                    labels TEXT,
                    completed BOOLEAN DEFAULT FALSE,
                    archived BOOLEAN DEFAULT FALSE,
                    created_at TIMESTAMP DEFAULT CURRENT_TIMESTAMP,
                    UNIQUE(card_name, user_name, list_name, date_started, time_spent_seconds)
                )
            '''
                )
            )
            # Add archived column to existing table if it doesn't exist
            conn.execute(
                text(
                    '''
                ALTER TABLE trello_time_tracking 
                ADD COLUMN IF NOT EXISTS archived BOOLEAN DEFAULT FALSE
            '''
                )
            )

            # Add session_start_time column if it doesn't exist
            conn.execute(
                text(
                    '''
                ALTER TABLE trello_time_tracking 
                ADD COLUMN IF NOT EXISTS session_start_time TIMESTAMP
            '''
                )
            )

            # Add tag column if it doesn't exist
            conn.execute(
                text(
                    '''
                ALTER TABLE trello_time_tracking
                ADD COLUMN IF NOT EXISTS tag VARCHAR(255)
            '''
                )
            )

            # Ensure other optional columns exist for older databases
            conn.execute(
                text(
                    '''
                ALTER TABLE trello_time_tracking
                ADD COLUMN IF NOT EXISTS card_estimate_seconds INTEGER
            '''
                )
            )
            conn.execute(
                text(
                    '''
                ALTER TABLE trello_time_tracking
                ADD COLUMN IF NOT EXISTS board_name VARCHAR(255)
            '''
                )
            )
            conn.execute(
                text(
                    '''
                ALTER TABLE trello_time_tracking
                ADD COLUMN IF NOT EXISTS labels TEXT
            '''
                )
            )
            conn.execute(
                text(
                    '''
                ALTER TABLE trello_time_tracking
                ADD COLUMN IF NOT EXISTS created_at TIMESTAMP DEFAULT CURRENT_TIMESTAMP
            '''
                )
            )
            conn.execute(
                text(
                    '''
                ALTER TABLE trello_time_tracking
                ADD COLUMN IF NOT EXISTS completed BOOLEAN DEFAULT FALSE
            '''
                )
            )

            # Create books table for storing book metadata
            conn.execute(
                text(
                    '''
                CREATE TABLE IF NOT EXISTS books (
                    card_name VARCHAR(500) PRIMARY KEY,
                    board_name VARCHAR(255),
                    tag VARCHAR(255),
                    archived BOOLEAN DEFAULT FALSE,
                    created_at TIMESTAMP DEFAULT CURRENT_TIMESTAMP
                )
            '''
                )
            )

            # Add optional columns to books table if they are missing
            conn.execute(
                text(
                    '''
                ALTER TABLE books
                ADD COLUMN IF NOT EXISTS board_name VARCHAR(255)
            '''
                )
            )
            conn.execute(
                text(
                    '''
                ALTER TABLE books
                ADD COLUMN IF NOT EXISTS tag VARCHAR(255)
            '''
                )
            )
            conn.execute(
                text(
                    '''
                ALTER TABLE books
                ADD COLUMN IF NOT EXISTS archived BOOLEAN DEFAULT FALSE
            '''
                )
            )
            conn.execute(
                text(
                    '''
                ALTER TABLE books
                ADD COLUMN IF NOT EXISTS created_at TIMESTAMP DEFAULT CURRENT_TIMESTAMP
            '''
                )
            )

            # Create active timers table for persistent timer storage
            conn.execute(
                text(
                    '''
                CREATE TABLE IF NOT EXISTS active_timers (
                    id SERIAL PRIMARY KEY,
                    timer_key VARCHAR(500) NOT NULL UNIQUE,
                    card_name VARCHAR(255) NOT NULL,
                    user_name VARCHAR(100),
                    list_name VARCHAR(100) NOT NULL,
                    board_name VARCHAR(100),
                    start_time TIMESTAMPTZ NOT NULL,
                    accumulated_seconds INTEGER DEFAULT 0,
                    is_paused BOOLEAN DEFAULT FALSE,
                    created_at TIMESTAMPTZ DEFAULT CURRENT_TIMESTAMP
                )
            '''
                )
            )

            # Add new columns to existing active_timers table if they don't exist
            conn.execute(
                text(
                    '''
                ALTER TABLE active_timers 
                ADD COLUMN IF NOT EXISTS accumulated_seconds INTEGER DEFAULT 0
            '''
                )
            )
            conn.execute(
                text(
                    '''
                ALTER TABLE active_timers 
                ADD COLUMN IF NOT EXISTS is_paused BOOLEAN DEFAULT FALSE
            '''
                )
            )

            # Migrate existing TIMESTAMP columns to TIMESTAMPTZ if needed
            try:
                conn.execute(
                    text(
                        '''
                    ALTER TABLE active_timers 
                    ALTER COLUMN start_time TYPE TIMESTAMPTZ USING start_time AT TIME ZONE 'Europe/London'
                '''
                    )
                )
                conn.execute(
                    text(
                        '''
                    ALTER TABLE active_timers 
                    ALTER COLUMN created_at TYPE TIMESTAMPTZ USING created_at AT TIME ZONE 'Europe/London'
                '''
                    )
                )
            except Exception:
                # Columns might already be TIMESTAMPTZ, ignore the error
                pass
            conn.commit()

        return engine
    except Exception as e:
        st.error(f"Database initialisation failed: {str(e)}")
        return None


def get_users_from_database(_engine):
    """Get list of unique users from database with retry logic"""
    max_retries = 3
    for attempt in range(max_retries):
        try:
            with _engine.connect() as conn:
                result = conn.execute(
                    text(
                        'SELECT DISTINCT COALESCE(user_name, \'Not set\') FROM trello_time_tracking ORDER BY COALESCE(user_name, \'Not set\')'
                    )
                )
                return [row[0] for row in result]
        except Exception as e:
            if attempt < max_retries - 1:
                time.sleep(0.5)
                continue
            else:
                return []
    return []


def get_tags_from_database(_engine):
    """Get list of unique individual tags from database, splitting comma-separated values"""
    max_retries = 3
    for attempt in range(max_retries):
        try:
            with _engine.connect() as conn:
                result = conn.execute(
                    text(
                        "SELECT DISTINCT tag FROM trello_time_tracking WHERE tag IS NOT NULL AND tag != '' ORDER BY tag"
                    )
                )
                all_tag_strings = [row[0] for row in result]

                # Split comma-separated tags and create unique set
                individual_tags = set()
                for tag_string in all_tag_strings:
                    if tag_string:
                        # Split by comma and strip whitespace
                        tags_in_string = [tag.strip() for tag in tag_string.split(',')]
                        individual_tags.update(tags_in_string)

                # Return sorted list of individual tags
                return sorted(list(individual_tags))

        except Exception as e:
            if attempt < max_retries - 1:
                # Wait before retrying
                time.sleep(0.5)
                continue
            else:
                # Final attempt failed, return empty list instead of showing error
                return []

    return []


def get_books_from_database(_engine):
    """Get list of unique book names from database with retry logic"""
    max_retries = 3
    for attempt in range(max_retries):
        try:
            with _engine.connect() as conn:
                result = conn.execute(
                    text(
                        "SELECT DISTINCT card_name FROM trello_time_tracking WHERE card_name IS NOT NULL ORDER BY card_name"
                    )
                )
                books = [row[0] for row in result]
                return books
        except Exception as e:
            if attempt < max_retries - 1:
                time.sleep(0.5)
                continue
            else:
                return []
    return []


def get_boards_from_database(_engine):
    """Get list of unique board names from database with retry logic"""
    max_retries = 3
    for attempt in range(max_retries):
        try:
            with _engine.connect() as conn:
                result = conn.execute(
                    text(
                        "SELECT DISTINCT board_name FROM trello_time_tracking WHERE board_name IS NOT NULL AND board_name != '' ORDER BY board_name"
                    )
                )
                boards = [row[0] for row in result]
                return boards
        except Exception as e:
            if attempt < max_retries - 1:
                time.sleep(0.5)
                continue
            else:
                return []
    return []


def emergency_stop_all_timers(engine):
    """Emergency function to stop all active timers and save progress when database connection fails"""
    try:
        # Initialize session state if needed
        if 'timers' not in st.session_state:
            st.session_state.timers = {}
        if 'timer_start_times' not in st.session_state:
            st.session_state.timer_start_times = {}

        saved_timers = 0
        current_time_utc = datetime.utcnow().replace(tzinfo=timezone.utc)
        current_time_bst = current_time_utc.astimezone(BST)

        # Process any active timers from session state
        for timer_key, is_active in st.session_state.timers.items():
            if is_active and timer_key in st.session_state.timer_start_times:
                try:
                    # Parse timer key to extract details
                    parts = timer_key.split('_')
                    if len(parts) >= 3:
                        card_name = '_'.join(parts[:-2])  # Reconstruct card name
                        list_name = parts[-2]
                        user_name = parts[-1]

                        # Calculate elapsed time using UTC-based function
                        start_time = st.session_state.timer_start_times[timer_key]
                        elapsed_seconds = calculate_timer_elapsed_time(start_time)

                        # Only save if significant time elapsed
                        if elapsed_seconds > 0:
                            # Try to save to database with retry logic
                            for attempt in range(3):
                                try:
                                    with engine.connect() as conn:
                                        # Save the time entry
                                        conn.execute(
                                            text(
                                                '''
                                            INSERT INTO trello_time_tracking 
                                            (card_name, user_name, list_name, time_spent_seconds, 
                                             date_started, session_start_time, board_name)
                                            VALUES (:card_name, :user_name, :list_name, :time_spent_seconds, 
                                                   :date_started, :session_start_time, :board_name)
                                        '''
                                            ),
                                            {
                                                'card_name': card_name,
                                                'user_name': user_name,
                                                'list_name': list_name,
                                                'time_spent_seconds': elapsed_seconds,
                                                'date_started': start_time.date(),
                                                'session_start_time': start_time,
                                                'board_name': 'Manual Entry',
                                            },
                                        )

                                        # Remove from active timers table
                                        conn.execute(
                                            text('DELETE FROM active_timers WHERE timer_key = :timer_key'),
                                            {'timer_key': timer_key},
                                        )
                                        conn.commit()
                                        saved_timers += 1
                                        break
                                except Exception:
                                    if attempt == 2:  # Last attempt failed
                                        # Store in session state as backup
                                        if 'emergency_saved_times' not in st.session_state:
                                            st.session_state.emergency_saved_times = []
                                        st.session_state.emergency_saved_times.append(
                                            {
                                                'card_name': card_name,
                                                'user_name': user_name,
                                                'list_name': list_name,
                                                'elapsed_seconds': elapsed_seconds,
                                                'start_time': start_time,
                                            }
                                        )
                                    continue

                except Exception as e:
                    continue  # Skip this timer if parsing fails

        if saved_timers > 0:
            st.success(f"Successfully saved {saved_timers} active timer(s) before stopping.")

        # Try to clear active timers table if possible
        try:
            with engine.connect() as conn:
                conn.execute(text('DELETE FROM active_timers'))
                conn.commit()
        except Exception:
            pass  # Database might be completely unavailable

    except Exception as e:
        st.error(f"Emergency timer save failed: {str(e)}")


def recover_emergency_saved_times(engine):
    """Recover and save any emergency saved times from previous session"""
    if 'emergency_saved_times' in st.session_state and st.session_state.emergency_saved_times:
        saved_count = 0
        for saved_time in st.session_state.emergency_saved_times:
            try:
                with engine.connect() as conn:
                    conn.execute(
                        text(
                            '''
                        INSERT INTO trello_time_tracking 
                        (card_name, user_name, list_name, time_spent_seconds, 
                         date_started, session_start_time, board_name)
                        VALUES (:card_name, :user_name, :list_name, :time_spent_seconds, 
                               :date_started, :session_start_time, :board_name)
                    '''
                        ),
                        {
                            'card_name': saved_time['card_name'],
                            'user_name': saved_time['user_name'],
                            'list_name': saved_time['list_name'],
                            'time_spent_seconds': saved_time['elapsed_seconds'],
                            'date_started': saved_time['start_time'].date(),
                            'session_start_time': saved_time['start_time'],
                            'board_name': 'Manual Entry',
                        },
                    )
                    conn.commit()
                    saved_count += 1
            except Exception:
                continue  # Skip if unable to save

        if saved_count > 0:
            st.success(f"Recovered {saved_count} emergency saved timer(s) from previous session.")

        # Clear the emergency saved times
        st.session_state.emergency_saved_times = []


def load_active_timers(engine):
    """Load active timers from database - simplified version"""
    try:
        with engine.connect() as conn:
            result = conn.execute(
                text(
                    '''
                SELECT timer_key, card_name, user_name, list_name, board_name,
                       start_time, accumulated_seconds, is_paused
                FROM active_timers
                ORDER BY start_time DESC
            '''
                )
            )

            active_timers = []
            for row in result:
                timer_key = row[0]
                card_name = row[1]
                user_name = row[2]
                list_name = row[3]
                board_name = row[4]
                start_time = row[5]
                accumulated_seconds = row[6] or 0
                is_paused = row[7] or False

                # Simple session state - just track if timer is running
                if 'timers' not in st.session_state:
                    st.session_state.timers = {}
                if 'timer_start_times' not in st.session_state:
                    st.session_state.timer_start_times = {}
                if 'timer_paused' not in st.session_state:
                    st.session_state.timer_paused = {}
                if 'timer_accumulated_time' not in st.session_state:
                    st.session_state.timer_accumulated_time = {}

                # Ensure timezone-aware datetime for consistency
                if start_time.tzinfo is None:
                    start_time_with_tz = start_time.replace(tzinfo=BST)
                else:
                    # Convert to BST for consistency in session state
                    start_time_with_tz = start_time.astimezone(BST)

                st.session_state.timers[timer_key] = True
                st.session_state.timer_start_times[timer_key] = start_time_with_tz
                st.session_state.timer_paused[timer_key] = is_paused
                st.session_state.timer_accumulated_time[timer_key] = accumulated_seconds

                active_timers.append(
                    {
                        'timer_key': timer_key,
                        'card_name': card_name,
                        'user_name': user_name,
                        'list_name': list_name,
                        'board_name': board_name,
                        'start_time': start_time_with_tz,
                    }
                )

            return active_timers
    except Exception as e:
        error_msg = str(e)

        # Check if this is an SSL connection error indicating app restart
        if "SSL connection has been closed unexpectedly" in error_msg or "connection" in error_msg.lower():
            st.warning("App restarted - automatically stopping all active timers and saving progress...")

            # Try to recover and save any active timers from session state
            emergency_stop_all_timers(engine)

            # Clear session state timers since they've been saved
            if 'timers' in st.session_state:
                st.session_state.timers = {}
            if 'timer_start_times' in st.session_state:
                st.session_state.timer_start_times = {}

            return []
        else:
            st.error(f"Error loading active timers: {error_msg}")
            return []


def save_active_timer(
    engine,
    timer_key,
    card_name,
    user_name,
    list_name,
    board_name,
    start_time,
    accumulated_seconds=0,
    is_paused=False,
):
    """Save or update an active timer in the database."""
    try:
        with engine.connect() as conn:
            if start_time.tzinfo is None:
                start_time_with_tz = start_time.replace(tzinfo=BST)
            else:
                start_time_with_tz = start_time

            conn.execute(
                text(
                    '''
                INSERT INTO active_timers (timer_key, card_name, user_name, list_name,
                    board_name, start_time, accumulated_seconds, is_paused, created_at)
                VALUES (:timer_key, :card_name, :user_name, :list_name, :board_name,
                    :start_time, :accumulated_seconds, :is_paused, CURRENT_TIMESTAMP)
                ON CONFLICT (timer_key) DO UPDATE SET
                    start_time = EXCLUDED.start_time,
                    accumulated_seconds = EXCLUDED.accumulated_seconds,
                    is_paused = EXCLUDED.is_paused,
                    created_at = CURRENT_TIMESTAMP
            '''
                ),
                {
                    'timer_key': timer_key,
                    'card_name': card_name,
                    'user_name': user_name,
                    'list_name': list_name,
                    'board_name': board_name,
                    'start_time': start_time_with_tz,
                    'accumulated_seconds': accumulated_seconds,
                    'is_paused': is_paused,
                },
            )
            conn.commit()
    except Exception as e:
        st.error(f"Error saving active timer: {str(e)}")


def update_active_timer_state(
    engine, timer_key, accumulated_seconds, is_paused, start_time=None
):
    """Update active timer pause/resume state."""
    try:
        with engine.connect() as conn:
            params = {
                'accumulated_seconds': accumulated_seconds,
                'is_paused': is_paused,
                'timer_key': timer_key,
            }
            if start_time is not None:
                if start_time.tzinfo is None:
                    start_time_with_tz = start_time.replace(tzinfo=BST)
                else:
                    start_time_with_tz = start_time
                params['start_time'] = start_time_with_tz
                conn.execute(
                    text(
                        '''
                    UPDATE active_timers
                    SET accumulated_seconds = :accumulated_seconds,
                        is_paused = :is_paused,
                        start_time = :start_time
                    WHERE timer_key = :timer_key
                '''
                    ),
                    params,
                )
            else:
                conn.execute(
                    text(
                        '''
                    UPDATE active_timers
                    SET accumulated_seconds = :accumulated_seconds,
                        is_paused = :is_paused
                    WHERE timer_key = :timer_key
                '''
                    ),
                    params,
                )
            conn.commit()
    except Exception as e:
        st.error(f"Error updating active timer: {str(e)}")


def remove_active_timer(engine, timer_key):
    """Remove active timer from database"""
    try:
        with engine.connect() as conn:
            conn.execute(
                text(
                    '''
                DELETE FROM active_timers WHERE timer_key = :timer_key
            '''
                ),
                {'timer_key': timer_key},
            )
            conn.commit()
    except Exception as e:
        st.error(f"Error removing active timer: {str(e)}")


def stop_active_timer(engine, timer_key):
    """Stop a running timer and save its elapsed time."""
    if timer_key not in st.session_state.get('timers', {}):
        return

    start_time = st.session_state.timer_start_times.get(timer_key)
    accumulated = st.session_state.timer_accumulated_time.get(timer_key, 0)
    paused = st.session_state.timer_paused.get(timer_key, False)

    elapsed_seconds = accumulated
    if not paused and start_time:
        elapsed_seconds += calculate_timer_elapsed_time(start_time)

    parts = timer_key.split('_')
    if len(parts) < 3:
        return

    card_name = '_'.join(parts[:-2])
    list_name = parts[-2]
    user_name = parts[-1]

    board_name = 'Manual Entry'
    try:
        with engine.connect() as conn:
            res = conn.execute(
                text('SELECT board_name FROM active_timers WHERE timer_key = :timer_key'), {'timer_key': timer_key}
            )
            row = res.fetchone()
            if row and row[0]:
                board_name = row[0]
    except Exception:
        pass

    try:
        with engine.connect() as conn:
            conn.execute(
                text(
                    '''
                INSERT INTO trello_time_tracking
                (card_name, user_name, list_name, time_spent_seconds,
                 date_started, session_start_time, board_name)
                VALUES (:card_name, :user_name, :list_name, :time_spent_seconds,
                        :date_started, :session_start_time, :board_name)
                ON CONFLICT (card_name, user_name, list_name, date_started, time_spent_seconds)
                DO UPDATE SET
                    session_start_time = EXCLUDED.session_start_time,
                    board_name = EXCLUDED.board_name,
                    created_at = CURRENT_TIMESTAMP
            '''
                ),
                {
                    'card_name': card_name,
                    'user_name': user_name,
                    'list_name': list_name,
                    'time_spent_seconds': elapsed_seconds,
                    'date_started': (start_time or datetime.now(BST)).date(),
                    'session_start_time': start_time or datetime.now(BST),
                    'board_name': board_name,
                },
            )
            conn.execute(text('DELETE FROM active_timers WHERE timer_key = :timer_key'), {'timer_key': timer_key})
            conn.commit()
    except Exception as e:
        st.error(f"Error saving timer data: {str(e)}")

    st.session_state.timers[timer_key] = False
    if timer_key in st.session_state.timer_start_times:
        del st.session_state.timer_start_times[timer_key]
    if timer_key in st.session_state.timer_accumulated_time:
        del st.session_state.timer_accumulated_time[timer_key]
    if timer_key in st.session_state.timer_paused:
        del st.session_state.timer_paused[timer_key]
    st.rerun()


def update_task_completion(engine, card_name, user_name, list_name, completed):
    """Update task completion status for all matching records"""
    try:
        with engine.connect() as conn:
            # Update all matching records and get count of affected rows
            result = conn.execute(
                text(
                    """
                UPDATE trello_time_tracking 
                SET completed = :completed
                WHERE card_name = :card_name 
                AND COALESCE(user_name, 'Not set') = :user_name 
                AND list_name = :list_name
                AND archived = FALSE
            """
                ),
                {'completed': completed, 'card_name': card_name, 'user_name': user_name, 'list_name': list_name},
            )
            conn.commit()

            # Verify the update worked
            rows_affected = result.rowcount
            if rows_affected == 0:
                st.warning(f"No records found to update for {card_name} - {list_name} ({user_name})")

    except Exception as e:
        st.error(f"Error updating task completion: {str(e)}")


def get_task_completion(engine, card_name, user_name, list_name):
    """Get task completion status"""
    try:
        with engine.connect() as conn:
            result = conn.execute(
                text(
                    """
                SELECT completed FROM trello_time_tracking 
                WHERE card_name = :card_name 
                AND COALESCE(user_name, 'Not set') = :user_name 
                AND list_name = :list_name
                LIMIT 1
            """
                ),
                {'card_name': card_name, 'user_name': user_name, 'list_name': list_name},
            )
            row = result.fetchone()
            return row[0] if row else False
    except Exception as e:
        st.error(f"Error getting task completion: {str(e)}")
        return False


def check_all_tasks_completed(engine, card_name):
    """Check if all tasks for a book are completed"""
    try:
        with engine.connect() as conn:
            # Get all tasks for this book - need to check each user/stage combination
            result = conn.execute(
                text(
                    """
                SELECT list_name, COALESCE(user_name, 'Not set') as user_name, 
                       BOOL_AND(COALESCE(completed, false)) as all_completed
                FROM trello_time_tracking 
                WHERE card_name = :card_name 
                AND archived = FALSE
                GROUP BY list_name, COALESCE(user_name, 'Not set')
            """
                ),
                {'card_name': card_name},
            )

            task_groups = result.fetchall()
            if not task_groups:
                return False

            # Check if all task groups are completed
            for task_group in task_groups:
                if not task_group[2]:  # all_completed column
                    return False

            return True
    except Exception as e:
        st.error(f"Error checking book completion: {str(e)}")
        return False


def delete_task_stage(engine, card_name, user_name, list_name):
    """Delete a specific task stage from the database"""
    try:
        with engine.connect() as conn:
            conn.execute(
                text(
                    """
                DELETE FROM trello_time_tracking 
                WHERE card_name = :card_name 
                AND COALESCE(user_name, 'Not set') = :user_name 
                AND list_name = :list_name
            """
                ),
                {'card_name': card_name, 'user_name': user_name, 'list_name': list_name},
            )
            conn.commit()
            return True
    except Exception as e:
        st.error(f"Error deleting task stage: {str(e)}")
        return False


def create_book_record(engine, card_name, board_name=None, tag=None):
    """Create a book record in the books table"""
    try:
        with engine.connect() as conn:
            conn.execute(
                text(
                    """
                INSERT INTO books (card_name, board_name, tag)
                VALUES (:card_name, :board_name, :tag)
                ON CONFLICT (card_name) DO UPDATE SET
                    board_name = EXCLUDED.board_name,
                    tag = EXCLUDED.tag
            """
                ),
                {'card_name': card_name, 'board_name': board_name, 'tag': tag},
            )
            conn.commit()
            return True
    except Exception as e:
        st.error(f"Error creating book record: {str(e)}")
        return False


def get_all_books(engine):
    """Get all books from the books table, including those without tasks"""
    try:
        with engine.connect() as conn:
            result = conn.execute(
                text(
                    """
                SELECT DISTINCT card_name, board_name, tag
                FROM books
                WHERE archived = FALSE
                UNION
                SELECT DISTINCT card_name, board_name, tag
                FROM trello_time_tracking
                WHERE archived = FALSE
                ORDER BY card_name
            """
                )
            )
            return result.fetchall()
    except Exception as e:
        st.error(f"Error fetching books: {str(e)}")
        return []


def get_available_stages_for_book(engine, card_name):
    """Get stages not yet associated with a book"""
    all_stages = [
        "Editorial R&D",
        "Editorial Writing",
        "1st Edit",
        "2nd Edit",
        "Design R&D",
        "In Design",
        "1st Proof",
        "2nd Proof",
        "Editorial Sign Off",
        "Design Sign Off",
    ]

    try:
        with engine.connect() as conn:
            result = conn.execute(
                text(
                    """
                SELECT DISTINCT list_name
                FROM trello_time_tracking
                WHERE card_name = :card_name AND archived = FALSE
            """
                ),
                {'card_name': card_name},
            )

            existing_stages = [row[0] for row in result.fetchall()]
            available_stages = [stage for stage in all_stages if stage not in existing_stages]
            return available_stages
    except Exception as e:
        st.error(f"Error getting available stages: {str(e)}")
        return []


def add_stage_to_book(engine, card_name, stage_name, board_name=None, tag=None, estimate_seconds=3600):
    """Add a new stage to a book"""
    try:
        with engine.connect() as conn:
            conn.execute(
                text(
                    """
                INSERT INTO trello_time_tracking 
                (card_name, user_name, list_name, time_spent_seconds, card_estimate_seconds, board_name, created_at, tag)
                VALUES (:card_name, :user_name, :list_name, :time_spent_seconds, :card_estimate_seconds, :board_name, :created_at, :tag)
            """
                ),
                {
                    'card_name': card_name,
                    'user_name': None,  # Unassigned initially
                    'list_name': stage_name,
                    'time_spent_seconds': 0,
                    'card_estimate_seconds': estimate_seconds,
                    'board_name': board_name,
                    'created_at': datetime.now(BST),
                    'tag': tag,
                },
            )
            conn.commit()
            return True
    except Exception as e:
        st.error(f"Error adding stage: {str(e)}")
        return False


def import_books_from_csv(engine, df):
    """Import books and stage estimates from a CSV DataFrame"""
    required_cols = {"Card Name", "Board", "Tags"}
    if not required_cols.issubset(df.columns):
        missing = required_cols - set(df.columns)
        return False, f"Missing columns: {', '.join(missing)}"

    # Identify stage columns (user and time pairs)
    stage_names = [col for col in df.columns if col not in required_cols and not col.endswith(" Time")]
    if not stage_names:
        return False, "No stage columns found in CSV"

    total_entries = 0

    for _, row in df.iterrows():
        card_name = str(row.get("Card Name", "")).strip()
        board_name = row.get("Board")
        board_name = str(board_name).strip() if pd.notna(board_name) else None
        tag_value = row.get("Tags")
        if pd.notna(tag_value) and str(tag_value).strip():
            final_tag = ", ".join([t.strip() for t in str(tag_value).split(",") if t.strip()])
        else:
            final_tag = None

        # Create/update book record
        create_book_record(engine, card_name, board_name, final_tag)

        current_time = datetime.now(BST)

        with engine.connect() as conn:
            for stage in stage_names:
                time_col = f"{stage} Time"
                if time_col not in df.columns:
                    continue

                time_val = row.get(time_col)
                if pd.isna(time_val) or str(time_val).strip() == "":
                    continue

                try:
                    hours = float(str(time_val))
                except ValueError:
                    continue
                if hours <= 0:
                    continue

                estimate_seconds = int(hours * 3600)

                user_val = row.get(stage)
                if pd.notna(user_val) and str(user_val).strip() and str(user_val).strip() != "Not set":
                    final_user = str(user_val).strip()
                else:
                    final_user = None

                conn.execute(
                    text(
                        '''
                    INSERT INTO trello_time_tracking
                    (card_name, user_name, list_name, time_spent_seconds,
                     card_estimate_seconds, board_name, created_at,
                     session_start_time, tag)
                    VALUES (:card_name, :user_name, :list_name, :time_spent_seconds,
                            :card_estimate_seconds, :board_name, :created_at,
                            :session_start_time, :tag)
                    '''
                    ),
                    {
                        'card_name': card_name,
                        'user_name': final_user,
                        'list_name': stage,
                        'time_spent_seconds': 0,
                        'card_estimate_seconds': estimate_seconds,
                        'board_name': board_name,
                        'created_at': current_time,
                        'session_start_time': None,
                        'tag': final_tag,
                    },
                )
                total_entries += 1

            conn.commit()

    return True, f"Imported {total_entries} stage entries from CSV"


def get_filtered_tasks_from_database(
    _engine, user_name=None, book_name=None, board_name=None, tag_name=None, start_date=None, end_date=None
):
    """Get filtered tasks from database with multiple filter options"""
    try:
        query = '''
            WITH task_summary AS (
                SELECT card_name, list_name, COALESCE(user_name, 'Not set') as user_name, board_name, tag,
                       SUM(time_spent_seconds) as total_time,
                       MAX(card_estimate_seconds) as estimated_seconds,
                       MIN(CASE WHEN session_start_time IS NOT NULL THEN session_start_time END) as first_session
                FROM trello_time_tracking 
                WHERE 1=1
        '''
        params = {}

        # Add filters based on provided parameters
        if user_name and user_name != "All Users":
            query += ' AND COALESCE(user_name, \'Not set\') = :user_name'
            params['user_name'] = user_name

        if book_name and book_name != "All Books":
            query += ' AND card_name = :book_name'
            params['book_name'] = book_name

        if board_name and board_name != "All Boards":
            query += ' AND board_name = :board_name'
            params['board_name'] = board_name

        if tag_name and tag_name != "All Tags":
            query += ' AND (tag = :tag_name OR tag LIKE :tag_name_pattern1 OR tag LIKE :tag_name_pattern2 OR tag LIKE :tag_name_pattern3)'
            params['tag_name'] = tag_name
            params['tag_name_pattern1'] = f'{tag_name},%'  # Tag at start
            params['tag_name_pattern2'] = f'%, {tag_name},%'  # Tag in middle
            params['tag_name_pattern3'] = f'%, {tag_name}'  # Tag at end

        query += '''
                GROUP BY card_name, list_name, COALESCE(user_name, 'Not set'), board_name, tag
            )
            SELECT card_name, list_name, user_name, board_name, tag, first_session, total_time, estimated_seconds
            FROM task_summary
        '''

        # Add date filtering to the main query if needed
        if start_date or end_date:
            date_conditions = []
            if start_date:
                date_conditions.append('first_session >= :start_date')
                params['start_date'] = start_date
            if end_date:
                date_conditions.append('first_session <= :end_date')
                params['end_date'] = end_date

            if date_conditions:
                query += ' WHERE ' + ' AND '.join(date_conditions)

        query += ' ORDER BY first_session DESC, card_name, list_name'

        with _engine.connect() as conn:
            result = conn.execute(text(query), params)
            data = []
            for row in result:
                card_name = row[0]
                list_name = row[1]
                user_name = row[2]
                board_name = row[3]
                tag = row[4]
                first_session = row[5]
                total_time = row[6]
                estimated_time = row[7] if row[7] else 0

                if first_session:
                    # Format as DD/MM/YYYY HH:MM
                    date_time_str = first_session.strftime('%d/%m/%Y %H:%M')
                else:
                    date_time_str = 'Manual Entry'

                # Calculate completion percentage
                if estimated_time > 0:
                    completion_ratio = total_time / estimated_time
                    if completion_ratio <= 1.0:
                        completion_percentage = f"{int(completion_ratio * 100)}%"
                    else:
                        over_percentage = int((completion_ratio - 1.0) * 100)
                        completion_percentage = f"{over_percentage}% over"
                else:
                    completion_percentage = "No estimate"

                data.append(
                    {
                        'Book Title': card_name,
                        'Stage': list_name,
                        'User': user_name,
                        'Board': board_name,
                        'Tag': tag if tag else 'No Tag',
                        'Session Started': date_time_str,
                        'Time Allocation': format_seconds_to_time(estimated_time) if estimated_time > 0 else 'Not Set',
                        'Time Spent': format_seconds_to_time(total_time),
                        'Completion %': completion_percentage,
                    }
                )
            return pd.DataFrame(data)
    except Exception as e:
        st.error(f"Error fetching user tasks: {str(e)}")
        return pd.DataFrame()


def format_seconds_to_time(seconds):
    """Convert seconds to hh:mm:ss format"""
    if pd.isna(seconds) or seconds == 0:
        return "00:00:00"

    # Convert to integer to handle any float values
    seconds = int(seconds)
    hours = seconds // 3600
    minutes = (seconds % 3600) // 60
    secs = seconds % 60
    return f"{hours:02d}:{minutes:02d}:{secs:02d}"


def calculate_timer_elapsed_time(start_time):
    """Calculate elapsed time from start_time to now using UTC for accuracy"""
    if not start_time:
        return 0

    # Use UTC for all calculations to avoid timezone issues
    current_time_utc = datetime.utcnow().replace(tzinfo=timezone.utc)

    # Convert start_time to UTC
    if start_time.tzinfo is None:
        # Assume start_time is in BST if no timezone info
        start_time = start_time.replace(tzinfo=BST).astimezone(timezone.utc)
    else:
        # Convert to UTC
        start_time = start_time.astimezone(timezone.utc)

    elapsed = current_time_utc - start_time
    return max(0, int(elapsed.total_seconds()))  # Ensure non-negative result


def calculate_completion_status(time_spent_seconds, estimated_seconds):
    """Calculate completion status based on time spent vs estimated time"""
    if pd.isna(estimated_seconds) or estimated_seconds == 0:
        return "No estimate"

    completion_ratio = time_spent_seconds / estimated_seconds

    if completion_ratio <= 1.0:
        percentage = int(completion_ratio * 100)
        return f"{percentage}% Complete"
    else:
        over_percentage = int((completion_ratio - 1.0) * 100)
        return f"{over_percentage}% over allocation"


@st.cache_data(ttl=60)
def process_book_summary(df):
    """Generate Book Summary Table"""
    try:
        grouped = df.groupby('Card name')

        total_time = grouped['Time spent (s)'].sum()
        estimated = grouped['Card estimate(s)'].max()
        boards = grouped['Board'].first()

        def get_main_user(group):
            user_totals = group.groupby('User')['Time spent (s)'].sum()
            return user_totals.idxmax() if not user_totals.empty else "Unknown"

        main_user_series = grouped.apply(get_main_user)

        completion_list = [
            calculate_completion_status(t, 0 if pd.isna(e) else e) for t, e in zip(total_time, estimated)
        ]

        df_summary = pd.DataFrame(
            {
                'Book Title': total_time.index,
                'Board': boards.values,
                'Main User': main_user_series.values,
                'Time Spent': total_time.apply(format_seconds_to_time).values,
                'Estimated Time': estimated.fillna(0).apply(format_seconds_to_time).values,
                'Completion': completion_list,
            }
        )

        return df_summary.reset_index(drop=True)

    except Exception as e:
        st.error(f"Error processing book summary: {str(e)}")
        return pd.DataFrame()


def get_most_recent_activity(df, card_name):
    """Get the most recent list/stage worked on for a specific card"""
    try:
        card_data = df[df['Card name'] == card_name]

        if card_data.empty:
            return "Unknown"

        # If Date started (f) exists, use it to find most recent
        if 'Date started (f)' in df.columns and not card_data['Date started (f)'].isna().all():
            # Convert dates and find the most recent entry
            card_data_with_dates = card_data.dropna(subset=['Date started (f)'])
            if not card_data_with_dates.empty:
                card_data_with_dates = card_data_with_dates.copy()
                card_data_with_dates['parsed_date'] = pd.to_datetime(
                    card_data_with_dates['Date started (f)'], format='%m/%d/%Y', errors='coerce'
                )
                card_data_with_dates = card_data_with_dates.dropna(subset=['parsed_date'])
                if not card_data_with_dates.empty:
                    most_recent = card_data_with_dates.loc[card_data_with_dates['parsed_date'].idxmax()]
                    return most_recent['List']

        # Fallback: return the last entry (by order in CSV)
        return card_data.iloc[-1]['List']
    except Exception as e:
        return "Unknown"


def create_progress_bar_html(completion_percentage):
    """Create HTML progress bar for completion status"""
    if completion_percentage <= 100:
        # Normal progress (green)
        width = min(completion_percentage, 100)
        color = "#EB5D0C"  # Updated progress colour
        return f"""
        <div style="margin-bottom: 5px;">
            <div style="background-color: #f0f0f0; border-radius: 10px; padding: 2px; width: 200px; height: 20px;">
                <div style="background-color: {color}; width: {width}%; height: 16px; border-radius: 8px;"></div>
            </div>
            <div style="font-size: 12px; font-weight: bold; color: {color}; text-align: center;">
                {completion_percentage:.1f}% complete
            </div>
        </div>
        """
    else:
        # Over allocation (red with overflow)
        over_percentage = completion_percentage - 100
        return f"""
        <div style="margin-bottom: 5px;">
            <div style="background-color: #f0f0f0; border-radius: 10px; padding: 2px; width: 200px; height: 20px;">
                <div style="background-color: #dc3545; width: 100%; height: 16px; border-radius: 8px;"></div>
            </div>
            <div style="font-size: 12px; font-weight: bold; color: #dc3545; text-align: center;">
                {over_percentage:.1f}% over allocation
            </div>
        </div>
        """


def process_book_completion(df, search_filter=None):
    """Generate Book Completion Table with visual progress"""
    try:
        # Apply search filter if provided
        if search_filter:
            # Escape special regex characters to handle punctuation properly
            escaped_filter = re.escape(search_filter)
            df = df[df['Card name'].str.contains(escaped_filter, case=False, na=False)]

        if df.empty:
            return pd.DataFrame()

        # Group by book title (Card name)
        book_groups = df.groupby('Card name')

        book_completion_data = []

        for book_title, group in book_groups:
            # Calculate total time spent
            total_time_spent = group['Time spent (s)'].sum()

            # Get estimated time (assuming it's the same for all rows of the same book)
            estimated_time = 0
            if 'Card estimate(s)' in group.columns and len(group) > 0:
                est_val = group['Card estimate(s)'].iloc[0]
                if not pd.isna(est_val):
                    estimated_time = est_val

            # Get most recent activity
            most_recent_list = get_most_recent_activity(df, book_title)

            # Calculate completion status
            completion = calculate_completion_status(total_time_spent, estimated_time)

            # Create visual progress element
            if estimated_time > 0:
                completion_percentage = (total_time_spent / estimated_time) * 100
                progress_bar_html = create_progress_bar_html(completion_percentage)
            else:
                progress_bar_html = '<div style="font-style: italic; color: #666;">No estimate</div>'

            visual_progress = f"""
            <div style="padding: 10px; border: 1px solid #ddd; border-radius: 8px; margin: 2px 0; background-color: #fafafa;">
                <div style="font-weight: bold; font-size: 14px; margin-bottom: 5px; color: #000;">{book_title}</div>
                <div style="font-size: 12px; color: #666; margin-bottom: 8px;">Current stage: {most_recent_list}</div>
                <div>{progress_bar_html}</div>
            </div>
            """

            book_completion_data.append(
                {
                    'Book Title': book_title,
                    'Visual Progress': visual_progress,
                }
            )

        return pd.DataFrame(book_completion_data)

    except Exception as e:
        st.error(f"Error processing book completion: {str(e)}")
        return pd.DataFrame()


def convert_date_format(date_str):
    """Convert date from mm/dd/yyyy format to dd/mm/yyyy format"""
    try:
        if pd.isna(date_str) or date_str == 'N/A':
            return 'N/A'

        # Parse the date string - handle both with and without time
        if ' ' in str(date_str):
            # Has time component
            date_part, time_part = str(date_str).split(' ', 1)
            date_obj = datetime.strptime(date_part, '%m/%d/%Y')
            return f"{date_obj.strftime('%d/%m/%Y')} {time_part}"
        else:
            # Date only
            date_obj = datetime.strptime(str(date_str), '%m/%d/%Y')
            return date_obj.strftime('%d/%m/%Y')
    except:
        return str(date_str)  # Return original if conversion fails


def process_user_task_breakdown(df):
    """Generate User Task Breakdown Table with aggregated time"""
    try:
        # Check if Date started column exists in the CSV
        has_date = 'Date started (f)' in df.columns

        if has_date:
            # Convert date format from mm/dd/yyyy to datetime for proper sorting
            df_copy = df.copy()

            # Try multiple date formats to handle different possible formats
            df_copy['Date_parsed'] = pd.to_datetime(df_copy['Date started (f)'], errors='coerce')

            # If initial parsing failed, try specific formats
            if df_copy['Date_parsed'].isna().all():
                # Try mm/dd/yyyy format without time
                df_copy['Date_parsed'] = pd.to_datetime(df_copy['Date started (f)'], format='%m/%d/%Y', errors='coerce')

            # Group by User, Book Title, and List to aggregate multiple sessions
            # For each group, sum the time and take the earliest date
            agg_funcs = {
                'Time spent (s)': 'sum',
                'Date_parsed': 'min',  # Get earliest date
                'Date started (f)': 'first',  # Keep original format for fallback
            }

            aggregated = df_copy.groupby(['User', 'Card name', 'List']).agg(agg_funcs).reset_index()

            # Convert the earliest date back to dd/mm/yyyy format for display (date only, no time)
            def format_date_display(date_val):
                if pd.notna(date_val):
                    return date_val.strftime('%d/%m/%Y')
                else:
                    return 'N/A'

            aggregated['Date_display'] = aggregated['Date_parsed'].apply(format_date_display)

            # Rename columns for clarity
            aggregated = aggregated[['User', 'Card name', 'List', 'Date_display', 'Time spent (s)']]
            aggregated.columns = ['User', 'Book Title', 'List', 'Date', 'Time Spent (s)']

        else:
            # Group by User, Book Title (Card name), and List (stage/task)
            # Aggregate time spent for duplicate combinations
            aggregated = df.groupby(['User', 'Card name', 'List'])['Time spent (s)'].sum().reset_index()

            # Rename columns for clarity
            aggregated.columns = ['User', 'Book Title', 'List', 'Time Spent (s)']

            # Add empty Date column if not present
            aggregated['Date'] = 'N/A'

        # Format time spent
        aggregated['Time Spent'] = aggregated['Time Spent (s)'].apply(format_seconds_to_time)

        # Drop the seconds column as we now have formatted time
        aggregated = aggregated.drop('Time Spent (s)', axis=1)

        # Reorder columns to put Date after List
        aggregated = aggregated[['User', 'Book Title', 'List', 'Date', 'Time Spent']]

        # Sort by User → Book Title → List
        aggregated = aggregated.sort_values(['User', 'Book Title', 'List'])

        return aggregated.reset_index(drop=True)

    except Exception as e:
        st.error(f"Error processing user task breakdown: {str(e)}")
        return pd.DataFrame()


def main():
    # Initialise database connection
    engine = init_database()
    if not engine:
        st.error("Could not connect to database. Please check your configuration.")
        return

    # Add custom CSS to reduce padding and margins
    st.markdown(
        """
    <style>
    .main .block-container {
        padding-top: 1rem;
        padding-bottom: 1rem;
        padding-left: 1rem;
        padding-right: 1rem;
    }
    .stExpander > div:first-child {
        padding: 0.5rem 0;
    }
    .element-container {
        margin-bottom: 0.5rem;
    }
    div[data-testid="column"] {
        padding: 0 0.5rem;
    }
    /* Light grey sidebar background */
    [data-testid="stSidebar"] {
        background-color: #f5f5f5;
    }
    </style>
    """,
        unsafe_allow_html=True,
    )

    st.title("Book Production Time Tracking")
    st.markdown("Track time spent on different stages of book production with detailed stage-specific analysis.")

    # Database already initialized earlier

    # Initialize session state for active tab
    if 'active_tab' not in st.session_state:
        st.session_state.active_tab = 0

    # Initialize timer session state
    if 'timers' not in st.session_state:
        st.session_state.timers = {}
    if 'timer_start_times' not in st.session_state:
        st.session_state.timer_start_times = {}
    if 'timer_paused' not in st.session_state:
        st.session_state.timer_paused = {}
    if 'timer_accumulated_time' not in st.session_state:
        st.session_state.timer_accumulated_time = {}

    # Recover any emergency saved times from previous session
    recover_emergency_saved_times(engine)

    # Load and restore active timers from database on every page load
    # This ensures timers are always properly restored even if session state is lost
    active_timers = load_active_timers(engine)
    if active_timers and 'timers_loaded' not in st.session_state:
        st.info(f"Restored {len(active_timers)} active timer(s) from previous session.")
        st.session_state.timers_loaded = True

    # Create tabs for different views
    tab_names = ["Book Progress", "Add Book", "Archive", "Reporting"]
    selected_tab = st.selectbox("Select Tab:", tab_names, index=st.session_state.active_tab, key="tab_selector")

    # Update active tab when changed - force immediate update
    current_index = tab_names.index(selected_tab)
    if current_index != st.session_state.active_tab:
        st.session_state.active_tab = current_index
        st.rerun()

    # Create individual tab sections based on selection
    if selected_tab == "Add Book":
        st.header("Upload CSV")
        st.markdown(
            "Upload a CSV file with columns 'Card Name', 'Board', 'Tags' followed by stage/user and 'Stage Time' pairs."
        )
        uploaded_csv = st.file_uploader("Choose CSV file", type="csv", key="csv_upload")
        if uploaded_csv is not None:
            try:
                csv_df = pd.read_csv(uploaded_csv)
                success, msg = import_books_from_csv(engine, csv_df)
                if success:
                    st.success(msg)
                else:
                    st.error(msg)
            except Exception as e:
                st.error(f"Error reading CSV: {str(e)}")
        with open("time_tracker_example.xlsx", "rb") as example_file:
            st.download_button(
                label="Download example Excel format",
                data=example_file,
                file_name="time_tracker_example.xlsx",
                mime="application/vnd.openxmlformats-officedocument.spreadsheetml.sheet",
            )
        st.markdown("---")

        # Manual Data Entry Form
        st.header("Manual Data Entry")
        st.markdown("Add individual time tracking entries for detailed stage-specific analysis.")

        # Check if form should be cleared
        clear_form = st.session_state.get('clear_form', False)
        if clear_form:
            # Define all form field keys that need to be cleared
            form_keys_to_clear = [
                "manual_card_name",
                "manual_board_name",
                "manual_tag_select",
                "manual_add_new_tag",
                "manual_new_tag",
                # Time tracking field keys
                "user_editorial_r&d",
                "time_editorial_r&d",
                "user_editorial_writing",
                "time_editorial_writing",
                "user_1st_edit",
                "time_1st_edit",
                "user_2nd_edit",
                "time_2nd_edit",
                "user_design_r&d",
                "time_design_r&d",
                "user_in_design",
                "time_in_design",
                "user_1st_proof",
                "time_1st_proof",
                "user_2nd_proof",
                "time_2nd_proof",
                "user_editorial_sign_off",
                "time_editorial_sign_off",
                "user_design_sign_off",
                "time_design_sign_off",
            ]

            # Clear all form field keys from session state
            for key in form_keys_to_clear:
                if key in st.session_state:
                    del st.session_state[key]

            # Clear the flag
            del st.session_state['clear_form']

        # General fields
        col1, col2 = st.columns(2)
        with col1:
            card_name = st.text_input(
                "Card Name", placeholder="Enter book title", key="manual_card_name", value="" if clear_form else None
            )
        with col2:
            board_options = [
                "Accessible Readers",
                "Decodable Readers",
                "Freedom Readers",
                "Graphic Readers",
                "Non-Fiction",
                "Rapid Readers (Hi-Lo)",
            ]
            board_name = st.selectbox(
                "Board", options=board_options, key="manual_board_name", index=0 if clear_form else None
            )

        # Tag field - Multi-select
        existing_tags = get_tags_from_database(engine)

        # Create tag input - allow selecting multiple existing or adding new
        col1, col2 = st.columns([3, 1])
        with col1:
            selected_tags = st.multiselect(
                "Tags (optional)", existing_tags, key="manual_tag_select", placeholder="Choose an option"
            )
        with col2:
            add_new_tag = st.checkbox("Add New", key="manual_add_new_tag", value=False if clear_form else None)

        # If user wants to add new tag, show text input
        if add_new_tag:
            new_tag = st.text_input(
                "New Tag", placeholder="Enter new tag name", key="manual_new_tag", value="" if clear_form else None
            )
            if new_tag and new_tag.strip():
                new_tag_clean = new_tag.strip()
                if new_tag_clean not in selected_tags:
                    selected_tags.append(new_tag_clean)

        # Join multiple tags with commas for storage
        final_tag = ", ".join(selected_tags) if selected_tags else None

        st.subheader("Task Assignment & Estimates")
        st.markdown(
            "*Assign users to stages and set time estimates. All tasks start with 0 actual time - use the Book Completion tab to track actual work time.*"
        )

        # Define user groups for different types of work (alphabetically ordered)
        editorial_users = [
            "Not set",
            "Bethany Latham",
            "Charis Mather",
            "Noah Leatherland",
            "Rebecca Phillips-Bartlett",
        ]
        design_users = [
            "Not set",
            "Amelia Harris",
            "Amy Li",
            "Drue Rintoul",
            "Jasmine Pointer",
            "Ker Ker Lee",
            "Rob Delph",
        ]

        # Time tracking fields with specific user groups
        time_fields = [
            ("Editorial R&D", "Editorial R&D", editorial_users),
            ("Editorial Writing", "Editorial Writing", editorial_users),
            ("1st Edit", "1st Edit", editorial_users),
            ("2nd Edit", "2nd Edit", editorial_users),
            ("Design R&D", "Design R&D", design_users),
            ("In Design", "In Design", design_users),
            ("1st Proof", "1st Proof", editorial_users),
            ("2nd Proof", "2nd Proof", editorial_users),
            ("Editorial Sign Off", "Editorial Sign Off", editorial_users),
            ("Design Sign Off", "Design Sign Off", design_users),
        ]

        # Calculate and display time estimations in real-time
        editorial_total = 0.0
        design_total = 0.0
        time_entries = {}

        editorial_fields = [
            "Editorial R&D",
            "Editorial Writing",
            "1st Edit",
            "2nd Edit",
            "1st Proof",
            "2nd Proof",
            "Editorial Sign Off",
        ]
        design_fields = ["Design R&D", "In Design", "Design Sign Off"]

        for field_label, list_name, user_options in time_fields:
            st.markdown(f"**{field_label} (hours)**")
            col1, col2 = st.columns([2, 1])

            with col1:
                selected_user = st.selectbox(
                    f"User for {field_label}",
                    user_options,
                    key=f"user_{list_name.replace(' ', '_').lower()}",
                    label_visibility="collapsed",
                )

            with col2:
                time_value = st.number_input(
                    f"Time for {field_label}",
                    min_value=0.0,
                    step=0.1,
                    format="%.1f",
                    key=f"time_{list_name.replace(' ', '_').lower()}",
                    label_visibility="collapsed",
                )

            # Handle user selection and calculate totals
            # Allow time entries with or without user assignment
            if time_value and time_value > 0:
                final_user = selected_user if selected_user != "Not set" else None

                # Store the entry (user can be None for unassigned tasks)
                time_entries[list_name] = {'user': final_user, 'time_hours': time_value}

                # Add to category totals
                if list_name in editorial_fields:
                    editorial_total += time_value
                elif list_name in design_fields:
                    design_total += time_value

        total_estimation = editorial_total + design_total

        # Display real-time calculations
        st.markdown("---")
        st.markdown("**Time Estimations:**")
        st.write(f"Editorial Time Estimation: {editorial_total:.1f} hours")
        st.write(f"Design Time Estimation: {design_total:.1f} hours")
        st.write(f"**Total Time Estimation: {total_estimation:.1f} hours**")
        st.markdown("---")

        st.markdown("---")

        # Submit button outside of form
        if st.button("Add Entry", type="primary", key="manual_submit"):
            if not card_name:
                st.error("Please fill in Card Name field")
            else:
                try:
                    entries_added = 0
                    current_time = datetime.now(BST)

                    # Always create a book record first
                    create_book_record(engine, card_name, board_name, final_tag)

                    with engine.connect() as conn:
                        # Add estimate entries (task assignments with 0 time spent) if any exist
                        for list_name, entry_data in time_entries.items():
                            # Create task entry with 0 time spent - users will use timer to track actual time
                            # The time_hours value from the form is just for estimation display, not actual time spent

                            # Convert hours to seconds for estimate
                            estimate_seconds = int(entry_data['time_hours'] * 3600)

                            # Insert into database with 0 time spent but store the estimate
                            conn.execute(
                                text(
                                    '''
                                INSERT INTO trello_time_tracking 
                                (card_name, user_name, list_name, time_spent_seconds, card_estimate_seconds, board_name, created_at, session_start_time, tag)
                                VALUES (:card_name, :user_name, :list_name, :time_spent_seconds, :card_estimate_seconds, :board_name, :created_at, :session_start_time, :tag)
                            '''
                                ),
                                {
                                    'card_name': card_name,
                                    'user_name': entry_data['user'],
                                    'list_name': list_name,
                                    'time_spent_seconds': 0,  # Start with 0 time spent
                                    'card_estimate_seconds': estimate_seconds,  # Store the estimate
                                    'board_name': board_name if board_name else None,
                                    'created_at': current_time,
                                    'session_start_time': None,  # No active session for manual entries
                                    'tag': final_tag,
                                },
                            )
                            entries_added += 1

                        conn.commit()

                    # Keep user on the Add Book tab
                    st.session_state.active_tab = 1  # Add Book tab

                    if entries_added > 0:
                        # Store success message in session state for permanent display
                        st.session_state.book_created_message = (
                            f"Book '{card_name}' created successfully with {entries_added} time estimates!"
                        )
                    else:
                        # Book created without tasks
                        st.session_state.book_created_message = f"Book '{card_name}' created successfully! You can add tasks later from the Book Progress tab."

                    # Set flag to clear form on next render instead of modifying session state directly
                    st.session_state.clear_form = True

                except Exception as e:
                    st.error(f"Error adding manual entry: {str(e)}")

        # Show permanent success message if book was created (below the button)
        if 'book_created_message' in st.session_state:
            st.success(st.session_state.book_created_message)

    elif selected_tab == "Book Progress":
        # Header with hover clipboard functionality
        st.markdown(
            """
        <div style="position: relative; display: inline-block;">
            <h1 style="display: inline-block; margin: 0;" id="book-completion-progress">Book Completion Progress</h1>
            <span class="header-copy-icon" style="
                opacity: 0;
                transition: opacity 0.2s;
                margin-left: 10px;
                cursor: pointer;
                color: #666;
                font-size: 20px;
                vertical-align: middle;
            " onclick="copyHeaderLink()">🔗</span>
        </div>
        <style>
        #book-completion-progress:hover + .header-copy-icon,
        .header-copy-icon:hover {
            opacity: 1;
        }
        </style>
        <script>
        function copyHeaderLink() {
            const url = window.location.origin + window.location.pathname + '#book-completion-progress';
            navigator.clipboard.writeText(url).then(function() {
                console.log('Copied header link to clipboard');
            });
        }
        </script>
        """,
            unsafe_allow_html=True,
        )
        st.markdown("Visual progress tracking for all books with individual task timers.")

        # Display active timers in sidebar
        active_timer_count = sum(1 for running in st.session_state.timers.values() if running)

        with st.sidebar:
            st.write(f"**Active Timers ({active_timer_count})**")
            if active_timer_count == 0:
                st.write("No active timers")
            else:
                for task_key, is_running in st.session_state.timers.items():
                    if is_running and task_key in st.session_state.timer_start_times:
                        parts = task_key.split('_')
                        if len(parts) >= 3:
                            book_title = '_'.join(parts[:-2])
                            stage_name = parts[-2]
                            user_name = parts[-1]
                            start_time = st.session_state.timer_start_times[task_key]
                            accumulated = st.session_state.timer_accumulated_time.get(task_key, 0)
                            paused = st.session_state.timer_paused.get(task_key, False)
                            current_elapsed = 0 if paused else calculate_timer_elapsed_time(start_time)
                            elapsed_seconds = accumulated + current_elapsed
                            elapsed_str = format_seconds_to_time(elapsed_seconds)
                            user_display = user_name if user_name and user_name != "Not set" else "Unassigned"

                            timer_col1, timer_col2, timer_col3 = st.columns([3, 1.4, 1])
                            timer_col1, timer_col2, timer_col3 = st.columns([3, 1, 1])
                            with timer_col1:
                                st.write(f"**{book_title} - {stage_name} ({user_display})**: {elapsed_str}")
                            with timer_col2:
                                pause_label = "Resume" if paused else "Pause"
                                if st.button(pause_label, key=f"summary_pause_{task_key}"):
                                    if paused:
                                        resume_time = datetime.utcnow().replace(tzinfo=timezone.utc).astimezone(BST)
                                        st.session_state.timer_start_times[task_key] = resume_time
                                        st.session_state.timer_paused[task_key] = False
                                        update_active_timer_state(
                                            engine,
                                            task_key,
                                            accumulated,
                                            False,
                                            resume_time,
                                        )
                                    else:
                                        elapsed_since_start = calculate_timer_elapsed_time(start_time)
                                        new_accum = accumulated + elapsed_since_start
                                        st.session_state.timer_accumulated_time[task_key] = new_accum
                                        st.session_state.timer_paused[task_key] = True
                                        update_active_timer_state(
                                            engine,
                                            task_key,
                                            new_accum,
                                            True,
                                        )
                                    st.rerun()
                            with timer_col3:
                                if st.button("Stop", key=f"summary_stop_{task_key}"):
                                    stop_active_timer(engine, task_key)


            if st.button("Refresh Active Timers", key="refresh_active_timers_sidebar", type="secondary"):
                st.rerun()
        st.markdown("---")

        # Initialize session state for timers
        if 'timers' not in st.session_state:
            st.session_state.timers = {}
        if 'timer_start_times' not in st.session_state:
            st.session_state.timer_start_times = {}

        # Check if we have data from database with SSL connection retry
        total_records = 0
        max_retries = 3
        for attempt in range(max_retries):
            try:
                with engine.connect() as conn:
                    result = conn.execute(text("SELECT COUNT(*) FROM trello_time_tracking"))
                    total_records = result.scalar()
                    break  # Success, exit retry loop
            except Exception as e:
                if attempt < max_retries - 1:
                    # Try to recreate engine connection
                    time.sleep(0.5)  # Brief pause before retry
                    continue
                else:
                    # Final attempt failed, show error but continue
                    st.error(f"Database connection issue (attempt {attempt + 1}): {str(e)[:100]}...")
                    total_records = 0
                    break

        try:
            # Clear pending refresh state at start of render
            if 'pending_refresh' in st.session_state:
                del st.session_state.pending_refresh

            # Initialize variables to avoid UnboundLocalError
            df_from_db = None
            all_books = []

            if total_records and total_records > 0:

                # Get all books including those without tasks
                all_books = get_all_books(engine)

                # Get task data from database for book completion (exclude archived)
                df_from_db = pd.read_sql(
                    '''SELECT card_name as "Card name", 
                       COALESCE(user_name, 'Not set') as "User", 
                       list_name as "List", 
                       time_spent_seconds as "Time spent (s)", 
                       date_started as "Date started (f)", 
                       card_estimate_seconds as "Card estimate(s)", 
                       board_name as "Board", created_at, tag as "Tag"
                       FROM trello_time_tracking WHERE archived = FALSE ORDER BY created_at DESC''',
                    engine,
                )

                if not df_from_db.empty:
                    # Calculate total books for search title
                    books_with_tasks = set(df_from_db['Card name'].unique()) if not df_from_db.empty else set()
                    books_without_tasks = set(book[0] for book in all_books if book[0] not in books_with_tasks)
                    total_books = len(books_with_tasks | books_without_tasks)

                    # Add search bar only
                    search_query = st.text_input(
                        f"Search books by title ({total_books}):",
                        placeholder="Enter book title to search...",
                        key="completion_search",
                    )

                    # Initialize filtered_df
                    filtered_df = df_from_db.copy()

                    # Determine books to display
                    if search_query:
                        # Filter books based on search
                        import re

                        escaped_query = re.escape(search_query)
                        mask = filtered_df['Card name'].str.contains(escaped_query, case=False, na=False)
                        filtered_df = filtered_df[mask]

                        # Get unique books from both sources
                        books_with_tasks = set(filtered_df['Card name'].unique()) if not filtered_df.empty else set()
                        books_without_tasks = set(book[0] for book in all_books if book[0] not in books_with_tasks)

                        # Filter books without tasks based on search query
                        books_without_tasks = {
                            book for book in books_without_tasks if search_query.lower() in book.lower()
                        }

                        # Combine and sort
                        books_to_display = sorted(books_with_tasks | books_without_tasks)
                    else:
                        # Show all books by default
                        books_to_display = sorted(book[0] for book in all_books)

                    # Pagination setup
                    books_per_page = 10
                    if 'book_page' not in st.session_state:
                        st.session_state.book_page = 0

                    # Reset to first page if search changes
                    prev_search = st.session_state.get('prev_completion_search')
                    if search_query != prev_search:
                        st.session_state.book_page = 0
                    st.session_state.prev_completion_search = search_query

                    total_books_to_display = len(books_to_display)
                    start_idx = st.session_state.book_page * books_per_page
                    end_idx = start_idx + books_per_page
                    books_subset = books_to_display[start_idx:end_idx]

                    # Only display books if we have search results
                    if books_subset:
                        # Display each book with enhanced visualization
                        for book_title in books_subset:
                            # Check if book has tasks
                            if not filtered_df.empty:
                                book_mask = filtered_df['Card name'] == book_title
                                book_data = filtered_df[book_mask].copy()
                            else:
                                book_data = pd.DataFrame()

                            # Debug: Let's see what we have
                            # st.write(f"DEBUG: Book '{book_title}' - book_data shape: {book_data.shape}")
                            # if not book_data.empty:
                            #     st.write(f"DEBUG: Book tasks found: {book_data['List'].unique()}")
                            # else:
                            #     st.write(f"DEBUG: Book data is empty for '{book_title}'")

                            # If book has no tasks, create empty data structure
                            if book_data.empty:
                                # Get book info from all_books
                                book_info = next((book for book in all_books if book[0] == book_title), None)
                                if book_info:
                                    # Create minimal book data structure
                                    book_data = pd.DataFrame(
                                        {
                                            'Card name': [book_title],
                                            'User': ['Not set'],
                                            'List': ['No tasks assigned'],
                                            'Time spent (s)': [0],
                                            'Date started (f)': [None],
                                            'Card estimate(s)': [0],
                                            'Board': [book_info[1] if book_info[1] else 'Not set'],
                                            'Tag': [book_info[2] if book_info[2] else None],
                                        }
                                    )

                            # Calculate overall progress using stage-based estimates
                            total_time_spent = book_data['Time spent (s)'].sum()

                            # Calculate total estimated time from the database entries
                            # Sum up all estimates stored in the database for this book
                            estimated_time = 0
                            if 'Card estimate(s)' in book_data.columns:
                                book_estimates = book_data['Card estimate(s)'].fillna(0).sum()
                                if book_estimates > 0:
                                    estimated_time = book_estimates

                            # If no estimates in database, use reasonable defaults per stage
                            if estimated_time == 0:
                                default_stage_estimates = {
                                    'Editorial R&D': 2 * 3600,  # 2 hours default
                                    'Editorial Writing': 8 * 3600,  # 8 hours default
                                    '1st Edit': 4 * 3600,  # 4 hours default
                                    '2nd Edit': 2 * 3600,  # 2 hours default
                                    'Design R&D': 3 * 3600,  # 3 hours default
                                    'In Design': 6 * 3600,  # 6 hours default
                                    '1st Proof': 2 * 3600,  # 2 hours default
                                    '2nd Proof': 1.5 * 3600,  # 1.5 hours default
                                    'Editorial Sign Off': 0.5 * 3600,  # 30 minutes default
                                    'Design Sign Off': 0.5 * 3600,  # 30 minutes default
                                }
                                unique_stages = book_data['List'].unique()
                                estimated_time = sum(
                                    default_stage_estimates.get(stage, 3600) for stage in unique_stages
                                )

                            # Calculate completion percentage for display
                            if estimated_time > 0:
                                completion_percentage = (total_time_spent / estimated_time) * 100
                                progress_text = f"{format_seconds_to_time(total_time_spent)}/{format_seconds_to_time(estimated_time)} ({completion_percentage:.1f}%)"
                            else:
                                completion_percentage = 0
                                progress_text = f"Total: {format_seconds_to_time(total_time_spent)} (No estimate)"

                            # Check for active timers more efficiently
                            has_active_timer = any(
                                timer_key.startswith(f"{book_title}_") and active
                                for timer_key, active in st.session_state.timers.items()
                            )

                            # Check if all tasks are completed (only if book has tasks)
                            all_tasks_completed = False
                            completion_emoji = ""
                            if not book_data.empty and book_data['List'].iloc[0] != 'No tasks assigned':
                                # Check completion status from database
                                all_tasks_completed = check_all_tasks_completed(engine, book_title)
                                completion_emoji = "✅ " if all_tasks_completed else ""

                            # Create book title with progress percentage
                            if estimated_time > 0:
                                if completion_percentage > 100:
                                    over_percentage = completion_percentage - 100
                                    book_title_with_progress = (
                                        f"{completion_emoji}**{book_title}** ({over_percentage:.1f}% over estimate)"
                                    )
                                else:
                                    book_title_with_progress = (
                                        f"{completion_emoji}**{book_title}** ({completion_percentage:.1f}%)"
                                    )
                            else:
                                book_title_with_progress = f"{completion_emoji}**{book_title}** (No estimate)"

                            # Check if book should be expanded (either has active timer or was manually expanded)
                            expanded_key = f"expanded_{book_title}"
                            if expanded_key not in st.session_state:
                                st.session_state[expanded_key] = has_active_timer

                            with st.expander(book_title_with_progress, expanded=st.session_state[expanded_key]):
                                # Show progress bar and completion info at the top
                                progress_bar_html = f"""
                                    <div style="width: 50%; background-color: #f0f0f0; border-radius: 5px; height: 10px; margin: 8px 0;">
                                    <div style="width: {min(completion_percentage, 100):.1f}%; background-color: #EB5D0C; height: 100%; border-radius: 5px;"></div>
                                    </div>
                                    """
                                st.markdown(progress_bar_html, unsafe_allow_html=True)
                                st.markdown(
                                    f'<div style="font-size: 14px; color: #666; margin-bottom: 10px;">{progress_text}</div>',
                                    unsafe_allow_html=True,
                                )

                                # Display tag if available
                                book_tags = book_data['Tag'].dropna().unique()
                                if len(book_tags) > 0 and book_tags[0]:
                                    # Handle multiple tags (comma-separated)
                                    tag_display = book_tags[0]
                                    # If there are commas, it means multiple tags
                                    if ',' in tag_display:
                                        tag_display = tag_display.replace(',', ', ')  # Ensure proper spacing
                                    st.markdown(
                                        f'<div style="font-size: 14px; color: #888; margin-bottom: 10px;"><strong>Tags:</strong> {tag_display}</div>',
                                        unsafe_allow_html=True,
                                    )

                                st.markdown("---")

                                # Define the order of stages to match the actual data entry form
                                stage_order = [
                                    'Editorial R&D',
                                    'Editorial Writing',
                                    '1st Edit',
                                    '2nd Edit',
                                    'Design R&D',
                                    'In Design',
                                    '1st Proof',
                                    '2nd Proof',
                                    'Editorial Sign Off',
                                    'Design Sign Off',
                                ]

                                # Group by stage/list and aggregate by user
                                stages_grouped = book_data.groupby('List')

                                # Display stages in accordion style (each stage as its own expander)
                                stage_counter = 0
                                for stage_name in stage_order:
                                    if stage_name in stages_grouped.groups:
                                        stage_data = stages_grouped.get_group(stage_name)

                                        # Check if this stage has any active timers (efficient lookup)
                                        stage_has_active_timer = any(
                                            timer_key.startswith(f"{book_title}_{stage_name}_") and active
                                            for timer_key, active in st.session_state.timers.items()
                                        )

                                        # Aggregate time by user for this stage
                                        user_aggregated = (
                                            stage_data.groupby('User')['Time spent (s)'].sum().reset_index()
                                        )

                                        # Create a summary for the expander title showing all users and their progress
                                        stage_summary_parts = []
                                        for idx, user_task in user_aggregated.iterrows():
                                            user_name = user_task['User']
                                            actual_time = user_task['Time spent (s)']

                                            # Get estimated time from the database for this specific user/stage combination
                                            user_stage_data = stage_data[stage_data['User'] == user_name]
                                            estimated_time_for_user = 3600  # Default 1 hour

                                            if (
                                                not user_stage_data.empty
                                                and 'Card estimate(s)' in user_stage_data.columns
                                            ):
                                                # Find the first record that has a non-null, non-zero estimate
                                                estimates = user_stage_data['Card estimate(s)'].dropna()
                                                non_zero_estimates = estimates[estimates > 0]
                                                if not non_zero_estimates.empty:
                                                    estimated_time_for_user = non_zero_estimates.iloc[0]

                                            # Check if task is completed and add tick emoji
                                            task_completed = get_task_completion(
                                                engine, book_title, user_name, stage_name
                                            )
                                            completion_emoji = "✅ " if task_completed else ""

                                            # Format times for display
                                            actual_time_str = format_seconds_to_time(actual_time)
                                            estimated_time_str = format_seconds_to_time(estimated_time_for_user)
                                            user_display = (
                                                user_name if user_name and user_name != "Not set" else "Unassigned"
                                            )

                                            stage_summary_parts.append(
                                                f"{user_display} | {actual_time_str}/{estimated_time_str} {completion_emoji}".rstrip()
                                            )

                                        # Create expander title with stage name and user summaries
                                        if stage_summary_parts:
                                            expander_title = f"**{stage_name}** | " + " | ".join(stage_summary_parts)
                                        else:
                                            expander_title = stage_name

                                        # Check if stage should be expanded (either has active timer or was manually expanded)
                                        stage_expanded_key = f"stage_expanded_{book_title}_{stage_name}"
                                        if stage_expanded_key not in st.session_state:
                                            st.session_state[stage_expanded_key] = stage_has_active_timer

                                        with st.expander(expander_title, expanded=st.session_state[stage_expanded_key]):
                                            # Show one task per user for this stage
                                            for idx, user_task in user_aggregated.iterrows():
                                                user_name = user_task['User']
                                                actual_time = user_task['Time spent (s)']
                                                task_key = f"{book_title}_{stage_name}_{user_name}"

                                                # Get estimated time from the database for this specific user/stage combination
                                                user_stage_data = stage_data[stage_data['User'] == user_name]
                                                estimated_time_for_user = 3600  # Default 1 hour

                                                if (
                                                    not user_stage_data.empty
                                                    and 'Card estimate(s)' in user_stage_data.columns
                                                ):
                                                    # Find the first record that has a non-null, non-zero estimate
                                                    estimates = user_stage_data['Card estimate(s)'].dropna()
                                                    non_zero_estimates = estimates[estimates > 0]
                                                    if not non_zero_estimates.empty:
                                                        estimated_time_for_user = non_zero_estimates.iloc[0]

                                                # Create columns for task info and timer
                                                col1, col2, col3 = st.columns([4, 1, 3])

                                                with col1:
                                                    # User assignment dropdown
                                                    current_user = user_name if user_name else "Not set"

                                                    # Determine user options based on stage type
                                                    if stage_name in [
                                                        "Editorial R&D",
                                                        "Editorial Writing",
                                                        "1st Edit",
                                                        "2nd Edit",
                                                        "1st Proof",
                                                        "2nd Proof",
                                                        "Editorial Sign Off",
                                                    ]:
                                                        user_options = [
                                                            "Not set",
                                                            "Bethany Latham",
                                                            "Charis Mather",
                                                            "Noah Leatherland",
                                                            "Rebecca Phillips-Bartlett",
                                                        ]
                                                    else:  # Design stages
                                                        user_options = [
                                                            "Not set",
                                                            "Amelia Harris",
                                                            "Amy Li",
                                                            "Drue Rintoul",
                                                            "Jasmine Pointer",
                                                            "Ker Ker Lee",
                                                            "Rob Delph",
                                                        ]

                                                    # Find current user index
                                                    try:
                                                        current_index = user_options.index(current_user)
                                                    except ValueError:
                                                        current_index = 0  # Default to "Not set"

                                                    # Include the row index so the key is always unique
                                                    selectbox_key = f"reassign_{book_title}_{stage_name}_{user_name}_{idx}"
                                                    # Include user_name in key to avoid duplicate elements for the same stage
                                                    selectbox_key = f"reassign_{book_title}_{stage_name}_{user_name}"
                                                    new_user = st.selectbox(
                                                        f"User for {stage_name}:",
                                                        user_options,
                                                        index=current_index,
                                                        key=selectbox_key,
                                                    )

                                                    # Display progress information directly under user dropdown
                                                    if user_name and user_name != "Not set":
                                                        # Use the actual_time variable that's already calculated for this user/stage
                                                        if estimated_time_for_user and estimated_time_for_user > 0:
                                                            progress_percentage = actual_time / estimated_time_for_user
                                                            time_spent_formatted = format_seconds_to_time(actual_time)
                                                            estimated_formatted = format_seconds_to_time(
                                                                estimated_time_for_user
                                                            )

                                                            # Progress bar
                                                            progress_value = max(0.0, min(progress_percentage, 1.0))
                                                            st.progress(progress_value)

                                                            # Progress text
                                                            if progress_percentage > 1.0:
                                                                st.write(
                                                                    f"{(progress_percentage - 1) * 100:.1f}% over estimate"
                                                                )
                                                            elif progress_percentage == 1.0:
                                                                st.write("COMPLETE: 100%")
                                                            else:
                                                                st.write(f"{progress_percentage * 100:.1f}% complete")

                                                            # Time information
                                                            st.write(
                                                                f"Time: {time_spent_formatted} / {estimated_formatted}"
                                                            )

                                                            # Completion checkbox - always get fresh status from database
                                                            completion_key = (
                                                                f"complete_{book_title}_{stage_name}_{user_name}"
                                                            )
                                                            current_completion_status = get_task_completion(
                                                                engine, book_title, user_name, stage_name
                                                            )

                                                            # Update session state with database value
                                                            st.session_state[completion_key] = current_completion_status

                                                            new_completion_status = st.checkbox(
                                                                "Completed",
                                                                value=current_completion_status,
                                                                key=f"checkbox_{completion_key}",
                                                            )

                                                            # Update completion status if changed
                                                            if new_completion_status != current_completion_status:
                                                                update_task_completion(
                                                                    engine,
                                                                    book_title,
                                                                    user_name,
                                                                    stage_name,
                                                                    new_completion_status,
                                                                )
                                                                # Update session state immediately
                                                                st.session_state[completion_key] = new_completion_status

                                                                # Clear any cached completion status to force refresh
                                                                completion_cache_key = f"book_completion_{book_title}"
                                                                if completion_cache_key in st.session_state:
                                                                    del st.session_state[completion_cache_key]

                                                                # Store success message for display without immediate refresh
                                                                success_msg_key = f"completion_success_{task_key}"
                                                                status_text = (
                                                                    "✅ Marked as completed"
                                                                    if new_completion_status
                                                                    else "❌ Marked as incomplete"
                                                                )
                                                                st.session_state[success_msg_key] = status_text

                                                                # Set flag for book-level completion update
                                                                st.session_state['completion_changed'] = True
                                                        else:
                                                            st.write("No time estimate set")

                                                    # Handle user reassignment with improved state management
                                                    if new_user != current_user:
                                                        try:
                                                            with engine.connect() as conn:
                                                                # Update user assignment in database
                                                                new_user_value = (
                                                                    new_user if new_user != "Not set" else None
                                                                )
                                                                old_user_value = (
                                                                    user_name if user_name != "Not set" else None
                                                                )

                                                                conn.execute(
                                                                    text(
                                                                        '''
                                                                        UPDATE trello_time_tracking 
                                                                        SET user_name = :new_user
                                                                        WHERE card_name = :card_name 
                                                                        AND list_name = :list_name 
                                                                        AND COALESCE(user_name, '') = COALESCE(:old_user, '')
                                                                    '''
                                                                    ),
                                                                    {
                                                                        'new_user': new_user_value,
                                                                        'card_name': book_title,
                                                                        'list_name': stage_name,
                                                                        'old_user': old_user_value,
                                                                    },
                                                                )
                                                                conn.commit()

                                                                # Clear relevant session state to force refresh
                                                                keys_to_clear = [
                                                                    k
                                                                    for k in st.session_state.keys()
                                                                    if book_title in k and stage_name in k
                                                                ]
                                                                for key in keys_to_clear:
                                                                    if key.startswith(('complete_', 'timer_')):
                                                                        del st.session_state[key]

                                                                # Store success message instead of immediate refresh
                                                                success_key = (
                                                                    f"reassign_success_{book_title}_{stage_name}_{user_name}_{idx}"
                                                                    f"reassign_success_{book_title}_{stage_name}_{user_name}"
                                                                )
                                                                st.session_state[success_key] = (
                                                                    f"User reassigned from {current_user} to {new_user}"
                                                                )

                                                                # User reassignment completed
                                                        except Exception as e:
                                                            st.error(f"Error reassigning user: {str(e)}")

                                        with col2:
                                            # Empty space - timer moved to button column
                                            st.write("")

                                        with col3:
                                            # Start/Stop timer button with timer display
                                            if task_key not in st.session_state.timers:
                                                st.session_state.timers[task_key] = False

                                            # Timer controls and display
                                            if st.session_state.timers[task_key]:
                                                # Timer is active - show simple stop control
                                                if task_key in st.session_state.timer_start_times:

                                                    # Simple timer calculation
                                                    start_time = st.session_state.timer_start_times[task_key]
                                                    accumulated = st.session_state.timer_accumulated_time.get(task_key, 0)
                                                    paused = st.session_state.timer_paused.get(task_key, False)

                                                    current_elapsed = 0 if paused else calculate_timer_elapsed_time(start_time)
                                                    elapsed_seconds = accumulated + current_elapsed
                                                    elapsed_str = format_seconds_to_time(elapsed_seconds)

                                                    # Display recording status with layout - first row shows status and refresh
                                                    timer_row1_col1, timer_row1_col2 = st.columns([2, 1.5])
                                                    # Placeholders kept for compatibility
                                                    timer_row1_col3 = timer_row1_col1
                                                    timer_row1_col4 = timer_row1_col2
                                                    with timer_row1_col1:
                                                        status_label = "Paused" if paused else "Recording"
                                                        st.write(f"**{status_label}** ({elapsed_str})")

                                                    with timer_row1_col2:
                                                        if st.button(
                                                            "Refresh",
                                                            key=f"refresh_timer_{task_key}_{idx}",
                                                            type="secondary",
                                                        ):
                                                            st.rerun()

                                                    # Second row with pause and stop controls
                                                    timer_row2_col1, timer_row2_col2 = st.columns([1.5, 1])

                                                    with timer_row2_col1:
                                                        pause_label = "Resume" if paused else "Pause"

                                                        if st.button(
                                                            pause_label,
                                                            key=f"pause_{task_key}_{idx}",
                                                        ):
                                                            if paused:
                                                                resume_time = datetime.utcnow().replace(tzinfo=timezone.utc).astimezone(BST)
                                                                st.session_state.timer_start_times[task_key] = resume_time
                                                                st.session_state.timer_paused[task_key] = False
                                                                update_active_timer_state(
                                                                    engine,
                                                                    task_key,
                                                                    accumulated,
                                                                    False,
                                                                    resume_time,
                                                                )
                                                            else:
                                                                elapsed_since_start = calculate_timer_elapsed_time(start_time)
                                                                new_accum = accumulated + elapsed_since_start
                                                                st.session_state.timer_accumulated_time[task_key] = new_accum
                                                                st.session_state.timer_paused[task_key] = True
                                                                update_active_timer_state(
                                                                    engine,
                                                                    task_key,
                                                                    new_accum,
                                                                    True,
                                                                )
                                                            st.rerun()

                                                    with timer_row2_col2:
<<<<<<< HEAD
                                                        if st.button(
                                                            "Stop",
                                                            key=f"stop_{task_key}_{idx}",
                                                        ):
=======
                                                        if st.button("Stop", key=f"stop_{task_key}"):
>>>>>>> c58b1cb4
                                                            final_time = elapsed_seconds
                                                        with timer_row1_col4:
                                                            if st.button("Stop", key=f"stop_{task_key}"):
                                                                final_time = elapsed_seconds

                                                            # Keep expanded states
                                                            expanded_key = f"expanded_{book_title}"
                                                            st.session_state[expanded_key] = True
                                                            stage_expanded_key = (
                                                                f"stage_expanded_{book_title}_{stage_name}"
                                                            )
                                                            st.session_state[stage_expanded_key] = True

                                                            # Always clear timer states first to prevent double-processing
                                                            st.session_state.timers[task_key] = False
                                                            timer_start_time = st.session_state.timer_start_times.get(
                                                                task_key
                                                            )

                                                            # Save to database only if time > 0
                                                            if final_time > 0 and timer_start_time:
                                                                try:
                                                                    user_original_data = stage_data[
                                                                        stage_data['User'] == user_name
                                                                    ].iloc[0]
                                                                    board_name = user_original_data['Board']
                                                                    existing_tag = (
                                                                        user_original_data.get('Tag', None)
                                                                        if 'Tag' in user_original_data
                                                                        else None
                                                                    )

                                                                    with engine.connect() as conn:
                                                                        # Use ON CONFLICT to handle duplicate entries by updating existing records
                                                                        conn.execute(
                                                                            text(
                                                                                '''
                                                                                INSERT INTO trello_time_tracking 
                                                                                (card_name, user_name, list_name, time_spent_seconds, 
                                                                                 date_started, session_start_time, board_name, tag)
                                                                                VALUES (:card_name, :user_name, :list_name, :time_spent_seconds, 
                                                                                       :date_started, :session_start_time, :board_name, :tag)
                                                                                ON CONFLICT (card_name, user_name, list_name, date_started, time_spent_seconds) 
                                                                                DO UPDATE SET 
                                                                                    session_start_time = EXCLUDED.session_start_time,
                                                                                    board_name = EXCLUDED.board_name,
                                                                                    tag = EXCLUDED.tag,
                                                                                    created_at = CURRENT_TIMESTAMP
                                                                            '''
                                                                            ),
                                                                            {
                                                                                'card_name': book_title,
                                                                                'user_name': user_name,
                                                                                'list_name': stage_name,
                                                                                'time_spent_seconds': final_time,
                                                                                'date_started': timer_start_time.date(),
                                                                                'session_start_time': timer_start_time,
                                                                                'board_name': board_name,
                                                                                'tag': existing_tag,
                                                                            },
                                                                        )

                                                                        # Remove from active timers
                                                                        conn.execute(
                                                                            text(
                                                                                'DELETE FROM active_timers WHERE timer_key = :timer_key'
                                                                            ),
                                                                            {'timer_key': task_key},
                                                                        )
                                                                        conn.commit()

                                                                    # Store success message for display at bottom
                                                                    success_msg_key = f"timer_success_{task_key}"
                                                                    st.session_state[success_msg_key] = (
                                                                        f"Added {elapsed_str} to {book_title} - {stage_name}"
                                                                    )

                                                                    # Timer stopped successfully
                                                                except Exception as e:
                                                                    st.error(f"Error saving timer data: {str(e)}")
                                                                    # Still try to clean up active timer from database on error
                                                                    try:
                                                                        with engine.connect() as conn:
                                                                            conn.execute(
                                                                                text(
                                                                                    'DELETE FROM active_timers WHERE timer_key = :timer_key'
                                                                                ),
                                                                                {'timer_key': task_key},
                                                                            )
                                                                            conn.commit()
                                                                    except:
                                                                        pass  # Ignore cleanup errors
                                                            else:
                                                                # Even if no time to save, clean up active timer
                                                                try:
                                                                    with engine.connect() as conn:
                                                                        conn.execute(
                                                                            text(
                                                                                'DELETE FROM active_timers WHERE timer_key = :timer_key'
                                                                            ),
                                                                            {'timer_key': task_key},
                                                                        )
                                                                        conn.commit()
                                                                except:
                                                                    pass  # Ignore cleanup errors

                                                            # Clear timer states
                                                            if task_key in st.session_state.timer_start_times:
                                                                del st.session_state.timer_start_times[task_key]
                                                            if task_key in st.session_state.timer_accumulated_time:
                                                                del st.session_state.timer_accumulated_time[task_key]
                                                            if task_key in st.session_state.timer_paused:
                                                                del st.session_state.timer_paused[task_key]

                                                            # Refresh the interface so totals update immediately
                                                            st.rerun()

                                            else:
                                                # Timer is not active - show Start button
                                                if st.button("Start", key=f"start_{task_key}_{idx}"):
                                                    # Preserve expanded state before rerun
                                                    expanded_key = f"expanded_{book_title}"
                                                    st.session_state[expanded_key] = True

                                                    # Also preserve stage expanded state
                                                    stage_expanded_key = f"stage_expanded_{book_title}_{stage_name}"
                                                    st.session_state[stage_expanded_key] = True

                                                    # Start timer - use UTC for consistency
                                                    start_time_utc = datetime.utcnow().replace(tzinfo=timezone.utc)
                                                    # Convert to BST for display/storage but keep UTC calculation base
                                                    start_time_bst = start_time_utc.astimezone(BST)
                                                    st.session_state.timers[task_key] = True
                                                    st.session_state.timer_start_times[task_key] = start_time_bst
                                                    st.session_state.timer_paused[task_key] = False
                                                    st.session_state.timer_accumulated_time[task_key] = 0

                                                    # Save to database for persistence
                                                    user_original_data = stage_data[
                                                        stage_data['User'] == user_name
                                                    ].iloc[0]
                                                    board_name = user_original_data['Board']

                                                    save_active_timer(
                                                        engine,
                                                        task_key,
                                                        book_title,
                                                        user_name if user_name != "Not set" else None,
                                                        stage_name,
                                                        board_name,
                                                        start_time_bst,
                                                        accumulated_seconds=0,
                                                        is_paused=False,
                                                    )

                                                    st.rerun()

                                            # Manual time entry section
                                            st.write("**Manual Entry:**")

                                            # Create a form to handle Enter key properly
                                            with st.form(key=f"time_form_{task_key}_{idx}"):
                                                manual_time = st.text_input(
                                                    "Add time (hh:mm:ss):", placeholder="01:30:00"
                                                )

                                                # Hide the submit button and form styling with CSS
                                                st.markdown(
                                                    """
                                                    <style>
                                                    div[data-testid="stForm"] button {
                                                        display: none;
                                                    }
                                                    div[data-testid="stForm"] {
                                                        border: none !important;
                                                        background: none !important;
                                                        padding: 0 !important;
                                                    }
                                                    </style>
                                                    """,
                                                    unsafe_allow_html=True,
                                                )

                                                submitted = st.form_submit_button("Add Time")

                                                if submitted and manual_time:
                                                    try:
                                                        # Parse the time format hh:mm:ss
                                                        time_parts = manual_time.split(':')
                                                        if len(time_parts) == 3:
                                                            hours = int(time_parts[0])
                                                            minutes = int(time_parts[1])
                                                            seconds = int(time_parts[2])

                                                            # Validate individual components
                                                            if hours > 100:
                                                                st.error(
                                                                    f"Maximum hours allowed is 100. You entered {hours} hours."
                                                                )
                                                            elif minutes >= 60:
                                                                st.error(
                                                                    f"Minutes must be less than 60. You entered {minutes} minutes."
                                                                )
                                                            elif seconds >= 60:
                                                                st.error(
                                                                    f"Seconds must be less than 60. You entered {seconds} seconds."
                                                                )
                                                            else:
                                                                total_seconds = hours * 3600 + minutes * 60 + seconds

                                                                # Validate maximum time (100 hours = 360,000 seconds)
                                                                max_seconds = 100 * 3600  # 360,000 seconds
                                                                if total_seconds > max_seconds:
                                                                    st.error(
                                                                        f"Maximum time allowed is 100:00:00. You entered {manual_time}"
                                                                    )
                                                                elif total_seconds > 0:
                                                                    # Add manual time to database
                                                                    try:
                                                                        # Get board name from original data
                                                                        user_original_data = stage_data[
                                                                            stage_data['User'] == user_name
                                                                        ].iloc[0]
                                                                        board_name = user_original_data['Board']
                                                                        # Get existing tag from original data
                                                                        existing_tag = (
                                                                            user_original_data.get('Tag', None)
                                                                            if 'Tag' in user_original_data
                                                                            else None
                                                                        )

                                                                        # Get current completion status to preserve it
                                                                        completion_key = f"complete_{book_title}_{stage_name}_{user_name}"
                                                                        current_completion = get_task_completion(
                                                                            engine, book_title, user_name, stage_name
                                                                        )
                                                                        # Also check session state in case it was just changed
                                                                        if completion_key in st.session_state:
                                                                            current_completion = st.session_state[
                                                                                completion_key
                                                                            ]

                                                                        # Preserve expanded state before rerun
                                                                        expanded_key = f"expanded_{book_title}"
                                                                        st.session_state[expanded_key] = True

                                                                        # Preserve stage expanded state
                                                                        stage_expanded_key = (
                                                                            f"stage_expanded_{book_title}_{stage_name}"
                                                                        )
                                                                        st.session_state[stage_expanded_key] = True

                                                                        with engine.connect() as conn:
                                                                            conn.execute(
                                                                                text(
                                                                                    '''
                                                                                    INSERT INTO trello_time_tracking 
                                                                                    (card_name, user_name, list_name, time_spent_seconds, board_name, created_at, tag, completed)
                                                                                    VALUES (:card_name, :user_name, :list_name, :time_spent_seconds, :board_name, :created_at, :tag, :completed)
                                                                                '''
                                                                                ),
                                                                                {
                                                                                    'card_name': book_title,
                                                                                    'user_name': user_name,
                                                                                    'list_name': stage_name,
                                                                                    'time_spent_seconds': total_seconds,
                                                                                    'board_name': board_name,
                                                                                    'created_at': datetime.now(BST),
                                                                                    'tag': existing_tag,
                                                                                    'completed': current_completion,
                                                                                },
                                                                            )
                                                                            conn.commit()

                                                                        # Store success message in session state for display
                                                                        success_msg_key = (
                                                                            f"manual_time_success_{task_key}"
                                                                        )
                                                                        st.session_state[success_msg_key] = (
                                                                            f"Added {manual_time} to progress"
                                                                        )

                                                                    except Exception as e:
                                                                        st.error(f"Error saving time: {str(e)}")
                                                                else:
                                                                    st.error("Time must be greater than 00:00:00")
                                                        else:
                                                            st.error("Please use format hh:mm:ss (e.g., 01:30:00)")
                                                    except ValueError:
                                                        st.error("Please enter valid numbers in hh:mm:ss format")

                                            # Display various success messages
                                            # Timer success message
                                            timer_success_key = f"timer_success_{task_key}"
                                            if timer_success_key in st.session_state:
                                                st.success(st.session_state[timer_success_key])
                                                del st.session_state[timer_success_key]

                                            # Manual time success message
                                            manual_success_key = f"manual_time_success_{task_key}"
                                            if manual_success_key in st.session_state:
                                                st.success(st.session_state[manual_success_key])
                                                del st.session_state[manual_success_key]

                                            # Completion status success message
                                            completion_success_key = f"completion_success_{task_key}"
                                            if completion_success_key in st.session_state:
                                                st.success(st.session_state[completion_success_key])
                                                del st.session_state[completion_success_key]

                                            # User reassignment success message
                                            reassign_success_key = f"reassign_success_{book_title}_{stage_name}_{user_name}_{idx}"
                                            reassign_success_key = f"reassign_success_{book_title}_{stage_name}_{user_name}"
                                            if reassign_success_key in st.session_state:
                                                st.success(st.session_state[reassign_success_key])
                                                del st.session_state[reassign_success_key]

                                # Show count of running timers (refresh buttons now appear under individual timers)
                                running_timers = [
                                    k for k, v in st.session_state.timers.items() if v and book_title in k
                                ]
                                if running_timers:
                                    st.write(f"{len(running_timers)} timer(s) running")

                                # Add stage dropdown
                                available_stages = get_available_stages_for_book(engine, book_title)
                                if available_stages:
                                    st.markdown("---")
                                    col1, col2 = st.columns([3, 1])

                                    with col1:
                                        selected_stage = st.selectbox(
                                            "Add stage:",
                                            options=["Select a stage to add..."] + available_stages,
                                            key=f"add_stage_{book_title}",
                                        )

                                    with col2:
                                        time_estimate = st.number_input(
                                            "Hours:",
                                            min_value=0.0,
                                            step=0.1,
                                            format="%.1f",
                                            value=1.0,
                                            key=f"add_stage_time_{book_title}",
                                            on_change=None,  # Prevent automatic refresh
                                        )

                                    if selected_stage != "Select a stage to add...":
                                        # Get the current time estimate from session state
                                        time_estimate_key = f"add_stage_time_{book_title}"
                                        current_time_estimate = st.session_state.get(time_estimate_key, 1.0)

                                        # Get book info for board name and tag
                                        book_info = next((book for book in all_books if book[0] == book_title), None)
                                        board_name = book_info[1] if book_info else None
                                        tag = book_info[2] if book_info else None

                                        # Convert hours to seconds for estimate
                                        estimate_seconds = int(current_time_estimate * 3600)

                                        if add_stage_to_book(
                                            engine, book_title, selected_stage, board_name, tag, estimate_seconds
                                        ):
                                            st.success(
                                                f"Added {selected_stage} to {book_title} with {current_time_estimate} hour estimate"
                                            )
                                            # Stage added successfully
                                        else:
                                            st.error("Failed to add stage")

                                # Remove stage section at the bottom left of each book
                                if stages_grouped.groups:  # Only show if book has stages
                                    st.markdown("---")
                                    remove_col1, remove_col2, remove_col3 = st.columns([2, 1, 1])

                                    with remove_col1:
                                        # Get all current stages for this book
                                        current_stages_with_users = []
                                        for stage_name in stage_order:
                                            if stage_name in stages_grouped.groups:
                                                stage_data = stages_grouped.get_group(stage_name)
                                                user_aggregated = (
                                                    stage_data.groupby('User')['Time spent (s)'].sum().reset_index()
                                                )
                                                for idx, user_task in user_aggregated.iterrows():
                                                    user_name = user_task['User']
                                                    user_display = (
                                                        user_name
                                                        if user_name and user_name != "Not set"
                                                        else "Unassigned"
                                                    )
                                                    current_stages_with_users.append(f"{stage_name} ({user_display})")

                                        if current_stages_with_users:
                                            selected_remove_stage = st.selectbox(
                                                "Remove stage:",
                                                options=["Select stage to remove..."] + current_stages_with_users,
                                                key=f"remove_stage_select_{book_title}",
                                            )

                                            if selected_remove_stage != "Select stage to remove...":
                                                # Parse the selection to get stage name and user
                                                stage_user_match = selected_remove_stage.split(" (")
                                                remove_stage_name = stage_user_match[0]
                                                remove_user_name = stage_user_match[1].rstrip(")")
                                                if remove_user_name == "Unassigned":
                                                    remove_user_name = "Not set"

                                                if st.button(
                                                    "Remove",
                                                    key=f"remove_confirm_{book_title}_{remove_stage_name}_{remove_user_name}",
                                                    type="secondary",
                                                ):
                                                    if delete_task_stage(
                                                        engine, book_title, remove_user_name, remove_stage_name
                                                    ):
                                                        st.success(
                                                            f"Removed {remove_stage_name} for {remove_user_name}"
                                                        )
                                                        # Manual time added successfully
                                                    else:
                                                        st.error("Failed to remove stage")

                                # Archive and Delete buttons at the bottom of each book
                                st.markdown("---")
                                col1, col2 = st.columns(2)

                                with col1:
                                    if st.button(
                                        f"Archive '{book_title}'",
                                        key=f"archive_{book_title}",
                                        help="Move this book to archive",
                                    ):
                                        try:
                                            with engine.connect() as conn:
                                                # Check if book has time tracking records
                                                result = conn.execute(
                                                    text(
                                                        '''
                                                        SELECT COUNT(*) FROM trello_time_tracking 
                                                        WHERE card_name = :card_name
                                                    '''
                                                    ),
                                                    {'card_name': book_title},
                                                )
                                                record_count = result.scalar()

                                                if record_count > 0:
                                                    # Archive existing time tracking records
                                                    conn.execute(
                                                        text(
                                                            '''
                                                            UPDATE trello_time_tracking 
                                                            SET archived = TRUE 
                                                            WHERE card_name = :card_name
                                                        '''
                                                        ),
                                                        {'card_name': book_title},
                                                    )
                                                else:
                                                    # Create a placeholder archived record for books without tasks
                                                    conn.execute(
                                                        text(
                                                            '''
                                                            INSERT INTO trello_time_tracking 
                                                            (card_name, user_name, list_name, time_spent_seconds, 
                                                             card_estimate_seconds, board_name, archived, created_at)
                                                            VALUES (:card_name, 'Not set', 'No tasks assigned', 0, 
                                                                   0, 'Manual Entry', TRUE, NOW())
                                                        '''
                                                        ),
                                                        {'card_name': book_title},
                                                    )

                                                # Archive the book in books table
                                                conn.execute(
                                                    text(
                                                        '''
                                                        UPDATE books 
                                                        SET archived = TRUE 
                                                        WHERE card_name = :book_name
                                                    '''
                                                    ),
                                                    {'book_name': book_title},
                                                )

                                                conn.commit()

                                            # Keep user on the current tab
                                            st.session_state.active_tab = 0  # Book Progress tab
                                            st.success(f"'{book_title}' has been archived successfully!")
                                            # Archive operation completed
                                        except Exception as e:
                                            st.error(f"Error archiving book: {str(e)}")

                                with col2:
                                    if st.button(
                                        f"Delete '{book_title}'",
                                        key=f"delete_progress_{book_title}",
                                        help="Permanently delete this book and all its data",
                                        type="secondary",
                                    ):
                                        # Add confirmation using session state
                                        confirm_key = f"confirm_delete_progress_{book_title}"
                                        if confirm_key not in st.session_state:
                                            st.session_state[confirm_key] = False

                                        if not st.session_state[confirm_key]:
                                            st.session_state[confirm_key] = True
                                            st.warning(
                                                f"Click 'Delete {book_title}' again to permanently delete all data for this book."
                                            )
                                        else:
                                            try:
                                                with engine.connect() as conn:
                                                    conn.execute(
                                                        text(
                                                            '''
                                                            DELETE FROM trello_time_tracking 
                                                            WHERE card_name = :card_name
                                                        '''
                                                        ),
                                                        {'card_name': book_title},
                                                    )
                                                    conn.commit()

                                                # Reset confirmation state
                                                del st.session_state[confirm_key]
                                                # Keep user on the Book Progress tab
                                                st.session_state.active_tab = 0  # Book Progress tab
                                                st.success(f"'{book_title}' has been permanently deleted!")
                                                # Delete operation completed
                                            except Exception as e:
                                                st.error(f"Error deleting book: {str(e)}")
                                                # Reset confirmation state on error
                                                if confirm_key in st.session_state:
                                                    del st.session_state[confirm_key]

                            stage_counter += 1

                    # Pagination controls below book cards
                    total_pages = (
                        (total_books_to_display - 1) // books_per_page + 1 if total_books_to_display > 0 else 1
                    )
                    nav_col1, nav_col2 = st.columns(2)
                    with nav_col1:
                        if st.button("Previous", disabled=st.session_state.book_page == 0):
                            st.session_state.book_page -= 1
                            st.rerun()
                    with nav_col2:
                        if st.button("Next", disabled=st.session_state.book_page >= total_pages - 1):
                            st.session_state.book_page += 1
                            st.rerun()

        except Exception as e:
            st.error(f"Error accessing database: {str(e)}")
            # Add simplified debug info
            try:
                import traceback

                error_details = traceback.format_exc().split('\n')[-3:-1]  # Get last 2 lines
                st.error(f"Location: {' '.join(error_details)}")
            except:
                pass  # Ignore debug errors

        # Add table showing all books with their boards below the book cards
        st.markdown("---")
        st.subheader("All Books Overview")

        # Create data for the table
        table_data = []

        # Create a dictionary to track books and their boards
        book_board_map = {}

        # First, add books with tasks from database
        if df_from_db is not None and not df_from_db.empty and 'Card name' in df_from_db.columns:
            try:
                for _, row in df_from_db.groupby('Card name').first().iterrows():
                    book_name = row['Card name']
                    board_name = row['Board'] if 'Board' in row and row['Board'] else 'Not set'
                    book_board_map[book_name] = board_name
            except Exception as e:
                # If groupby fails, fall back to simple iteration
                pass

        # Then add books without tasks from all_books
        try:
            for book_info in all_books:
                book_name = book_info[0]
                if book_name not in book_board_map:
                    board_name = book_info[1] if book_info[1] else 'Not set'
                    book_board_map[book_name] = board_name
        except Exception as e:
            # Handle case where all_books might be empty or malformed
            pass

        # Convert to sorted list for table display
        for book_name in sorted(book_board_map.keys()):
            table_data.append({'Book Name': book_name, 'Board': book_board_map[book_name]})

        if table_data:
            # Create DataFrame for display
            table_df = pd.DataFrame(table_data)
            st.dataframe(table_df, use_container_width=True, hide_index=True)
        else:
            st.info("No books found in the database.")

        # Clear refresh flags without automatic rerun to prevent infinite loops
        for flag in ['completion_changed', 'major_update_needed']:
            if flag in st.session_state:
                del st.session_state[flag]

    elif selected_tab == "Reporting":
        st.header("Reporting")
        st.markdown("Filter tasks by user, book, board, tag, and date range from all uploaded data.")

        # Get filter options from database
        users = get_users_from_database(engine)
        books = get_books_from_database(engine)
        boards = get_boards_from_database(engine)
        tags = get_tags_from_database(engine)

        if not users:
            st.info("No users found in database. Please add entries in the 'Add Book' tab first.")
            st.stop()

        # Filter selection - organized in columns
        col1, col2 = st.columns(2)

        with col1:
            # User selection dropdown
            selected_user = st.selectbox(
                "Select User:", options=["All Users"] + users, help="Choose a user to view their tasks"
            )

            # Book search input
            book_search = st.text_input(
                "Search Book (optional):",
                placeholder="Start typing to search books...",
                help="Type to search for a specific book",
            )
            # Match the search to available books
            if book_search:
                matched_books = [book for book in books if book_search.lower() in book.lower()]
                if matched_books:
                    selected_book = st.selectbox(
                        "Select from matches:", options=matched_books, help="Choose from matching books"
                    )
                else:
                    st.warning("No books found matching your search")
                    selected_book = "All Books"
            else:
                selected_book = "All Books"

        with col2:
            # Board selection dropdown
            selected_board = st.selectbox(
                "Select Board (optional):", options=["All Boards"] + boards, help="Choose a specific board to filter by"
            )

            # Tag selection dropdown
            selected_tag = st.selectbox(
                "Select Tag (optional):", options=["All Tags"] + tags, help="Choose a specific tag to filter by"
            )

        # Date range selection
        col1, col2 = st.columns(2)
        with col1:
            start_date = st.date_input("Start Date (optional):", value=None, help="Leave empty to include all dates")

        with col2:
            end_date = st.date_input("End Date (optional):", value=None, help="Leave empty to include all dates")

        # Update button
        update_button = st.button("Update Table", type="primary")

        # Validate date range
        if start_date and end_date and start_date > end_date:
            st.error("Start date must be before end date")
            return

        # Filter and display results only when button is clicked or on initial load
        if update_button or 'filtered_tasks_displayed' not in st.session_state:
            with st.spinner("Loading filtered tasks..."):
                filtered_tasks = get_filtered_tasks_from_database(
                    engine,
                    user_name=selected_user if selected_user != "All Users" else None,
                    book_name=selected_book if selected_book != "All Books" else None,
                    board_name=selected_board if selected_board != "All Boards" else None,
                    tag_name=selected_tag if selected_tag != "All Tags" else None,
                    start_date=start_date,
                    end_date=end_date,
                )

            # Store in session state to prevent automatic reloading
            st.session_state.filtered_tasks_displayed = True
            st.session_state.current_filtered_tasks = filtered_tasks
            st.session_state.current_filters = {
                'user': selected_user,
                'book': selected_book,
                'board': selected_board,
                'tag': selected_tag,
                'start_date': start_date,
                'end_date': end_date,
            }

        # Display cached results if available
        if 'current_filtered_tasks' in st.session_state:

            filtered_tasks = st.session_state.current_filtered_tasks
            current_filters = st.session_state.get('current_filters', {})

            if not filtered_tasks.empty:
                st.subheader("Filtered Results")

                # Show active filters info
                active_filters = []
                if current_filters.get('user') and current_filters.get('user') != "All Users":
                    active_filters.append(f"User: {current_filters.get('user')}")
                if current_filters.get('book') and current_filters.get('book') != "All Books":
                    active_filters.append(f"Book: {current_filters.get('book')}")
                if current_filters.get('board') and current_filters.get('board') != "All Boards":
                    active_filters.append(f"Board: {current_filters.get('board')}")
                if current_filters.get('tag') and current_filters.get('tag') != "All Tags":
                    active_filters.append(f"Tag: {current_filters.get('tag')}")
                if current_filters.get('start_date') or current_filters.get('end_date'):
                    start_str = (
                        current_filters.get('start_date').strftime('%d/%m/%Y')
                        if current_filters.get('start_date')
                        else 'All'
                    )
                    end_str = (
                        current_filters.get('end_date').strftime('%d/%m/%Y')
                        if current_filters.get('end_date')
                        else 'All'
                    )
                    active_filters.append(f"Date range: {start_str} to {end_str}")

                if active_filters:
                    left_col, right_col = st.columns([1, 3])
                    with left_col:
                        with st.expander("Active Filters", expanded=False):
                            for f in active_filters:
                                st.write(f)
                    with right_col:
                        st.dataframe(filtered_tasks, use_container_width=True, hide_index=True)
                else:
                    st.dataframe(filtered_tasks, use_container_width=True, hide_index=True)

                # Download button for filtered results
                csv_buffer = io.StringIO()
                filtered_tasks.to_csv(csv_buffer, index=False)
                st.download_button(
                    label="Download Filtered Results",
                    data=csv_buffer.getvalue(),
                    file_name="filtered_tasks.csv",
                    mime="text/csv",
                )

                # Summary statistics for filtered data
                st.subheader("Summary")
                col1, col2, col3, col4 = st.columns(4)

                with col1:
                    st.metric("Total Books", int(filtered_tasks['Book Title'].nunique()))

                with col2:
                    st.metric("Total Tasks", len(filtered_tasks))

                with col3:
                    st.metric("Unique Users", int(filtered_tasks['User'].nunique()))

                with col4:
                    # Calculate total time from formatted time strings
                    total_seconds = 0
                    for time_str in filtered_tasks['Time Spent']:
                        if time_str != "00:00:00":
                            parts = time_str.split(':')
                            total_seconds += int(parts[0]) * 3600 + int(parts[1]) * 60 + int(parts[2])
                    total_hours = total_seconds / 3600
                    st.metric("Total Time (Hours)", f"{total_hours:.1f}")

            else:
                st.warning("No tasks found matching the selected filters.")

        elif 'filtered_tasks_displayed' not in st.session_state:
            st.info("Click 'Update Table' to load filtered results.")

    elif selected_tab == "Archive":
        st.header("Archive")
        st.markdown("View and manage archived books.")

        try:
            # Get count of archived records
            with engine.connect() as conn:
                archived_count = conn.execute(
                    text('SELECT COUNT(*) FROM trello_time_tracking WHERE archived = TRUE')
                ).scalar()

            if archived_count and archived_count > 0:
                st.info(f"Showing archived books from {archived_count} database records.")

                # Get archived data from database
                df_archived = pd.read_sql(
                    '''SELECT card_name as "Card name", 
                       COALESCE(user_name, 'Not set') as "User", 
                       list_name as "List", 
                       time_spent_seconds as "Time spent (s)", 
                       date_started as "Date started (f)", 
                       card_estimate_seconds as "Card estimate(s)", 
                       board_name as "Board", created_at, tag as "Tag"
                       FROM trello_time_tracking WHERE archived = TRUE ORDER BY created_at DESC''',
                    engine,
                )

                if not df_archived.empty:
                    # Add search bar for archived book titles
                    archive_search_query = st.text_input(
                        "Search archived books by title:",
                        placeholder="Enter book title to filter archived results...",
                        help="Search for specific archived books by typing part of the title",
                        key="archive_search",
                    )

                    # Filter archived books based on search
                    filtered_archived_df = df_archived.copy()
                    if archive_search_query:
                        mask = filtered_archived_df['Card name'].str.contains(
                            archive_search_query, case=False, na=False
                        )
                        filtered_archived_df = filtered_archived_df[mask]

                    # Get unique archived books
                    unique_archived_books = filtered_archived_df['Card name'].unique()

                    if len(unique_archived_books) > 0:
                        st.write(f"Found {len(unique_archived_books)} archived books to display")

                        # Display each archived book with same structure as Book Completion
                        for book_title in unique_archived_books:
                            book_mask = filtered_archived_df['Card name'] == book_title
                            book_data = filtered_archived_df[book_mask].copy()

                            # Calculate overall progress
                            total_time_spent = book_data['Time spent (s)'].sum()

                            # Calculate total estimated time
                            estimated_time = 0
                            if 'Card estimate(s)' in book_data.columns:
                                book_estimates = book_data['Card estimate(s)'].fillna(0).sum()
                                if book_estimates > 0:
                                    estimated_time = book_estimates

                            # Calculate completion percentage and progress text
                            if estimated_time > 0:
                                completion_percentage = (total_time_spent / estimated_time) * 100
                                progress_text = f"{format_seconds_to_time(total_time_spent)}/{format_seconds_to_time(estimated_time)} ({completion_percentage:.1f}%)"
                            else:
                                completion_percentage = 0
                                progress_text = f"Total: {format_seconds_to_time(total_time_spent)} (No estimate)"

                            with st.expander(book_title, expanded=False):
                                # Show progress bar and completion info at the top
                                progress_bar_html = f"""
                                <div style="width: 50%; background-color: #f0f0f0; border-radius: 5px; height: 10px; margin: 8px 0;">
                                    <div style="width: {min(completion_percentage, 100):.1f}%; background-color: #EB5D0C; height: 100%; border-radius: 5px;"></div>
                                </div>
                                """
                                st.markdown(progress_bar_html, unsafe_allow_html=True)
                                st.markdown(
                                    f'<div style="font-size: 14px; color: #666; margin-bottom: 10px;">{progress_text}</div>',
                                    unsafe_allow_html=True,
                                )

                                st.markdown("---")

                                # Show task breakdown for archived book
                                task_breakdown = (
                                    book_data.groupby(['List', 'User'])['Time spent (s)'].sum().reset_index()
                                )
                                task_breakdown['Time Spent'] = task_breakdown['Time spent (s)'].apply(
                                    format_seconds_to_time
                                )
                                task_breakdown = task_breakdown[['List', 'User', 'Time Spent']]

                                st.write("**Task Breakdown:**")
                                st.dataframe(task_breakdown, use_container_width=True, hide_index=True)

                                # Unarchive and Delete buttons
                                st.markdown("---")
                                col1, col2 = st.columns(2)

                                with col1:
                                    if st.button(
                                        f"Unarchive '{book_title}'",
                                        key=f"unarchive_{book_title}",
                                        help="Move this book back to active books",
                                    ):
                                        try:
                                            with engine.connect() as conn:
                                                conn.execute(
                                                    text(
                                                        '''
                                                    UPDATE trello_time_tracking 
                                                    SET archived = FALSE 
                                                    WHERE card_name = :card_name
                                                '''
                                                    ),
                                                    {'card_name': book_title},
                                                )
                                                conn.commit()

                                            # Keep user on the Archive tab
                                            st.session_state.active_tab = 2  # Archive tab
                                            st.success(f"'{book_title}' has been unarchived successfully!")
                                            st.rerun()
                                        except Exception as e:
                                            st.error(f"Error unarchiving book: {str(e)}")

                                with col2:
                                    if st.button(
                                        f"Delete '{book_title}'",
                                        key=f"delete_{book_title}",
                                        help="Permanently delete this book and all its data",
                                        type="secondary",
                                    ):
                                        # Add confirmation using session state
                                        confirm_key = f"confirm_delete_{book_title}"
                                        if confirm_key not in st.session_state:
                                            st.session_state[confirm_key] = False

                                        if not st.session_state[confirm_key]:
                                            st.session_state[confirm_key] = True
                                            st.warning(
                                                f"Click 'Delete {book_title}' again to permanently delete all data for this book."
                                            )
                                            st.rerun()
                                        else:
                                            try:
                                                with engine.connect() as conn:
                                                    conn.execute(
                                                        text(
                                                            '''
                                                        DELETE FROM trello_time_tracking 
                                                        WHERE card_name = :card_name
                                                    '''
                                                        ),
                                                        {'card_name': book_title},
                                                    )
                                                    conn.commit()

                                                # Reset confirmation state
                                                del st.session_state[confirm_key]
                                                # Keep user on the Archive tab
                                                st.session_state.active_tab = 2  # Archive tab
                                                st.success(f"'{book_title}' has been permanently deleted!")
                                                st.rerun()
                                            except Exception as e:
                                                st.error(f"Error deleting book: {str(e)}")
                                                # Reset confirmation state on error
                                                if confirm_key in st.session_state:
                                                    del st.session_state[confirm_key]
                    else:
                        if archive_search_query:
                            st.warning(f"No archived books found matching '{archive_search_query}'")
                        else:
                            st.warning("No archived books available")
                else:
                    st.warning("No archived books available")
            else:
                st.info("No archived books found. Archive books from the 'Book Completion' tab to see them here.")

        except Exception as e:
            st.error(f"Error accessing archived data: {str(e)}")


if __name__ == "__main__":
    main()<|MERGE_RESOLUTION|>--- conflicted
+++ resolved
@@ -2523,14 +2523,11 @@
                                                             st.rerun()
 
                                                     with timer_row2_col2:
-<<<<<<< HEAD
                                                         if st.button(
                                                             "Stop",
                                                             key=f"stop_{task_key}_{idx}",
                                                         ):
-=======
                                                         if st.button("Stop", key=f"stop_{task_key}"):
->>>>>>> c58b1cb4
                                                             final_time = elapsed_seconds
                                                         with timer_row1_col4:
                                                             if st.button("Stop", key=f"stop_{task_key}"):
