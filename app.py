import streamlit as st
import pandas as pd
import numpy as np
from datetime import datetime, timedelta, timezone
from collections import Counter
import io
import os
import re
import time
from sqlalchemy import create_engine, text
from sqlalchemy.exc import IntegrityError

st.set_page_config(page_title="Book Production Time Tracking", page_icon="favicon.png")

# Set BST timezone (UTC+1)
BST = timezone(timedelta(hours=1))
UTC_PLUS_1 = BST  # Keep backward compatibility


@st.cache_resource
def init_database():
    """Initialise database connection and create tables"""
    try:
        # Prefer Streamlit secrets but allow an env var fallback
        database_url = st.secrets.get("database", {}).get("url") or os.getenv("DATABASE_URL")
        if not database_url:
            st.error(
                "Database URL not configured. Set database.url in Streamlit secrets "
                "or the DATABASE_URL environment variable."
            )
            return None

        engine = create_engine(database_url)

        # Create table if it doesn't exist
        with engine.connect() as conn:
            conn.execute(
                text(
                    '''
                CREATE TABLE IF NOT EXISTS trello_time_tracking (
                    id SERIAL PRIMARY KEY,
                    card_name VARCHAR(500) NOT NULL,
                    user_name VARCHAR(255) NOT NULL,
                    list_name VARCHAR(255) NOT NULL,
                    time_spent_seconds INTEGER NOT NULL,
                    date_started DATE,
                    card_estimate_seconds INTEGER,
                    board_name VARCHAR(255),
                    labels TEXT,
                    completed BOOLEAN DEFAULT FALSE,
                    archived BOOLEAN DEFAULT FALSE,
                    created_at TIMESTAMP DEFAULT CURRENT_TIMESTAMP,
                    UNIQUE(card_name, user_name, list_name, date_started, time_spent_seconds)
                )
            '''
                )
            )
            # Add archived column to existing table if it doesn't exist
            conn.execute(
                text(
                    '''
                ALTER TABLE trello_time_tracking
                ADD COLUMN IF NOT EXISTS archived BOOLEAN DEFAULT FALSE
            '''
                )
            )

            # Add session_start_time column if it doesn't exist
            conn.execute(
                text(
                    '''
                ALTER TABLE trello_time_tracking
                ADD COLUMN IF NOT EXISTS session_start_time TIMESTAMP
            '''
                )
            )

            # Add tag column if it doesn't exist
            conn.execute(
                text(
                    '''
                ALTER TABLE trello_time_tracking
                ADD COLUMN IF NOT EXISTS tag VARCHAR(255)
            '''
                )
            )

            # Ensure other optional columns exist for older databases
            conn.execute(
                text(
                    '''
                ALTER TABLE trello_time_tracking
                ADD COLUMN IF NOT EXISTS card_estimate_seconds INTEGER
            '''
                )
            )
            conn.execute(
                text(
                    '''
                ALTER TABLE trello_time_tracking
                ADD COLUMN IF NOT EXISTS board_name VARCHAR(255)
            '''
                )
            )
            conn.execute(
                text(
                    '''
                ALTER TABLE trello_time_tracking
                ADD COLUMN IF NOT EXISTS labels TEXT
            '''
                )
            )
            conn.execute(
                text(
                    '''
                ALTER TABLE trello_time_tracking
                ADD COLUMN IF NOT EXISTS created_at TIMESTAMP DEFAULT CURRENT_TIMESTAMP
            '''
                )
            )
            conn.execute(
                text(
                    '''
                ALTER TABLE trello_time_tracking
                ADD COLUMN IF NOT EXISTS completed BOOLEAN DEFAULT FALSE
            '''
                )
            )

            # Create books table for storing book metadata
            conn.execute(
                text(
                    '''
                CREATE TABLE IF NOT EXISTS books (
                    card_name VARCHAR(500) PRIMARY KEY,
                    board_name VARCHAR(255),
                    tag VARCHAR(255),
                    archived BOOLEAN DEFAULT FALSE,
                    created_at TIMESTAMP DEFAULT CURRENT_TIMESTAMP
                )
            '''
                )
            )

            # Add optional columns to books table if they are missing
            conn.execute(
                text(
                    '''
                ALTER TABLE books
                ADD COLUMN IF NOT EXISTS board_name VARCHAR(255)
            '''
                )
            )
            conn.execute(
                text(
                    '''
                ALTER TABLE books
                ADD COLUMN IF NOT EXISTS tag VARCHAR(255)
            '''
                )
            )
            conn.execute(
                text(
                    '''
                ALTER TABLE books
                ADD COLUMN IF NOT EXISTS archived BOOLEAN DEFAULT FALSE
            '''
                )
            )
            conn.execute(
                text(
                    '''
                ALTER TABLE books
                ADD COLUMN IF NOT EXISTS created_at TIMESTAMP DEFAULT CURRENT_TIMESTAMP
            '''
                )
            )

            # Create active timers table for persistent timer storage
            conn.execute(
                text(
                    '''
                CREATE TABLE IF NOT EXISTS active_timers (
                    id SERIAL PRIMARY KEY,
                    timer_key VARCHAR(500) NOT NULL UNIQUE,
                    card_name VARCHAR(255) NOT NULL,
                    user_name VARCHAR(100),
                    list_name VARCHAR(100) NOT NULL,
                    board_name VARCHAR(100),
                    start_time TIMESTAMPTZ NOT NULL,
                    accumulated_seconds INTEGER DEFAULT 0,
                    is_paused BOOLEAN DEFAULT FALSE,
                    created_at TIMESTAMPTZ DEFAULT CURRENT_TIMESTAMP
                )
            '''
                )
            )

            # Add new columns to existing active_timers table if they don't exist
            conn.execute(
                text(
                    '''
                ALTER TABLE active_timers
                ADD COLUMN IF NOT EXISTS accumulated_seconds INTEGER DEFAULT 0
            '''
                )
            )
            conn.execute(
                text(
                    '''
                ALTER TABLE active_timers
                ADD COLUMN IF NOT EXISTS is_paused BOOLEAN DEFAULT FALSE
            '''
                )
            )

            # Migrate existing TIMESTAMP columns to TIMESTAMPTZ if needed
            try:
                conn.execute(
                    text(
                        '''
                    ALTER TABLE active_timers
                    ALTER COLUMN start_time TYPE TIMESTAMPTZ USING start_time AT TIME ZONE 'Europe/London'
                '''
                    )
                )
                conn.execute(
                    text(
                        '''
                    ALTER TABLE active_timers
                    ALTER COLUMN created_at TYPE TIMESTAMPTZ USING created_at AT TIME ZONE 'Europe/London'
                '''
                    )
                )
            except Exception:
                # Columns might already be TIMESTAMPTZ, ignore the error
                pass
            conn.commit()

        return engine
    except Exception as e:
        st.error(f"Database initialisation failed: {str(e)}")
        return None


def get_users_from_database(_engine):
    """Get list of unique users from database with retry logic"""
    max_retries = 3
    for attempt in range(max_retries):
        try:
            with _engine.connect() as conn:
                result = conn.execute(
                    text(
                        'SELECT DISTINCT COALESCE(user_name, \'Not set\') FROM trello_time_tracking ORDER BY COALESCE(user_name, \'Not set\')'
                    )
                )
                return [row[0] for row in result]
        except Exception as e:
            if attempt < max_retries - 1:
                time.sleep(0.5)
                continue
            else:
                return []
    return []


def get_tags_from_database(_engine):
    """Get list of unique individual tags from database, splitting comma-separated values"""
    max_retries = 3
    for attempt in range(max_retries):
        try:
            with _engine.connect() as conn:
                result = conn.execute(
                    text(
                        "SELECT DISTINCT tag FROM trello_time_tracking WHERE tag IS NOT NULL AND tag != '' ORDER BY tag"
                    )
                )
                all_tag_strings = [row[0] for row in result]

                # Split comma-separated tags and create unique set
                individual_tags = set()
                for tag_string in all_tag_strings:
                    if tag_string:
                        # Split by comma and strip whitespace
                        tags_in_string = [tag.strip() for tag in tag_string.split(',')]
                        individual_tags.update(tags_in_string)

                # Return sorted list of individual tags
                return sorted(list(individual_tags))

        except Exception as e:
            if attempt < max_retries - 1:
                # Wait before retrying
                time.sleep(0.5)
                continue
            else:
                # Final attempt failed, return empty list instead of showing error
                return []

    return []


def get_books_from_database(_engine):
    """Get list of unique book names from database with retry logic"""
    max_retries = 3
    for attempt in range(max_retries):
        try:
            with _engine.connect() as conn:
                result = conn.execute(
                    text(
                        "SELECT DISTINCT card_name FROM trello_time_tracking WHERE card_name IS NOT NULL ORDER BY card_name"
                    )
                )
                books = [row[0] for row in result]
                return books
        except Exception as e:
            if attempt < max_retries - 1:
                time.sleep(0.5)
                continue
            else:
                return []
    return []


def get_boards_from_database(_engine):
    """Get list of unique board names from database with retry logic"""
    max_retries = 3
    for attempt in range(max_retries):
        try:
            with _engine.connect() as conn:
                result = conn.execute(
                    text(
                        "SELECT DISTINCT board_name FROM trello_time_tracking WHERE board_name IS NOT NULL AND board_name != '' ORDER BY board_name"
                    )
                )
                boards = [row[0] for row in result]
                return boards
        except Exception as e:
            if attempt < max_retries - 1:
                time.sleep(0.5)
                continue
            else:
                return []
    return []


def emergency_stop_all_timers(engine):
    """Emergency function to stop all active timers and save progress when database connection fails"""
    try:
        # Initialize session state if needed
        if 'timers' not in st.session_state:
            st.session_state.timers = {}
        if 'timer_start_times' not in st.session_state:
            st.session_state.timer_start_times = {}

        saved_timers = 0
        current_time_utc = datetime.utcnow().replace(tzinfo=timezone.utc)
        current_time_bst = current_time_utc.astimezone(BST)

        # Process any active timers from session state
        for timer_key, is_active in st.session_state.timers.items():
            if is_active and timer_key in st.session_state.timer_start_times:
                try:
                    # Parse timer key to extract details
                    parts = timer_key.split('_')
                    if len(parts) >= 3:
                        card_name = '_'.join(parts[:-2])  # Reconstruct card name
                        list_name = parts[-2]
                        user_name = parts[-1]

                        # Calculate elapsed time using UTC-based function
                        start_time = st.session_state.timer_start_times[timer_key]
                        elapsed_seconds = calculate_timer_elapsed_time(start_time)

                        # Only save if significant time elapsed
                        if elapsed_seconds > 0:
                            # Try to save to database with retry logic
                            for attempt in range(3):
                                try:
                                    with engine.connect() as conn:
                                        # Save the time entry
                                        conn.execute(
                                            text(
                                                '''
                                            INSERT INTO trello_time_tracking
                                            (card_name, user_name, list_name, time_spent_seconds,
                                             date_started, session_start_time, board_name)
                                            VALUES (:card_name, :user_name, :list_name, :time_spent_seconds,
                                                   :date_started, :session_start_time, :board_name)
                                        '''
                                            ),
                                            {
                                                'card_name': card_name,
                                                'user_name': user_name,
                                                'list_name': list_name,
                                                'time_spent_seconds': elapsed_seconds,
                                                'date_started': start_time.date(),
                                                'session_start_time': start_time,
                                                'board_name': 'Manual Entry',
                                            },
                                        )

                                        # Remove from active timers table
                                        conn.execute(
                                            text('DELETE FROM active_timers WHERE timer_key = :timer_key'),
                                            {'timer_key': timer_key},
                                        )
                                        conn.commit()
                                        saved_timers += 1
                                        break
                                except Exception:
                                    if attempt == 2:  # Last attempt failed
                                        # Store in session state as backup
                                        if 'emergency_saved_times' not in st.session_state:
                                            st.session_state.emergency_saved_times = []
                                        st.session_state.emergency_saved_times.append(
                                            {
                                                'card_name': card_name,
                                                'user_name': user_name,
                                                'list_name': list_name,
                                                'elapsed_seconds': elapsed_seconds,
                                                'start_time': start_time,
                                            }
                                        )
                                    continue

                except Exception as e:
                    continue  # Skip this timer if parsing fails

        if saved_timers > 0:
            st.success(f"Successfully saved {saved_timers} active timer(s) before stopping.")

        # Try to clear active timers table if possible
        try:
            with engine.connect() as conn:
                conn.execute(text('DELETE FROM active_timers'))
                conn.commit()
        except Exception:
            pass  # Database might be completely unavailable

    except Exception as e:
        st.error(f"Emergency timer save failed: {str(e)}")


def recover_emergency_saved_times(engine):
    """Recover and save any emergency saved times from previous session"""
    if 'emergency_saved_times' in st.session_state and st.session_state.emergency_saved_times:
        saved_count = 0
        for saved_time in st.session_state.emergency_saved_times:
            try:
                with engine.connect() as conn:
                    conn.execute(
                        text(
                            '''
                        INSERT INTO trello_time_tracking
                        (card_name, user_name, list_name, time_spent_seconds,
                         date_started, session_start_time, board_name)
                        VALUES (:card_name, :user_name, :list_name, :time_spent_seconds,
                               :date_started, :session_start_time, :board_name)
                    '''
                        ),
                        {
                            'card_name': saved_time['card_name'],
                            'user_name': saved_time['user_name'],
                            'list_name': saved_time['list_name'],
                            'time_spent_seconds': saved_time['elapsed_seconds'],
                            'date_started': saved_time['start_time'].date(),
                            'session_start_time': saved_time['start_time'],
                            'board_name': 'Manual Entry',
                        },
                    )
                    conn.commit()
                    saved_count += 1
            except Exception:
                continue  # Skip if unable to save

        if saved_count > 0:
            st.success(f"Recovered {saved_count} emergency saved timer(s) from previous session.")

        # Clear the emergency saved times
        st.session_state.emergency_saved_times = []


def load_active_timers(engine):
    """Load active timers from database - simplified version"""
    try:
        with engine.connect() as conn:
            result = conn.execute(
                text(
                    '''
                SELECT timer_key, card_name, user_name, list_name, board_name,
                       start_time, accumulated_seconds, is_paused
                FROM active_timers
                ORDER BY start_time DESC
            '''
                )
            )

            active_timers = []
            for row in result:
                timer_key = row[0]
                card_name = row[1]
                user_name = row[2]
                list_name = row[3]
                board_name = row[4]
                start_time = row[5]
                accumulated_seconds = row[6] or 0
                is_paused = row[7] or False

                # Simple session state - just track if timer is running
                if 'timers' not in st.session_state:
                    st.session_state.timers = {}
                if 'timer_start_times' not in st.session_state:
                    st.session_state.timer_start_times = {}
                if 'timer_paused' not in st.session_state:
                    st.session_state.timer_paused = {}
                if 'timer_accumulated_time' not in st.session_state:
                    st.session_state.timer_accumulated_time = {}

                # Ensure timezone-aware datetime for consistency
                if start_time.tzinfo is None:
                    start_time_with_tz = start_time.replace(tzinfo=BST)
                else:
                    # Convert to BST for consistency in session state
                    start_time_with_tz = start_time.astimezone(BST)

                st.session_state.timers[timer_key] = True
                st.session_state.timer_start_times[timer_key] = start_time_with_tz
                st.session_state.timer_paused[timer_key] = is_paused
                st.session_state.timer_accumulated_time[timer_key] = accumulated_seconds

                active_timers.append(
                    {
                        'timer_key': timer_key,
                        'card_name': card_name,
                        'user_name': user_name,
                        'list_name': list_name,
                        'board_name': board_name,
                        'start_time': start_time_with_tz,
                    }
                )

            return active_timers
    except Exception as e:
        error_msg = str(e)

        # Check if this is an SSL connection error indicating app restart
        if "SSL connection has been closed unexpectedly" in error_msg or "connection" in error_msg.lower():
            st.warning("App restarted - automatically stopping all active timers and saving progress...")

            # Try to recover and save any active timers from session state
            emergency_stop_all_timers(engine)

            # Clear session state timers since they've been saved
            if 'timers' in st.session_state:
                st.session_state.timers = {}
            if 'timer_start_times' in st.session_state:
                st.session_state.timer_start_times = {}

            return []
        else:
            st.error(f"Error loading active timers: {error_msg}")
            return []


def save_active_timer(
    engine,
    timer_key,
    card_name,
    user_name,
    list_name,
    board_name,
    start_time,
    accumulated_seconds=0,
    is_paused=False,
):
    """Save or update an active timer in the database."""
    try:
        with engine.connect() as conn:
            if start_time.tzinfo is None:
                start_time_with_tz = start_time.replace(tzinfo=BST)
            else:
                start_time_with_tz = start_time

            conn.execute(
                text(
                    '''
                INSERT INTO active_timers (timer_key, card_name, user_name, list_name,
                    board_name, start_time, accumulated_seconds, is_paused, created_at)
                VALUES (:timer_key, :card_name, :user_name, :list_name, :board_name,
                    :start_time, :accumulated_seconds, :is_paused, CURRENT_TIMESTAMP)
                ON CONFLICT (timer_key) DO UPDATE SET
                    start_time = EXCLUDED.start_time,
                    accumulated_seconds = EXCLUDED.accumulated_seconds,
                    is_paused = EXCLUDED.is_paused,
                    created_at = CURRENT_TIMESTAMP
            '''
                ),
                {
                    'timer_key': timer_key,
                    'card_name': card_name,
                    'user_name': user_name,
                    'list_name': list_name,
                    'board_name': board_name,
                    'start_time': start_time_with_tz,
                    'accumulated_seconds': accumulated_seconds,
                    'is_paused': is_paused,
                },
            )
            conn.commit()
    except Exception as e:
        st.error(f"Error saving active timer: {str(e)}")


def update_active_timer_state(
    engine, timer_key, accumulated_seconds, is_paused, start_time=None
):
    """Update active timer pause/resume state."""
    try:
        with engine.connect() as conn:
            params = {
                'accumulated_seconds': accumulated_seconds,
                'is_paused': is_paused,
                'timer_key': timer_key,
            }
            if start_time is not None:
                if start_time.tzinfo is None:
                    start_time_with_tz = start_time.replace(tzinfo=BST)
                else:
                    start_time_with_tz = start_time
                params['start_time'] = start_time_with_tz
                conn.execute(
                    text(
                        '''
                    UPDATE active_timers
                    SET accumulated_seconds = :accumulated_seconds,
                        is_paused = :is_paused,
                        start_time = :start_time
                    WHERE timer_key = :timer_key
                '''
                    ),
                    params,
                )
            else:
                conn.execute(
                    text(
                        '''
                    UPDATE active_timers
                    SET accumulated_seconds = :accumulated_seconds,
                        is_paused = :is_paused
                    WHERE timer_key = :timer_key
                '''
                    ),
                    params,
                )
            conn.commit()
    except Exception as e:
        st.error(f"Error updating active timer: {str(e)}")


def remove_active_timer(engine, timer_key):
    """Remove active timer from database"""
    try:
        with engine.connect() as conn:
            conn.execute(
                text(
                    '''
                DELETE FROM active_timers WHERE timer_key = :timer_key
            '''
                ),
                {'timer_key': timer_key},
            )
            conn.commit()
    except Exception as e:
        st.error(f"Error removing active timer: {str(e)}")


def stop_active_timer(engine, timer_key):
    """Stop a running timer and save its elapsed time."""
    if timer_key not in st.session_state.get('timers', {}):
        return

    start_time = st.session_state.timer_start_times.get(timer_key)
    accumulated = st.session_state.timer_accumulated_time.get(timer_key, 0)
    paused = st.session_state.timer_paused.get(timer_key, False)

    elapsed_seconds = accumulated
    if not paused and start_time:
        elapsed_seconds += calculate_timer_elapsed_time(start_time)

    parts = timer_key.split('_')
    if len(parts) < 3:
        return

    card_name = '_'.join(parts[:-2])
    list_name = parts[-2]
    user_name = parts[-1]

    board_name = 'Manual Entry'
    try:
        with engine.connect() as conn:
            res = conn.execute(
                text('SELECT board_name FROM active_timers WHERE timer_key = :timer_key'), {'timer_key': timer_key}
            )
            row = res.fetchone()
            if row and row[0]:
                board_name = row[0]
    except Exception:
        pass

    try:
        with engine.connect() as conn:
            conn.execute(
                text(
                    '''
                INSERT INTO trello_time_tracking
                (card_name, user_name, list_name, time_spent_seconds,
                 date_started, session_start_time, board_name)
                VALUES (:card_name, :user_name, :list_name, :time_spent_seconds,
                        :date_started, :session_start_time, :board_name)
                ON CONFLICT (card_name, user_name, list_name, date_started, time_spent_seconds)
                DO UPDATE SET
                    session_start_time = EXCLUDED.session_start_time,
                    board_name = EXCLUDED.board_name,
                    created_at = CURRENT_TIMESTAMP
            '''
                ),
                {
                    'card_name': card_name,
                    'user_name': user_name,
                    'list_name': list_name,
                    'time_spent_seconds': elapsed_seconds,
                    'date_started': (start_time or datetime.now(BST)).date(),
                    'session_start_time': start_time or datetime.now(BST),
                    'board_name': board_name,
                },
            )
            conn.execute(text('DELETE FROM active_timers WHERE timer_key = :timer_key'), {'timer_key': timer_key})
            conn.commit()
    except Exception as e:
        st.error(f"Error saving timer data: {str(e)}")

    st.session_state.timers[timer_key] = False
    if timer_key in st.session_state.timer_start_times:
        del st.session_state.timer_start_times[timer_key]
    if timer_key in st.session_state.timer_accumulated_time:
        del st.session_state.timer_accumulated_time[timer_key]
    if timer_key in st.session_state.timer_paused:
        del st.session_state.timer_paused[timer_key]
    st.rerun()


def display_active_timers_sidebar(engine):
    """Display running timers in the sidebar on every page."""
    active_timer_count = sum(1 for running in st.session_state.timers.values() if running)
    with st.sidebar:
        st.write(f"**Active Timers ({active_timer_count})**")
        if active_timer_count == 0:
            st.write("No active timers")
        else:
            for task_key, is_running in st.session_state.timers.items():
                if is_running and task_key in st.session_state.timer_start_times:
                    parts = task_key.split('_')
                    if len(parts) >= 3:
                        book_title = '_'.join(parts[:-2])
                        stage_name = parts[-2]
                        user_name = parts[-1]
                        start_time = st.session_state.timer_start_times[task_key]
                        accumulated = st.session_state.timer_accumulated_time.get(task_key, 0)
                        paused = st.session_state.timer_paused.get(task_key, False)
                        current_elapsed = 0 if paused else calculate_timer_elapsed_time(start_time)
                        elapsed_seconds = accumulated + current_elapsed
                        elapsed_str = format_seconds_to_time(elapsed_seconds)
                        user_display = user_name if user_name and user_name != "Not set" else "Unassigned"

                        col1, col2, col3 = st.columns([3, 1, 1])
                        with col1:
                            status_text = "PAUSED" if paused else "RECORDING"
                            st.write(
                                f"**{book_title} - {stage_name} ({user_display})**: {elapsed_str} - {status_text}"
                            )
                        with col2:
                            pause_label = "Resume" if paused else "Pause"
                            if st.button(pause_label, key=f"summary_pause_{task_key}"):
                                if paused:
                                    resume_time = datetime.utcnow().replace(tzinfo=timezone.utc).astimezone(BST)
                                    st.session_state.timer_start_times[task_key] = resume_time
                                    st.session_state.timer_paused[task_key] = False
                                    update_active_timer_state(engine, task_key, accumulated, False, resume_time)
                                else:
                                    elapsed_since_start = calculate_timer_elapsed_time(start_time)
                                    new_accum = accumulated + elapsed_since_start
                                    st.session_state.timer_accumulated_time[task_key] = new_accum
                                    st.session_state.timer_paused[task_key] = True
                                    update_active_timer_state(engine, task_key, new_accum, True)
                                st.rerun()
                        with col3:
                            if st.button("Stop", key=f"summary_stop_{task_key}"):
                                stop_active_timer(engine, task_key)

        if st.button("Refresh Active Timers", key="refresh_active_timers_sidebar", type="secondary"):
            st.rerun()
        st.markdown("---")


def update_task_completion(engine, card_name, user_name, list_name, completed):
    """Update task completion status for all matching records"""
    try:
        with engine.connect() as conn:
            # Update all matching records and get count of affected rows
            result = conn.execute(
                text(
                    """
                UPDATE trello_time_tracking
                SET completed = :completed
                WHERE card_name = :card_name
                AND COALESCE(user_name, 'Not set') = :user_name
                AND list_name = :list_name
                AND archived = FALSE
            """
                ),
                {'completed': completed, 'card_name': card_name, 'user_name': user_name, 'list_name': list_name},
            )
            conn.commit()

            # Verify the update worked
            rows_affected = result.rowcount
            if rows_affected == 0:
                st.warning(f"No records found to update for {card_name} - {list_name} ({user_name})")

    except Exception as e:
        st.error(f"Error updating task completion: {str(e)}")


def get_task_completion(engine, card_name, user_name, list_name):
    """Get task completion status"""
    try:
        with engine.connect() as conn:
            result = conn.execute(
                text(
                    """
                SELECT completed FROM trello_time_tracking
                WHERE card_name = :card_name
                AND COALESCE(user_name, 'Not set') = :user_name
                AND list_name = :list_name
                LIMIT 1
            """
                ),
                {'card_name': card_name, 'user_name': user_name, 'list_name': list_name},
            )
            row = result.fetchone()
            return row[0] if row else False
    except Exception as e:
        st.error(f"Error getting task completion: {str(e)}")
        return False


def check_all_tasks_completed(engine, card_name):
    """Check if all tasks for a book are completed"""
    try:
        with engine.connect() as conn:
            # Get all tasks for this book - need to check each user/stage combination
            result = conn.execute(
                text(
                    """
                SELECT list_name, COALESCE(user_name, 'Not set') as user_name,
                       BOOL_AND(COALESCE(completed, false)) as all_completed
                FROM trello_time_tracking
                WHERE card_name = :card_name
                AND archived = FALSE
                GROUP BY list_name, COALESCE(user_name, 'Not set')
            """
                ),
                {'card_name': card_name},
            )

            task_groups = result.fetchall()
            if not task_groups:
                return False

            # Check if all task groups are completed
            for task_group in task_groups:
                if not task_group[2]:  # all_completed column
                    return False

            return True
    except Exception as e:
        st.error(f"Error checking book completion: {str(e)}")
        return False


def delete_task_stage(engine, card_name, user_name, list_name):
    """Delete a specific task stage from the database"""
    try:
        with engine.connect() as conn:
            conn.execute(
                text(
                    """
                DELETE FROM trello_time_tracking
                WHERE card_name = :card_name
                AND COALESCE(user_name, 'Not set') = :user_name
                AND list_name = :list_name
            """
                ),
                {'card_name': card_name, 'user_name': user_name, 'list_name': list_name},
            )
            conn.commit()
            return True
    except Exception as e:
        st.error(f"Error deleting task stage: {str(e)}")
        return False


def create_book_record(engine, card_name, board_name=None, tag=None):
    """Create a book record in the books table"""
    try:
        with engine.connect() as conn:
            conn.execute(
                text(
                    """
                INSERT INTO books (card_name, board_name, tag)
                VALUES (:card_name, :board_name, :tag)
                ON CONFLICT (card_name) DO UPDATE SET
                    board_name = EXCLUDED.board_name,
                    tag = EXCLUDED.tag
            """
                ),
                {'card_name': card_name, 'board_name': board_name, 'tag': tag},
            )
            conn.commit()
            return True
    except Exception as e:
        st.error(f"Error creating book record: {str(e)}")
        return False


def get_all_books(engine):
    """Get all books from the books table, including those without tasks"""
    try:
        with engine.connect() as conn:
            result = conn.execute(
                text(
                    """
                SELECT DISTINCT card_name, board_name, tag
                FROM books
                WHERE archived = FALSE
                UNION
                SELECT DISTINCT card_name, board_name, tag
                FROM trello_time_tracking
                WHERE archived = FALSE
                ORDER BY card_name
            """
                )
            )
            return result.fetchall()
    except Exception as e:
        st.error(f"Error fetching books: {str(e)}")
        return []


def get_available_stages_for_book(engine, card_name):
    """Get stages not yet associated with a book"""
    all_stages = [
        "Editorial R&D",
        "Editorial Writing",
        "1st Edit",
        "2nd Edit",
        "Design R&D",
        "In Design",
        "1st Proof",
        "2nd Proof",
        "Editorial Sign Off",
        "Design Sign Off",
    ]

    try:
        with engine.connect() as conn:
            result = conn.execute(
                text(
                    """
                SELECT DISTINCT list_name
                FROM trello_time_tracking
                WHERE card_name = :card_name AND archived = FALSE
            """
                ),
                {'card_name': card_name},
            )

            existing_stages = [row[0] for row in result.fetchall()]
            available_stages = [stage for stage in all_stages if stage not in existing_stages]
            return available_stages
    except Exception as e:
        st.error(f"Error getting available stages: {str(e)}")
        return []


def add_stage_to_book(engine, card_name, stage_name, board_name=None, tag=None, estimate_seconds=3600):
    """Add a new stage to a book"""
    try:
        with engine.connect() as conn:
            conn.execute(
                text(
                    """
                INSERT INTO trello_time_tracking
                (card_name, user_name, list_name, time_spent_seconds, card_estimate_seconds, board_name, created_at, tag)
                VALUES (:card_name, :user_name, :list_name, :time_spent_seconds, :card_estimate_seconds, :board_name, :created_at, :tag)
            """
                ),
                {
                    'card_name': card_name,
                    'user_name': 'Not set',  # Unassigned initially
                    'list_name': stage_name,
                    'time_spent_seconds': 0,
                    'card_estimate_seconds': estimate_seconds,
                    'board_name': board_name,
                    'created_at': datetime.now(BST),
                    'tag': tag,
                },
            )
            conn.commit()
            return True
    except Exception as e:
        st.error(f"Error adding stage: {str(e)}")
        return False


def import_books_from_csv(engine, df):
    """Import books and stage estimates from a CSV DataFrame"""
    required_cols = {"Card Name", "Board", "Tags"}
    if not required_cols.issubset(df.columns):
        missing = required_cols - set(df.columns)
        return False, f"Missing columns: {', '.join(missing)}"

    # Identify stage columns (user and time pairs)
    stage_names = [col for col in df.columns if col not in required_cols and not col.endswith(" Time")]
    if not stage_names:
        return False, "No stage columns found in CSV"

    total_entries = 0

    for _, row in df.iterrows():
        card_name = str(row.get("Card Name", "")).strip()
        if not card_name:
            card_name = "Not set"
        board_name = row.get("Board")
        board_name = str(board_name).strip() if pd.notna(board_name) else None
        tag_value = row.get("Tags")
        if pd.notna(tag_value) and str(tag_value).strip():
            final_tag = ", ".join([t.strip() for t in str(tag_value).split(",") if t.strip()])
        else:
            final_tag = None

        # Create/update book record
        create_book_record(engine, card_name, board_name, final_tag)

        current_time = datetime.now(BST)

        with engine.connect() as conn:
            for stage in stage_names:
                time_col = f"{stage} Time"
                if time_col not in df.columns:
                    continue

                time_val = row.get(time_col)
                if pd.isna(time_val) or str(time_val).strip() == "":
                    continue

                try:
                    hours = parse_hours_minutes(time_val)
                except Exception:
                    continue
                if hours <= 0:
                    continue

                estimate_seconds = int(round(hours * 60)) * 60

                user_val = row.get(stage)
                if pd.notna(user_val) and str(user_val).strip() and str(user_val).strip() != "Not set":
                    final_user = str(user_val).strip()
                else:
                    final_user = "Not set"

                conn.execute(
                    text(
                        '''
                    INSERT INTO trello_time_tracking
                    (card_name, user_name, list_name, time_spent_seconds,
                     card_estimate_seconds, board_name, created_at,
                     session_start_time, tag)
                    VALUES (:card_name, :user_name, :list_name, :time_spent_seconds,
                            :card_estimate_seconds, :board_name, :created_at,
                            :session_start_time, :tag)
                    '''
                    ),
                    {
                        'card_name': card_name,
                        'user_name': final_user,
                        'list_name': stage,
                        'time_spent_seconds': 0,
                        'card_estimate_seconds': estimate_seconds,
                        'board_name': board_name,
                        'created_at': current_time,
                        'session_start_time': None,
                        'tag': final_tag,
                    },
                )
                total_entries += 1

            conn.commit()

    return True, f"Imported {total_entries} stage entries from CSV"


def get_filtered_tasks_from_database(
    _engine, user_name=None, book_name=None, board_name=None, tag_name=None, start_date=None, end_date=None
):
    """Get filtered tasks from database with multiple filter options"""
    try:
        query = '''
            WITH task_summary AS (
                SELECT card_name, list_name, COALESCE(user_name, 'Not set') as user_name, board_name, tag,
                       SUM(time_spent_seconds) as total_time,
                       MAX(card_estimate_seconds) as estimated_seconds,
                       MIN(CASE WHEN session_start_time IS NOT NULL THEN session_start_time END) as first_session
                FROM trello_time_tracking
                WHERE 1=1
        '''
        params = {}

        # Add filters based on provided parameters
        if user_name and user_name != "All Users":
            query += ' AND COALESCE(user_name, \'Not set\') = :user_name'
            params['user_name'] = user_name

        if book_name and book_name != "All Books":
            query += ' AND card_name = :book_name'
            params['book_name'] = book_name

        if board_name and board_name != "All Boards":
            query += ' AND board_name = :board_name'
            params['board_name'] = board_name

        if tag_name and tag_name != "All Tags":
            query += ' AND (tag = :tag_name OR tag LIKE :tag_name_pattern1 OR tag LIKE :tag_name_pattern2 OR tag LIKE :tag_name_pattern3)'
            params['tag_name'] = tag_name
            params['tag_name_pattern1'] = f'{tag_name},%'  # Tag at start
            params['tag_name_pattern2'] = f'%, {tag_name},%'  # Tag in middle
            params['tag_name_pattern3'] = f'%, {tag_name}'  # Tag at end

        query += '''
                GROUP BY card_name, list_name, COALESCE(user_name, 'Not set'), board_name, tag
            )
            SELECT card_name, list_name, user_name, board_name, tag, first_session, total_time, estimated_seconds
            FROM task_summary
        '''

        # Add date filtering to the main query if needed
        if start_date or end_date:
            date_conditions = []
            if start_date:
                date_conditions.append('first_session >= :start_date')
                params['start_date'] = start_date
            if end_date:
                date_conditions.append('first_session <= :end_date')
                params['end_date'] = end_date

            if date_conditions:
                query += ' WHERE ' + ' AND '.join(date_conditions)

        query += ' ORDER BY first_session DESC, card_name, list_name'

        with _engine.connect() as conn:
            result = conn.execute(text(query), params)
            data = []
            for row in result:
                card_name = row[0]
                list_name = row[1]
                user_name = row[2]
                board_name = row[3]
                tag = row[4]
                first_session = row[5]
                total_time = row[6]
                estimated_time = row[7] if row[7] else 0

                if first_session:
                    # Format as DD/MM/YYYY HH:MM
                    date_time_str = first_session.strftime('%d/%m/%Y %H:%M')
                else:
                    date_time_str = 'Manual Entry'

                # Calculate completion percentage
                if estimated_time > 0:
                    completion_ratio = total_time / estimated_time
                    if completion_ratio <= 1.0:
                        completion_percentage = f"{int(completion_ratio * 100)}%"
                    else:
                        over_percentage = int((completion_ratio - 1.0) * 100)
                        completion_percentage = f"{over_percentage}% over"
                else:
                    completion_percentage = "No estimate"

                data.append(
                    {
                        'Book Title': card_name,
                        'Stage': list_name,
                        'User': user_name,
                        'Board': board_name,
                        'Tag': tag if tag else 'No Tag',
                        'Session Started': date_time_str,
                        'Time Allocation': format_seconds_to_time(estimated_time) if estimated_time > 0 else 'Not Set',
                        'Time Spent': format_seconds_to_time(total_time),
                        'Completion %': completion_percentage,
                    }
                )
            return pd.DataFrame(data)
    except Exception as e:
        st.error(f"Error fetching user tasks: {str(e)}")
        return pd.DataFrame()


def format_seconds_to_time(seconds):
    """Convert seconds to hh:mm:ss format"""
    if pd.isna(seconds) or seconds == 0:
        return "00:00:00"

    # Convert to integer to handle any float values
    seconds = int(seconds)
    hours = seconds // 3600
    minutes = (seconds % 3600) // 60
    secs = seconds % 60
    return f"{hours:02d}:{minutes:02d}:{secs:02d}"


def parse_hours_minutes(value):
    """Parse HH:MM or decimal hour strings to float hours."""
    if value is None or value == "":
        return 0.0

    try:
        if isinstance(value, (int, float)):
            return float(value)

        value = str(value).strip()

        if ":" in value:
            parts = value.split(":")
            if len(parts) == 2:
                hours = float(parts[0])
                minutes = float(parts[1])
                if minutes >= 60:
                    st.warning("Minutes must be less than 60")
                    return 0.0
                return hours + minutes / 60

        return float(value)
    except ValueError:
        st.warning("Use HH:MM or decimal hours (e.g., 2:30)")
        return 0.0


def calculate_timer_elapsed_time(start_time):
    """Calculate elapsed time from start_time to now using UTC for accuracy"""
    if not start_time:
        return 0

    # Use UTC for all calculations to avoid timezone issues
    current_time_utc = datetime.utcnow().replace(tzinfo=timezone.utc)

    # Convert start_time to UTC
    if start_time.tzinfo is None:
        # Assume start_time is in BST if no timezone info
        start_time = start_time.replace(tzinfo=BST).astimezone(timezone.utc)
    else:
        # Convert to UTC
        start_time = start_time.astimezone(timezone.utc)

    elapsed = current_time_utc - start_time
    return max(0, int(elapsed.total_seconds()))  # Ensure non-negative result


def calculate_completion_status(time_spent_seconds, estimated_seconds):
    """Calculate completion status based on time spent vs estimated time"""
    if pd.isna(estimated_seconds) or estimated_seconds == 0:
        return "No estimate"

    completion_ratio = time_spent_seconds / estimated_seconds

    if completion_ratio <= 1.0:
        percentage = int(completion_ratio * 100)
        return f"{percentage}% Complete"
    else:
        over_percentage = int((completion_ratio - 1.0) * 100)
        return f"{over_percentage}% over allocation"


@st.cache_data(ttl=60)
def process_book_summary(df):
    """Generate Book Summary Table"""
    try:
        grouped = df.groupby('Card name')

        total_time = grouped['Time spent (s)'].sum()
        estimated = grouped['Card estimate(s)'].max()
        boards = grouped['Board'].first()

        def get_main_user(group):
            user_totals = group.groupby('User')['Time spent (s)'].sum()
            return user_totals.idxmax() if not user_totals.empty else "Unknown"

        main_user_series = grouped.apply(get_main_user)

        completion_list = [
            calculate_completion_status(t, 0 if pd.isna(e) else e) for t, e in zip(total_time, estimated)
        ]

        df_summary = pd.DataFrame(
            {
                'Book Title': total_time.index,
                'Board': boards.values,
                'Main User': main_user_series.values,
                'Time Spent': total_time.apply(format_seconds_to_time).values,
                'Estimated Time': estimated.fillna(0).apply(format_seconds_to_time).values,
                'Completion': completion_list,
            }
        )

        return df_summary.reset_index(drop=True)

    except Exception as e:
        st.error(f"Error processing book summary: {str(e)}")
        return pd.DataFrame()


def get_most_recent_activity(df, card_name):
    """Get the most recent list/stage worked on for a specific card"""
    try:
        card_data = df[df['Card name'] == card_name]

        if card_data.empty:
            return "Unknown"

        # If Date started (f) exists, use it to find most recent
        if 'Date started (f)' in df.columns and not card_data['Date started (f)'].isna().all():
            # Convert dates and find the most recent entry
            card_data_with_dates = card_data.dropna(subset=['Date started (f)'])
            if not card_data_with_dates.empty:
                card_data_with_dates = card_data_with_dates.copy()
                card_data_with_dates['parsed_date'] = pd.to_datetime(
                    card_data_with_dates['Date started (f)'], format='%m/%d/%Y', errors='coerce'
                )
                card_data_with_dates = card_data_with_dates.dropna(subset=['parsed_date'])
                if not card_data_with_dates.empty:
                    most_recent = card_data_with_dates.loc[card_data_with_dates['parsed_date'].idxmax()]
                    return most_recent['List']

        # Fallback: return the last entry (by order in CSV)
        return card_data.iloc[-1]['List']
    except Exception as e:
        return "Unknown"


def create_progress_bar_html(completion_percentage):
    """Create HTML progress bar for completion status"""
    if completion_percentage <= 100:
        # Normal progress (green)
        width = min(completion_percentage, 100)
        color = "#2AA395"  # Updated progress colour
        return f"""
        <div style="margin-bottom: 5px;">
            <div style="background-color: #f0f0f0; border-radius: 10px; padding: 2px; width: 200px; height: 20px;">
                <div style="background-color: {color}; width: {width}%; height: 16px; border-radius: 8px;"></div>
            </div>
            <div style="font-size: 12px; font-weight: bold; color: {color}; text-align: center;">
                {completion_percentage:.1f}% complete
            </div>
        </div>
        """
    else:
        # Over allocation (red with overflow)
        over_percentage = completion_percentage - 100
        return f"""
        <div style="margin-bottom: 5px;">
            <div style="background-color: #f0f0f0; border-radius: 10px; padding: 2px; width: 200px; height: 20px;">
                <div style="background-color: #dc3545; width: 100%; height: 16px; border-radius: 8px;"></div>
            </div>
            <div style="font-size: 12px; font-weight: bold; color: #dc3545; text-align: center;">
                {over_percentage:.1f}% over allocation
            </div>
        </div>
        """


def process_book_completion(df, search_filter=None):
    """Generate Book Completion Table with visual progress"""
    try:
        # Apply search filter if provided
        if search_filter:
            # Escape special regex characters to handle punctuation properly
            escaped_filter = re.escape(search_filter)
            df = df[df['Card name'].str.contains(escaped_filter, case=False, na=False)]

        if df.empty:
            return pd.DataFrame()

        # Group by book title (Card name)
        book_groups = df.groupby('Card name')

        book_completion_data = []

        for book_title, group in book_groups:
            # Calculate total time spent
            total_time_spent = group['Time spent (s)'].sum()

            # Get estimated time (assuming it's the same for all rows of the same book)
            estimated_time = 0
            if 'Card estimate(s)' in group.columns and len(group) > 0:
                est_val = group['Card estimate(s)'].iloc[0]
                if not pd.isna(est_val):
                    estimated_time = est_val

            # Get most recent activity
            most_recent_list = get_most_recent_activity(df, book_title)

            # Calculate completion status
            completion = calculate_completion_status(total_time_spent, estimated_time)

            # Create visual progress element
            if estimated_time > 0:
                completion_percentage = (total_time_spent / estimated_time) * 100
                progress_bar_html = create_progress_bar_html(completion_percentage)
            else:
                progress_bar_html = '<div style="font-style: italic; color: #666;">No estimate</div>'

            visual_progress = f"""
            <div style="padding: 10px; border: 1px solid #ddd; border-radius: 8px; margin: 2px 0; background-color: #fafafa;">
                <div style="font-weight: bold; font-size: 14px; margin-bottom: 5px; color: #000;">{book_title}</div>
                <div style="font-size: 12px; color: #666; margin-bottom: 8px;">Current stage: {most_recent_list}</div>
                <div>{progress_bar_html}</div>
            </div>
            """

            book_completion_data.append(
                {
                    'Book Title': book_title,
                    'Visual Progress': visual_progress,
                }
            )

        return pd.DataFrame(book_completion_data)

    except Exception as e:
        st.error(f"Error processing book completion: {str(e)}")
        return pd.DataFrame()


def convert_date_format(date_str):
    """Convert date from mm/dd/yyyy format to dd/mm/yyyy format"""
    try:
        if pd.isna(date_str) or date_str == 'N/A':
            return 'N/A'

        # Parse the date string - handle both with and without time
        if ' ' in str(date_str):
            # Has time component
            date_part, time_part = str(date_str).split(' ', 1)
            date_obj = datetime.strptime(date_part, '%m/%d/%Y')
            return f"{date_obj.strftime('%d/%m/%Y')} {time_part}"
        else:
            # Date only
            date_obj = datetime.strptime(str(date_str), '%m/%d/%Y')
            return date_obj.strftime('%d/%m/%Y')
    except:
        return str(date_str)  # Return original if conversion fails


def process_user_task_breakdown(df):
    """Generate User Task Breakdown Table with aggregated time"""
    try:
        # Check if Date started column exists in the CSV
        has_date = 'Date started (f)' in df.columns

        if has_date:
            # Convert date format from mm/dd/yyyy to datetime for proper sorting
            df_copy = df.copy()

            # Try multiple date formats to handle different possible formats
            df_copy['Date_parsed'] = pd.to_datetime(df_copy['Date started (f)'], errors='coerce')

            # If initial parsing failed, try specific formats
            if df_copy['Date_parsed'].isna().all():
                # Try mm/dd/yyyy format without time
                df_copy['Date_parsed'] = pd.to_datetime(df_copy['Date started (f)'], format='%m/%d/%Y', errors='coerce')

            # Group by User, Book Title, and List to aggregate multiple sessions
            # For each group, sum the time and take the earliest date
            agg_funcs = {
                'Time spent (s)': 'sum',
                'Date_parsed': 'min',  # Get earliest date
                'Date started (f)': 'first',  # Keep original format for fallback
            }

            aggregated = df_copy.groupby(['User', 'Card name', 'List']).agg(agg_funcs).reset_index()

            # Convert the earliest date back to dd/mm/yyyy format for display (date only, no time)
            def format_date_display(date_val):
                if pd.notna(date_val):
                    return date_val.strftime('%d/%m/%Y')
                else:
                    return 'N/A'

            aggregated['Date_display'] = aggregated['Date_parsed'].apply(format_date_display)

            # Rename columns for clarity
            aggregated = aggregated[['User', 'Card name', 'List', 'Date_display', 'Time spent (s)']]
            aggregated.columns = ['User', 'Book Title', 'List', 'Date', 'Time Spent (s)']

        else:
            # Group by User, Book Title (Card name), and List (stage/task)
            # Aggregate time spent for duplicate combinations
            aggregated = df.groupby(['User', 'Card name', 'List'])['Time spent (s)'].sum().reset_index()

            # Rename columns for clarity
            aggregated.columns = ['User', 'Book Title', 'List', 'Time Spent (s)']

            # Add empty Date column if not present
            aggregated['Date'] = 'N/A'

        # Format time spent
        aggregated['Time Spent'] = aggregated['Time Spent (s)'].apply(format_seconds_to_time)

        # Drop the seconds column as we now have formatted time
        aggregated = aggregated.drop('Time Spent (s)', axis=1)

        # Reorder columns to put Date after List
        aggregated = aggregated[['User', 'Book Title', 'List', 'Date', 'Time Spent']]

        # Sort by User → Book Title → List
        aggregated = aggregated.sort_values(['User', 'Book Title', 'List'])

        return aggregated.reset_index(drop=True)

    except Exception as e:
        st.error(f"Error processing user task breakdown: {str(e)}")
        return pd.DataFrame()


def main():
    # Initialise database connection
    engine = init_database()
    if not engine:
        st.error("Could not connect to database. Please check your configuration.")
        return

    # Add custom CSS to reduce padding and margins
    st.markdown(
        """
    <style>
    .main .block-container {
        padding-top: 1rem;
        padding-bottom: 1rem;
        padding-left: 1rem;
        padding-right: 1rem;
    }
    .stExpander > div:first-child {
        padding: 0.5rem 0;
    }
    .element-container {
        margin-bottom: 0.5rem;
    }
    div[data-testid="column"] {
        padding: 0 0.5rem;
    }
    /* Light grey sidebar background */
    [data-testid="stSidebar"] {
        background-color: #F0F2F5;
    }

<<<<<<< HEAD
    /* Consistent button styling */
    .stButton > button, .stDownloadButton > button {
        background-color: #EB5D0C;
        color: #ffffff;
        border: none;
    }
    .stButton > button:hover, .stDownloadButton > button:hover,
    .stButton > button:active, .stDownloadButton > button:active,
    .stButton > button:focus, .stDownloadButton > button:focus,
    .stButton > button:disabled, .stDownloadButton > button:disabled {
        background-color: #2AA395;
        color: #ffffff;
    }
=======

   /* Consistent button styling */
.stButton > button,
.stDownloadButton > button,
button.st-emotion-cache-1h08hrp.e1e4lema2 {
    background-color: #EB5D0C;
    color: #ffffff;
    border: none;
}

.stButton > button:hover,
.stDownloadButton > button:hover,
button.st-emotion-cache-1h08hrp.e1e4lema2:hover,
.stButton > button:active,
.stDownloadButton > button:active,
button.st-emotion-cache-1h08hrp.e1e4lema2:active,
.stButton > button:focus,
.stDownloadButton > button:focus,
button.st-emotion-cache-1h08hrp.e1e4lema2:focus,
.stButton > button:disabled,
.stDownloadButton > button:disabled,
button.st-emotion-cache-1h08hrp.e1e4lema2:disabled {
    background-color: #2AA395;
    color: #ffffff;
}
>>>>>>> 5676ba41

    /* Custom progress bar colour */
    div[data-testid="stProgress"] div[data-testid="stProgressBar"] > div {
        background-color: #2AA395;
    }
    
    </style>
    """,
        unsafe_allow_html=True,
    )

    st.title("Book Production Time Tracking")
    st.markdown("Track time spent on different stages of book production with detailed stage-specific analysis.")

    # Database already initialized earlier

    # Initialize session state for active tab
    if 'active_tab' not in st.session_state:
        st.session_state.active_tab = 0

    # Initialize timer session state
    if 'timers' not in st.session_state:
        st.session_state.timers = {}
    if 'timer_start_times' not in st.session_state:
        st.session_state.timer_start_times = {}
    if 'timer_paused' not in st.session_state:
        st.session_state.timer_paused = {}
    if 'timer_accumulated_time' not in st.session_state:
        st.session_state.timer_accumulated_time = {}

    # Recover any emergency saved times from previous session
    recover_emergency_saved_times(engine)

    # Load and restore active timers from database on every page load
    # This ensures timers are always properly restored even if session state is lost
    active_timers = load_active_timers(engine)
    if active_timers and 'timers_loaded' not in st.session_state:
        st.info(f"Restored {len(active_timers)} active timer(s) from previous session.")
        st.session_state.timers_loaded = True

    # Show active timers in sidebar regardless of selected tab
    display_active_timers_sidebar(engine)

    # Create tabs for different views
    tab_names = ["Book Progress", "Add Book", "Archive", "Reporting"]
    selected_tab = st.selectbox("Select Tab:", tab_names, index=st.session_state.active_tab, key="tab_selector")

    # Update active tab when changed - force immediate update
    current_index = tab_names.index(selected_tab)
    if current_index != st.session_state.active_tab:
        st.session_state.active_tab = current_index
        st.rerun()

    # Create individual tab sections based on selection
    if selected_tab == "Add Book":
        st.header("Upload CSV")
        st.markdown(
            "Upload a CSV file with columns 'Card Name', 'Board', 'Tags' followed by stage/user and 'Stage Time' pairs."
        )
        uploaded_csv = st.file_uploader("Choose CSV file", type="csv", key="csv_upload")
        if uploaded_csv is not None:
            # Limit file size to 5MB
            max_size = 5 * 1024 * 1024  # 5MB in bytes
            if uploaded_csv.size > max_size:
                st.error("File size exceeds 5MB limit")
            else:
                try:
                    csv_df = pd.read_csv(uploaded_csv)
                    success, msg = import_books_from_csv(engine, csv_df)
                    if success:
                        st.success(msg)
                    else:
                        st.error(msg)
                except Exception as e:
                    st.error(f"Error reading CSV: {str(e)}")
        with open("time_tracker_example.xlsx", "rb") as example_file:

            st.download_button(
                label="Download example csv format",
                data=example_file,
                file_name="time_tracker_example.csv",
                mime="application/vnd.openxmlformats-officedocument.spreadsheetml.sheet",
            )
        st.markdown("---")

        # Manual Data Entry Form
        st.header("Manual Data Entry")
        st.markdown("*Add individual time tracking entries for detailed stage-specific analysis. Add the Card Name from Trello, the board it's from and any tags attached to the card. The Card Name is a required field.*")

        # Check if form should be cleared
        clear_form = st.session_state.get('clear_form', False)
        if clear_form:
            # Define all form field keys that need to be cleared
            form_keys_to_clear = [
                "manual_card_name",
                "manual_board_name",
                "manual_tag_select",
                "manual_add_new_tag",
                "manual_new_tag",
                # Time tracking field keys
                "user_editorial_r&d",
                "time_editorial_r&d",
                "user_editorial_writing",
                "time_editorial_writing",
                "user_1st_edit",
                "time_1st_edit",
                "user_2nd_edit",
                "time_2nd_edit",
                "user_design_r&d",
                "time_design_r&d",
                "user_in_design",
                "time_in_design",
                "user_1st_proof",
                "time_1st_proof",
                "user_2nd_proof",
                "time_2nd_proof",
                "user_editorial_sign_off",
                "time_editorial_sign_off",
                "user_design_sign_off",
                "time_design_sign_off",
            ]

            # Clear all form field keys from session state
            for key in form_keys_to_clear:
                if key in st.session_state:
                    del st.session_state[key]

            # Clear the flag
            del st.session_state['clear_form']

        # General fields
        col1, col2 = st.columns(2)
        with col1:
            card_name = st.text_input(
                "Card Name", placeholder="Enter book title", key="manual_card_name", value="" if clear_form else None
            )
        with col2:
            board_options = [
                "Accessible Readers",
                "Decodable Readers",
                "Freedom Readers",
                "Graphic Readers",
                "Non-Fiction",
                "Rapid Readers (Hi-Lo)",
            ]
            board_name = st.selectbox(
                "Board", options=board_options, key="manual_board_name", index=0 if clear_form else None
            )

        # Tag field - Multi-select
        existing_tags = get_tags_from_database(engine)

        # Create tag input - allow selecting multiple existing or adding new
        col1, col2 = st.columns([3, 1])
        with col1:
            selected_tags = st.multiselect(
                "Tags (optional)", existing_tags, key="manual_tag_select", placeholder="Choose an option"
            )
        with col2:
            add_new_tag = st.checkbox("Add New", key="manual_add_new_tag", value=False if clear_form else None)

        # If user wants to add new tag, show text input
        if add_new_tag:
            new_tag = st.text_input(
                "New Tag", placeholder="Enter new tag name", key="manual_new_tag", value="" if clear_form else None
            )
            if new_tag and new_tag.strip():
                new_tag_clean = new_tag.strip()
                if new_tag_clean not in selected_tags:
                    selected_tags.append(new_tag_clean)

        # Join multiple tags with commas for storage
        final_tag = ", ".join(selected_tags) if selected_tags else None

        st.subheader("Task Assignment & Estimates")
        st.markdown(
            "*Assign users to stages and set time estimates. You don't need to assign a user; that can be done later. Time should be added in decimal format. E.g. one hour is 1 and 2 hours and 30 minutes is 2.5.*"
        )

        # Define user groups for different types of work (alphabetically ordered)
        editorial_users = [
            "Not set",
            "Bethany Latham",
            "Charis Mather",
            "Noah Leatherland",
            "Rebecca Phillips-Bartlett",
        ]
        design_users = [
            "Not set",
            "Amelia Harris",
            "Amy Li",
            "Drue Rintoul",
            "Jasmine Pointer",
            "Ker Ker Lee",
            "Rob Delph",
        ]

        # Time tracking fields with specific user groups
        time_fields = [
            ("Editorial R&D", "Editorial R&D", editorial_users),
            ("Editorial Writing", "Editorial Writing", editorial_users),
            ("1st Edit", "1st Edit", editorial_users),
            ("2nd Edit", "2nd Edit", editorial_users),
            ("Design R&D", "Design R&D", design_users),
            ("In Design", "In Design", design_users),
            ("1st Proof", "1st Proof", editorial_users),
            ("2nd Proof", "2nd Proof", editorial_users),
            ("Editorial Sign Off", "Editorial Sign Off", editorial_users),
            ("Design Sign Off", "Design Sign Off", design_users),
        ]

        # Calculate and display time estimations in real-time
        editorial_total = 0.0
        design_total = 0.0
        time_entries = {}

        editorial_fields = [
            "Editorial R&D",
            "Editorial Writing",
            "1st Edit",
            "2nd Edit",
            "1st Proof",
            "2nd Proof",
            "Editorial Sign Off",
        ]
        design_fields = ["Design R&D", "In Design", "Design Sign Off"]

        for field_label, list_name, user_options in time_fields:
            st.markdown(f"**{field_label} (hours)**")
            col1, col2 = st.columns([2, 1])

            with col1:
                selected_user = st.selectbox(
                    f"User for {field_label}",
                    user_options,
                    key=f"user_{list_name.replace(' ', '_').lower()}",
                    label_visibility="collapsed",
                )

            with col2:
                time_input = st.text_input(
                    f"Time for {field_label}",
                    key=f"time_{list_name.replace(' ', '_').lower()}",
                    label_visibility="collapsed",
                    placeholder="HH:MM or hours",
                )
                time_value = parse_hours_minutes(time_input)

            # Handle user selection and calculate totals
            # Allow time entries with or without user assignment
            if time_value and time_value > 0:
                final_user = selected_user if selected_user != "Not set" else "Not set"

                # Store the entry (user can be None for unassigned tasks)
                time_entries[list_name] = {'user': final_user, 'time_hours': time_value}

                # Add to category totals
                if list_name in editorial_fields:
                    editorial_total += time_value
                elif list_name in design_fields:
                    design_total += time_value

        total_estimation = editorial_total + design_total

        # Display real-time calculations
        st.markdown("---")
        st.markdown("**Time Estimations:**")
        st.write(f"Editorial Time Estimation: {editorial_total:.1f} hours")
        st.write(f"Design Time Estimation: {design_total:.1f} hours")
        st.write(f"**Total Time Estimation: {total_estimation:.1f} hours**")
        st.markdown("---")

        st.markdown("---")

        # Submit button outside of form
        if st.button("Add Entry", type="primary", key="manual_submit"):
            if not card_name:
                st.error("Please fill in Card Name field")
            else:
                try:
                    entries_added = 0
                    current_time = datetime.now(BST)

                    # Always create a book record first
                    create_book_record(engine, card_name, board_name, final_tag)

                    with engine.connect() as conn:
                        # Add estimate entries (task assignments with 0 time spent) if any exist
                        for list_name, entry_data in time_entries.items():
                            # Create task entry with 0 time spent - users will use timer to track actual time
                            # The time_hours value from the form is just for estimation display, not actual time spent

                            # Convert hours to seconds for estimate
                            estimate_seconds = int(entry_data['time_hours'] * 3600)

                            # Insert into database with 0 time spent but store the estimate
                            conn.execute(
                                text(
                                    '''
                                INSERT INTO trello_time_tracking
                                (card_name, user_name, list_name, time_spent_seconds, card_estimate_seconds, board_name, created_at, session_start_time, tag)
                                VALUES (:card_name, :user_name, :list_name, :time_spent_seconds, :card_estimate_seconds, :board_name, :created_at, :session_start_time, :tag)
                            '''
                                ),
                                {
                                    'card_name': card_name,
                                    'user_name': entry_data['user'],
                                    'list_name': list_name,
                                    'time_spent_seconds': 0,  # Start with 0 time spent
                                    'card_estimate_seconds': estimate_seconds,  # Store the estimate
                                    'board_name': board_name if board_name else None,
                                    'created_at': current_time,
                                    'session_start_time': None,  # No active session for manual entries
                                    'tag': final_tag,
                                },
                            )
                            entries_added += 1

                        conn.commit()

                    # Keep user on the Add Book tab
                    st.session_state.active_tab = 1  # Add Book tab

                    if entries_added > 0:
                        # Store success message in session state for permanent display
                        st.session_state.book_created_message = (
                            f"Book '{card_name}' created successfully with {entries_added} time estimates!"
                        )
                    else:
                        # Book created without tasks
                        st.session_state.book_created_message = f"Book '{card_name}' created successfully! You can add tasks later from the Book Progress tab."

                    # Set flag to clear form on next render instead of modifying session state directly
                    st.session_state.clear_form = True

                except Exception as e:
                    st.error(f"Error adding manual entry: {str(e)}")

        # Show permanent success message if book was created (below the button)
        if 'book_created_message' in st.session_state:
            st.success(st.session_state.book_created_message)

    elif selected_tab == "Book Progress":
        # Header with hover clipboard functionality
        st.markdown(
            """
        <div style="position: relative; display: inline-block;">
            <h1 style="display: inline-block; margin: 0;" id="book-completion-progress">Book Completion Progress</h1>
            <span class="header-copy-icon" style="
                opacity: 0;
                transition: opacity 0.2s;
                margin-left: 10px;
                cursor: pointer;
                color: #666;
                font-size: 20px;
                vertical-align: middle;
            " onclick="copyHeaderLink()">🔗</span>
        </div>
        <style>
        #book-completion-progress:hover + .header-copy-icon,
        .header-copy-icon:hover {
            opacity: 1;
        }
        </style>
        <script>
        function copyHeaderLink() {
            const url = window.location.origin + window.location.pathname + '#book-completion-progress';
            navigator.clipboard.writeText(url).then(function() {
                console.log('Copied header link to clipboard');
            });
        }
        </script>
        """,
            unsafe_allow_html=True,
        )
        st.markdown("Visual progress tracking for all books with individual task timers.")


        # Check if we have data from database with SSL connection retry
        total_records = 0
        max_retries = 3
        for attempt in range(max_retries):
            try:
                with engine.connect() as conn:
                    result = conn.execute(text("SELECT COUNT(*) FROM trello_time_tracking"))
                    total_records = result.scalar()
                    break  # Success, exit retry loop
            except Exception as e:
                if attempt < max_retries - 1:
                    # Try to recreate engine connection
                    time.sleep(0.5)  # Brief pause before retry
                    continue
                else:
                    # Final attempt failed, show error but continue
                    st.error(f"Database connection issue (attempt {attempt + 1}): {str(e)[:100]}...")
                    total_records = 0
                    break

        try:
            # Clear pending refresh state at start of render
            if 'pending_refresh' in st.session_state:
                del st.session_state.pending_refresh

            # Initialize variables to avoid UnboundLocalError
            df_from_db = None
            all_books = []

            if total_records and total_records > 0:

                # Get all books including those without tasks
                all_books = get_all_books(engine)

                # Get task data from database for book completion (exclude archived)
                df_from_db = pd.read_sql(
                    '''SELECT card_name as "Card name",
                       COALESCE(user_name, 'Not set') as "User",
                       list_name as "List",
                       time_spent_seconds as "Time spent (s)",
                       date_started as "Date started (f)",
                       card_estimate_seconds as "Card estimate(s)",
                       board_name as "Board", created_at, tag as "Tag"
                       FROM trello_time_tracking WHERE archived = FALSE ORDER BY created_at DESC''',
                    engine,
                )

                if not df_from_db.empty:
                    # Calculate total books for search title
                    books_with_tasks = set(df_from_db['Card name'].unique()) if not df_from_db.empty else set()
                    books_without_tasks = set(book[0] for book in all_books if book[0] not in books_with_tasks)
                    total_books = len(books_with_tasks | books_without_tasks)

                    # Add search bar only
                    search_query = st.text_input(
                        f"Search books by title ({total_books}):",
                        placeholder="Enter book title to search...",
                        key="completion_search",
                    )

                    # Initialize filtered_df
                    filtered_df = df_from_db.copy()

                    # Determine books to display
                    if search_query:
                        # Filter books based on search
                        import re

                        escaped_query = re.escape(search_query)
                        mask = filtered_df['Card name'].str.contains(escaped_query, case=False, na=False)
                        filtered_df = filtered_df[mask]

                        # Get unique books from both sources
                        books_with_tasks = set(filtered_df['Card name'].unique()) if not filtered_df.empty else set()
                        books_without_tasks = set(book[0] for book in all_books if book[0] not in books_with_tasks)

                        # Filter books without tasks based on search query
                        books_without_tasks = {
                            book for book in books_without_tasks if search_query.lower() in book.lower()
                        }

                        # Combine and sort
                        books_to_display = sorted(books_with_tasks | books_without_tasks)
                    else:
                        # Show all books by default
                        books_to_display = sorted(book[0] for book in all_books)

                    # Pagination setup
                    books_per_page = 10
                    if 'book_page' not in st.session_state:
                        st.session_state.book_page = 0

                    # Reset to first page if search changes
                    prev_search = st.session_state.get('prev_completion_search')
                    if search_query != prev_search:
                        st.session_state.book_page = 0
                    st.session_state.prev_completion_search = search_query

                    total_books_to_display = len(books_to_display)
                    start_idx = st.session_state.book_page * books_per_page
                    end_idx = start_idx + books_per_page
                    books_subset = books_to_display[start_idx:end_idx]

                    # Only display books if we have search results
                    if books_subset:
                        # Display each book with enhanced visualization
                        for book_title in books_subset:
                            # Check if book has tasks
                            if not filtered_df.empty:
                                book_mask = filtered_df['Card name'] == book_title
                                book_data = filtered_df[book_mask].copy()
                            else:
                                book_data = pd.DataFrame()

                            # Debug: Let's see what we have
                            # st.write(f"DEBUG: Book '{book_title}' - book_data shape: {book_data.shape}")
                            # if not book_data.empty:
                            #     st.write(f"DEBUG: Book tasks found: {book_data['List'].unique()}")
                            # else:
                            #     st.write(f"DEBUG: Book data is empty for '{book_title}'")

                            # If book has no tasks, create empty data structure
                            if book_data.empty:
                                # Get book info from all_books
                                book_info = next((book for book in all_books if book[0] == book_title), None)
                                if book_info:
                                    # Create minimal book data structure
                                    book_data = pd.DataFrame(
                                        {
                                            'Card name': [book_title],
                                            'User': ['Not set'],
                                            'List': ['No tasks assigned'],
                                            'Time spent (s)': [0],
                                            'Date started (f)': [None],
                                            'Card estimate(s)': [0],
                                            'Board': [book_info[1] if book_info[1] else 'Not set'],
                                            'Tag': [book_info[2] if book_info[2] else None],
                                        }
                                    )

                            # Calculate overall progress using stage-based estimates
                            total_time_spent = book_data['Time spent (s)'].sum()

                            # Calculate total estimated time from the database entries
                            # Sum up all estimates stored in the database for this book
                            estimated_time = 0
                            if 'Card estimate(s)' in book_data.columns:
                                book_estimates = book_data['Card estimate(s)'].fillna(0).sum()
                                if book_estimates > 0:
                                    estimated_time = book_estimates

                            # If no estimates in database, use reasonable defaults per stage
                            if estimated_time == 0:
                                default_stage_estimates = {
                                    'Editorial R&D': 2 * 3600,  # 2 hours default
                                    'Editorial Writing': 8 * 3600,  # 8 hours default
                                    '1st Edit': 4 * 3600,  # 4 hours default
                                    '2nd Edit': 2 * 3600,  # 2 hours default
                                    'Design R&D': 3 * 3600,  # 3 hours default
                                    'In Design': 6 * 3600,  # 6 hours default
                                    '1st Proof': 2 * 3600,  # 2 hours default
                                    '2nd Proof': 1.5 * 3600,  # 1.5 hours default
                                    'Editorial Sign Off': 0.5 * 3600,  # 30 minutes default
                                    'Design Sign Off': 0.5 * 3600,  # 30 minutes default
                                }
                                unique_stages = book_data['List'].unique()
                                estimated_time = sum(
                                    default_stage_estimates.get(stage, 3600) for stage in unique_stages
                                )

                            # Calculate completion percentage for display
                            if estimated_time > 0:
                                completion_percentage = (total_time_spent / estimated_time) * 100
                                progress_text = f"{format_seconds_to_time(total_time_spent)}/{format_seconds_to_time(estimated_time)} ({completion_percentage:.1f}%)"
                            else:
                                completion_percentage = 0
                                progress_text = f"Total: {format_seconds_to_time(total_time_spent)} (No estimate)"

                            # Check for active timers more efficiently
                            has_active_timer = any(
                                timer_key.startswith(f"{book_title}_") and active
                                for timer_key, active in st.session_state.timers.items()
                            )

                            # Check if all tasks are completed (only if book has tasks)
                            all_tasks_completed = False
                            completion_emoji = ""
                            if not book_data.empty and book_data['List'].iloc[0] != 'No tasks assigned':
                                # Check completion status from database
                                all_tasks_completed = check_all_tasks_completed(engine, book_title)
                                completion_emoji = "✅ " if all_tasks_completed else ""

                            # Create book title with progress percentage
                            if estimated_time > 0:
                                if completion_percentage > 100:
                                    over_percentage = completion_percentage - 100
                                    book_title_with_progress = (
                                        f"{completion_emoji}**{book_title}** ({over_percentage:.1f}% over estimate)"
                                    )
                                else:
                                    book_title_with_progress = (
                                        f"{completion_emoji}**{book_title}** ({completion_percentage:.1f}%)"
                                    )
                            else:
                                book_title_with_progress = f"{completion_emoji}**{book_title}** (No estimate)"

                            # Check if book should be expanded (either has active timer or was manually expanded)
                            expanded_key = f"expanded_{book_title}"
                            if expanded_key not in st.session_state:
                                st.session_state[expanded_key] = has_active_timer

                            with st.expander(book_title_with_progress, expanded=st.session_state[expanded_key]):
                                # Show progress bar and completion info at the top
                                progress_bar_html = f"""
                                    <div style="width: 50%; background-color: #f0f0f0; border-radius: 5px; height: 10px; margin: 8px 0;">
                                    <div style="width: {min(completion_percentage, 100):.1f}%; background-color: #2AA395; height: 100%; border-radius: 5px;"></div>
                                    </div>
                                    """
                                st.markdown(progress_bar_html, unsafe_allow_html=True)
                                st.markdown(
                                    f'<div style="font-size: 14px; color: #666; margin-bottom: 10px;">{progress_text}</div>',
                                    unsafe_allow_html=True,
                                )

                                # Display tag if available
                                book_tags = book_data['Tag'].dropna().unique()
                                if len(book_tags) > 0 and book_tags[0]:
                                    # Handle multiple tags (comma-separated)
                                    tag_display = book_tags[0]
                                    # If there are commas, it means multiple tags
                                    if ',' in tag_display:
                                        tag_display = tag_display.replace(',', ', ')  # Ensure proper spacing
                                    st.markdown(
                                        f'<div style="font-size: 14px; color: #888; margin-bottom: 10px;"><strong>Tags:</strong> {tag_display}</div>',
                                        unsafe_allow_html=True,
                                    )

                                st.markdown("---")

                                # Define the order of stages to match the actual data entry form
                                stage_order = [
                                    'Editorial R&D',
                                    'Editorial Writing',
                                    '1st Edit',
                                    '2nd Edit',
                                    'Design R&D',
                                    'In Design',
                                    '1st Proof',
                                    '2nd Proof',
                                    'Editorial Sign Off',
                                    'Design Sign Off',
                                ]

                                # Group by stage/list and aggregate by user
                                stages_grouped = book_data.groupby('List')

                                # Display stages in accordion style (each stage as its own expander)
                                stage_counter = 0
                                for stage_name in stage_order:
                                    if stage_name in stages_grouped.groups:
                                        stage_data = stages_grouped.get_group(stage_name)

                                        # Check if this stage has any active timers (efficient lookup)
                                        stage_has_active_timer = any(
                                            timer_key.startswith(f"{book_title}_{stage_name}_") and active
                                            for timer_key, active in st.session_state.timers.items()
                                        )

                                        # Aggregate time by user for this stage
                                        user_aggregated = (
                                            stage_data.groupby('User')['Time spent (s)'].sum().reset_index()
                                        )

                                        # Create a summary for the expander title showing all users and their progress
                                        stage_summary_parts = []
                                        for idx, user_task in user_aggregated.iterrows():
                                            user_name = user_task['User']
                                            actual_time = user_task['Time spent (s)']

                                            # Get estimated time from the database for this specific user/stage combination
                                            user_stage_data = stage_data[stage_data['User'] == user_name]
                                            estimated_time_for_user = 3600  # Default 1 hour

                                            if (
                                                not user_stage_data.empty
                                                and 'Card estimate(s)' in user_stage_data.columns
                                            ):
                                                # Find the first record that has a non-null, non-zero estimate
                                                estimates = user_stage_data['Card estimate(s)'].dropna()
                                                non_zero_estimates = estimates[estimates > 0]
                                                if not non_zero_estimates.empty:
                                                    estimated_time_for_user = non_zero_estimates.iloc[0]

                                            # Check if task is completed and add tick emoji
                                            task_completed = get_task_completion(
                                                engine, book_title, user_name, stage_name
                                            )
                                            completion_emoji = "✅ " if task_completed else ""

                                            # Format times for display
                                            actual_time_str = format_seconds_to_time(actual_time)
                                            estimated_time_str = format_seconds_to_time(estimated_time_for_user)
                                            user_display = (
                                                user_name if user_name and user_name != "Not set" else "Unassigned"
                                            )

                                            stage_summary_parts.append(
                                                f"{user_display} | {actual_time_str}/{estimated_time_str} {completion_emoji}".rstrip()
                                            )

                                        # Create expander title with stage name and user summaries
                                        if stage_summary_parts:
                                            expander_title = f"**{stage_name}** | " + " | ".join(stage_summary_parts)
                                        else:
                                            expander_title = stage_name

                                        # Check if stage should be expanded (either has active timer or was manually expanded)
                                        stage_expanded_key = f"stage_expanded_{book_title}_{stage_name}"
                                        if stage_expanded_key not in st.session_state:
                                            st.session_state[stage_expanded_key] = stage_has_active_timer

                                        with st.expander(expander_title, expanded=st.session_state[stage_expanded_key]):
                                            # Show one task per user for this stage
                                            for idx, user_task in user_aggregated.iterrows():
                                                user_name = user_task['User']
                                                actual_time = user_task['Time spent (s)']
                                                task_key = f"{book_title}_{stage_name}_{user_name}"

                                                # Get estimated time from the database for this specific user/stage combination
                                                user_stage_data = stage_data[stage_data['User'] == user_name]
                                                estimated_time_for_user = 3600  # Default 1 hour

                                                if (
                                                    not user_stage_data.empty
                                                    and 'Card estimate(s)' in user_stage_data.columns
                                                ):
                                                    # Find the first record that has a non-null, non-zero estimate
                                                    estimates = user_stage_data['Card estimate(s)'].dropna()
                                                    non_zero_estimates = estimates[estimates > 0]
                                                    if not non_zero_estimates.empty:
                                                        estimated_time_for_user = non_zero_estimates.iloc[0]

                                                # Create columns for task info and timer
                                                col1, col2, col3 = st.columns([4, 1, 3])

                                                with col1:
                                                    # User assignment dropdown
                                                    current_user = user_name if user_name else "Not set"

                                                    # Determine user options based on stage type
                                                    if stage_name in [
                                                        "Editorial R&D",
                                                        "Editorial Writing",
                                                        "1st Edit",
                                                        "2nd Edit",
                                                        "1st Proof",
                                                        "2nd Proof",
                                                        "Editorial Sign Off",
                                                    ]:
                                                        user_options = [
                                                            "Not set",
                                                            "Bethany Latham",
                                                            "Charis Mather",
                                                            "Noah Leatherland",
                                                            "Rebecca Phillips-Bartlett",
                                                        ]
                                                    else:  # Design stages
                                                        user_options = [
                                                            "Not set",
                                                            "Amelia Harris",
                                                            "Amy Li",
                                                            "Drue Rintoul",
                                                            "Jasmine Pointer",
                                                            "Ker Ker Lee",
                                                            "Rob Delph",
                                                        ]

                                                    # Find current user index
                                                    try:
                                                        current_index = user_options.index(current_user)
                                                    except ValueError:
                                                        current_index = 0  # Default to "Not set"

                                                    # Include the row index so the key is always unique
                                                    selectbox_key = f"reassign_{book_title}_{stage_name}_{user_name}_{idx}"
                                                    # Include user_name in key to avoid duplicate elements for the same stage
                                                    selectbox_key = f"reassign_{book_title}_{stage_name}_{user_name}"
                                                    new_user = st.selectbox(
                                                        f"User for {stage_name}:",
                                                        user_options,
                                                        index=current_index,
                                                        key=selectbox_key,
                                                    )

                                                    # Display progress information directly under user dropdown
                                                    if user_name and user_name != "Not set":
                                                        # Use the actual_time variable that's already calculated for this user/stage
                                                        if estimated_time_for_user and estimated_time_for_user > 0:
                                                            progress_percentage = actual_time / estimated_time_for_user
                                                            time_spent_formatted = format_seconds_to_time(actual_time)
                                                            estimated_formatted = format_seconds_to_time(
                                                                estimated_time_for_user
                                                            )

                                                            # Progress bar
                                                            progress_value = max(0.0, min(progress_percentage, 1.0))
                                                            st.progress(progress_value)

                                                            # Progress text
                                                            if progress_percentage > 1.0:
                                                                st.write(
                                                                    f"{(progress_percentage - 1) * 100:.1f}% over estimate"
                                                                )
                                                            elif progress_percentage == 1.0:
                                                                st.write("COMPLETE: 100%")
                                                            else:
                                                                st.write(f"{progress_percentage * 100:.1f}% complete")

                                                            # Time information
                                                            st.write(
                                                                f"Time: {time_spent_formatted} / {estimated_formatted}"
                                                            )

                                                            # Completion checkbox - always get fresh status from database
                                                            completion_key = (
                                                                f"complete_{book_title}_{stage_name}_{user_name}"
                                                            )
                                                            current_completion_status = get_task_completion(
                                                                engine, book_title, user_name, stage_name
                                                            )

                                                            # Update session state with database value
                                                            st.session_state[completion_key] = current_completion_status

                                                            new_completion_status = st.checkbox(
                                                                "Completed",
                                                                value=current_completion_status,
                                                                key=f"checkbox_{completion_key}",
                                                            )

                                                            # Update completion status if changed
                                                            if new_completion_status != current_completion_status:
                                                                update_task_completion(
                                                                    engine,
                                                                    book_title,
                                                                    user_name,
                                                                    stage_name,
                                                                    new_completion_status,
                                                                )
                                                                # Update session state immediately
                                                                st.session_state[completion_key] = new_completion_status

                                                                # Clear any cached completion status to force refresh
                                                                completion_cache_key = f"book_completion_{book_title}"
                                                                if completion_cache_key in st.session_state:
                                                                    del st.session_state[completion_cache_key]

                                                                # Store success message for display without immediate refresh
                                                                success_msg_key = f"completion_success_{task_key}"
                                                                status_text = (
                                                                    "✅ Marked as completed"
                                                                    if new_completion_status
                                                                    else "❌ Marked as incomplete"
                                                                )
                                                                st.session_state[success_msg_key] = status_text

                                                                # Set flag for book-level completion update
                                                                st.session_state['completion_changed'] = True
                                                        else:
                                                            st.write("No time estimate set")

                                                    # Handle user reassignment with improved state management
                                                    if new_user != current_user:
                                                        try:
                                                            with engine.connect() as conn:
                                                                # Update user assignment in database
                                                                new_user_value = (
                                                                    new_user if new_user != "Not set" else None
                                                                )
                                                                old_user_value = (
                                                                    user_name if user_name != "Not set" else None
                                                                )

                                                                conn.execute(
                                                                    text(
                                                                        '''
                                                                        UPDATE trello_time_tracking
                                                                        SET user_name = :new_user
                                                                        WHERE card_name = :card_name
                                                                        AND list_name = :list_name
                                                                        AND COALESCE(user_name, '') = COALESCE(:old_user, '')
                                                                    '''
                                                                    ),
                                                                    {
                                                                        'new_user': new_user_value,
                                                                        'card_name': book_title,
                                                                        'list_name': stage_name,
                                                                        'old_user': old_user_value,
                                                                    },
                                                                )
                                                                conn.commit()

                                                                # Clear relevant session state to force refresh
                                                                keys_to_clear = [
                                                                    k
                                                                    for k in st.session_state.keys()
                                                                    if book_title in k and stage_name in k
                                                                ]
                                                                for key in keys_to_clear:
                                                                    if key.startswith(('complete_', 'timer_')):
                                                                        del st.session_state[key]

                                                                # Store success message instead of immediate refresh
                                                                success_key = (
                                                                    f"reassign_success_{book_title}_{stage_name}_{user_name}_{idx}"
                                                                    f"reassign_success_{book_title}_{stage_name}_{user_name}"
                                                                )
                                                                st.session_state[success_key] = (
                                                                    f"User reassigned from {current_user} to {new_user}"
                                                                )

                                                                # User reassignment completed
                                                        except Exception as e:
                                                            st.error(f"Error reassigning user: {str(e)}")

                                        with col2:
                                            # Empty space - timer moved to button column
                                            st.write("")

                                        with col3:
                                            # Start/Stop timer button with timer display
                                            if task_key not in st.session_state.timers:
                                                st.session_state.timers[task_key] = False

                                            # Timer controls and display
                                            if st.session_state.timers[task_key]:
                                                # Timer is active - show simple stop control
                                                if task_key in st.session_state.timer_start_times:

                                                    # Simple timer calculation
                                                    start_time = st.session_state.timer_start_times[task_key]
                                                    accumulated = st.session_state.timer_accumulated_time.get(task_key, 0)
                                                    paused = st.session_state.timer_paused.get(task_key, False)

                                                    current_elapsed = 0 if paused else calculate_timer_elapsed_time(start_time)
                                                    elapsed_seconds = accumulated + current_elapsed
                                                    elapsed_str = format_seconds_to_time(elapsed_seconds)

                                                    # Display recording status with layout - first row shows status and refresh
                                                    timer_row1_col1, timer_row1_col2 = st.columns([2, 1.5])
                                                    # Placeholders kept for compatibility
                                                    timer_row1_col3 = timer_row1_col1
                                                    timer_row1_col4 = timer_row1_col2
                                                    with timer_row1_col1:
                                                        status_label = "Paused" if paused else "Recording"
                                                        st.write(f"**{status_label}** ({elapsed_str})")

                                                    with timer_row1_col2:
                                                        if st.button(
                                                            "Refresh",
                                                            key=f"refresh_timer_{task_key}_{idx}",
                                                            type="secondary",
                                                        ):
                                                            st.rerun()

                                                    # Second row with pause and stop controls
                                                    timer_row2_col1, timer_row2_col2 = st.columns([1.5, 1])

                                                    with timer_row2_col1:
                                                        pause_label = "Resume" if paused else "Pause"

                                                        if st.button(
                                                            pause_label,
                                                            key=f"pause_{task_key}_{idx}",
                                                        ):
                                                            if paused:
                                                                resume_time = datetime.utcnow().replace(tzinfo=timezone.utc).astimezone(BST)
                                                                st.session_state.timer_start_times[task_key] = resume_time
                                                                st.session_state.timer_paused[task_key] = False
                                                                update_active_timer_state(
                                                                    engine,
                                                                    task_key,
                                                                    accumulated,
                                                                    False,
                                                                    resume_time,
                                                                )
                                                            else:
                                                                elapsed_since_start = calculate_timer_elapsed_time(start_time)
                                                                new_accum = accumulated + elapsed_since_start
                                                                st.session_state.timer_accumulated_time[task_key] = new_accum
                                                                st.session_state.timer_paused[task_key] = True
                                                                update_active_timer_state(
                                                                    engine,
                                                                    task_key,
                                                                    new_accum,
                                                                    True,
                                                                )
                                                            st.rerun()

                                                    with timer_row2_col2:
                                                        if st.button("Stop", key=f"stop_{task_key}_{idx}"):
                                                            final_time = elapsed_seconds
                                                            stop_active_timer(engine, task_key)

                                                            # Keep expanded states
                                                            expanded_key = f"expanded_{book_title}"
                                                            st.session_state[expanded_key] = True
                                                            stage_expanded_key = (
                                                                f"stage_expanded_{book_title}_{stage_name}"
                                                            )
                                                            st.session_state[stage_expanded_key] = True

                                                            # Always clear timer states first to prevent double-processing
                                                            st.session_state.timers[task_key] = False
                                                            timer_start_time = st.session_state.timer_start_times.get(
                                                                task_key
                                                            )

                                                            # Save to database only if time > 0
                                                            if final_time > 0 and timer_start_time:
                                                                try:
                                                                    user_original_data = stage_data[
                                                                        stage_data['User'] == user_name
                                                                    ].iloc[0]
                                                                    board_name = user_original_data['Board']
                                                                    existing_tag = (
                                                                        user_original_data.get('Tag', None)
                                                                        if 'Tag' in user_original_data
                                                                        else None
                                                                    )

                                                                    with engine.connect() as conn:
                                                                        # Use ON CONFLICT to handle duplicate entries by updating existing records
                                                                        conn.execute(
                                                                            text(
                                                                                '''
                                            INSERT INTO trello_time_tracking
                                            (card_name, user_name, list_name, time_spent_seconds,
                                             date_started, session_start_time, board_name, tag)
                                            VALUES (:card_name, :user_name, :list_name, :time_spent_seconds,
                                                   :date_started, :session_start_time, :board_name, :tag)
                                            ON CONFLICT (card_name, user_name, list_name, date_started, time_spent_seconds)
                                            DO UPDATE SET
                                                session_start_time = EXCLUDED.session_start_time,
                                                board_name = EXCLUDED.board_name,
                                                tag = EXCLUDED.tag,
                                                created_at = CURRENT_TIMESTAMP
                                        '''
                                                                            ),
                                                                            {
                                                                                'card_name': book_title,
                                                                                'user_name': user_name,
                                                                                'list_name': stage_name,
                                                                                'time_spent_seconds': final_time,
                                                                                'date_started': timer_start_time.date(),
                                                                                'session_start_time': timer_start_time,
                                                                                'board_name': board_name,
                                                                                'tag': existing_tag,
                                                                            },
                                                                        )

                                                                        # Remove from active timers
                                                                        conn.execute(
                                                                            text(
                                                                                'DELETE FROM active_timers WHERE timer_key = :timer_key'
                                                                            ),
                                                                            {'timer_key': task_key},
                                                                        )
                                                                        conn.commit()

                                                                    # Store success message for display at bottom
                                                                    success_msg_key = f"timer_success_{task_key}"
                                                                    st.session_state[success_msg_key] = (
                                                                        f"Added {elapsed_str} to {book_title} - {stage_name}"
                                                                    )

                                                                    # Timer stopped successfully
                                                                except Exception as e:
                                                                    st.error(f"Error saving timer data: {str(e)}")
                                                                    # Still try to clean up active timer from database on error
                                                                    try:
                                                                        with engine.connect() as conn:
                                                                            conn.execute(
                                                                                text(
                                                                                    'DELETE FROM active_timers WHERE timer_key = :timer_key'
                                                                                ),
                                                                                {'timer_key': task_key},
                                                                            )
                                                                            conn.commit()
                                                                    except:
                                                                        pass  # Ignore cleanup errors
                                                            else:
                                                                # Even if no time to save, clean up active timer
                                                                try:
                                                                    with engine.connect() as conn:
                                                                        conn.execute(
                                                                            text(
                                                                                'DELETE FROM active_timers WHERE timer_key = :timer_key'
                                                                            ),
                                                                            {'timer_key': task_key},
                                                                        )
                                                                        conn.commit()
                                                                except:
                                                                    pass  # Ignore cleanup errors

                                                            # Clear timer states
                                                            if task_key in st.session_state.timer_start_times:
                                                                del st.session_state.timer_start_times[task_key]
                                                            if task_key in st.session_state.timer_accumulated_time:
                                                                del st.session_state.timer_accumulated_time[task_key]
                                                            if task_key in st.session_state.timer_paused:
                                                                del st.session_state.timer_paused[task_key]

                                                            # Refresh the interface so totals update immediately
                                                            st.rerun()

                                            else:
                                                # Timer is not active - show Start button
                                                if st.button("Start", key=f"start_{task_key}_{idx}"):
                                                    # Preserve expanded state before rerun
                                                    expanded_key = f"expanded_{book_title}"
                                                    st.session_state[expanded_key] = True

                                                    # Also preserve stage expanded state
                                                    stage_expanded_key = f"stage_expanded_{book_title}_{stage_name}"
                                                    st.session_state[stage_expanded_key] = True

                                                    # Start timer - use UTC for consistency
                                                    start_time_utc = datetime.utcnow().replace(tzinfo=timezone.utc)
                                                    # Convert to BST for display/storage but keep UTC calculation base
                                                    start_time_bst = start_time_utc.astimezone(BST)
                                                    st.session_state.timers[task_key] = True
                                                    st.session_state.timer_start_times[task_key] = start_time_bst
                                                    st.session_state.timer_paused[task_key] = False
                                                    st.session_state.timer_accumulated_time[task_key] = 0

                                                    # Save to database for persistence
                                                    user_original_data = stage_data[
                                                        stage_data['User'] == user_name
                                                    ].iloc[0]
                                                    board_name = user_original_data['Board']

                                                    save_active_timer(
                                                        engine,
                                                        task_key,
                                                        book_title,
                                                        user_name if user_name != "Not set" else None,
                                                        stage_name,
                                                        board_name,
                                                        start_time_bst,
                                                        accumulated_seconds=0,
                                                        is_paused=False,
                                                    )

                                                    st.rerun()

                                            # Manual time entry section
                                            st.write("**Manual Entry:**")

                                            # Create a form to handle Enter key properly
                                            with st.form(key=f"time_form_{task_key}_{idx}"):
                                                manual_time = st.text_input(
                                                    "Add time (hh:mm:ss):", placeholder="01:30:00"
                                                )

                                                # Hide the submit button and form styling with CSS
                                                st.markdown(
                                                    """
                                                    <style>
                                                    div[data-testid="stForm"] button {
                                                        display: none;
                                                    }
                                                    div[data-testid="stForm"] {
                                                        border: none !important;
                                                        background: none !important;
                                                        padding: 0 !important;
                                                    }
                                                    </style>
                                                    """,
                                                    unsafe_allow_html=True,
                                                )

                                                submitted = st.form_submit_button("Add Time")

                                                if submitted and manual_time:
                                                    try:
                                                        # Parse the time format hh:mm:ss
                                                        time_parts = manual_time.split(':')
                                                        if len(time_parts) == 3:
                                                            hours = int(time_parts[0])
                                                            minutes = int(time_parts[1])
                                                            seconds = int(time_parts[2])

                                                            # Validate individual components
                                                            if hours > 100:
                                                                st.error(
                                                                    f"Maximum hours allowed is 100. You entered {hours} hours."
                                                                )
                                                            elif minutes >= 60:
                                                                st.error(
                                                                    f"Minutes must be less than 60. You entered {minutes} minutes."
                                                                )
                                                            elif seconds >= 60:
                                                                st.error(
                                                                    f"Seconds must be less than 60. You entered {seconds} seconds."
                                                                )
                                                            else:
                                                                total_seconds = hours * 3600 + minutes * 60 + seconds

                                                                # Validate maximum time (100 hours = 360,000 seconds)
                                                                max_seconds = 100 * 3600  # 360,000 seconds
                                                                if total_seconds > max_seconds:
                                                                    st.error(
                                                                        f"Maximum time allowed is 100:00:00. You entered {manual_time}"
                                                                    )
                                                                elif total_seconds > 0:
                                                                    # Add manual time to database
                                                                    try:
                                                                        # Get board name from original data
                                                                        user_original_data = stage_data[
                                                                            stage_data['User'] == user_name
                                                                        ].iloc[0]
                                                                        board_name = user_original_data['Board']
                                                                        # Get existing tag from original data
                                                                        existing_tag = (
                                                                            user_original_data.get('Tag', None)
                                                                            if 'Tag' in user_original_data
                                                                            else None
                                                                        )

                                                                        # Get current completion status to preserve it
                                                                        completion_key = f"complete_{book_title}_{stage_name}_{user_name}"
                                                                        current_completion = get_task_completion(
                                                                            engine, book_title, user_name, stage_name
                                                                        )
                                                                        # Also check session state in case it was just changed
                                                                        if completion_key in st.session_state:
                                                                            current_completion = st.session_state[
                                                                                completion_key
                                                                            ]

                                                                        # Preserve expanded state before rerun
                                                                        expanded_key = f"expanded_{book_title}"
                                                                        st.session_state[expanded_key] = True

                                                                        # Preserve stage expanded state
                                                                        stage_expanded_key = (
                                                                            f"stage_expanded_{book_title}_{stage_name}"
                                                                        )
                                                                        st.session_state[stage_expanded_key] = True

                                                                        with engine.connect() as conn:
                                                                            conn.execute(
                                                                                text(
                                                                                    '''
                                                                                    INSERT INTO trello_time_tracking
                                                                                    (card_name, user_name, list_name, time_spent_seconds, board_name, created_at, tag, completed)
                                                                                    VALUES (:card_name, :user_name, :list_name, :time_spent_seconds, :board_name, :created_at, :tag, :completed)
                                                                                '''
                                                                                ),
                                                                                {
                                                                                    'card_name': book_title,
                                                                                    'user_name': user_name,
                                                                                    'list_name': stage_name,
                                                                                    'time_spent_seconds': total_seconds,
                                                                                    'board_name': board_name,
                                                                                    'created_at': datetime.now(BST),
                                                                                    'tag': existing_tag,
                                                                                    'completed': current_completion,
                                                                                },
                                                                            )
                                                                            conn.commit()

                                                                        # Store success message in session state for display
                                                                        success_msg_key = (
                                                                            f"manual_time_success_{task_key}"
                                                                        )
                                                                        st.session_state[success_msg_key] = (
                                                                            f"Added {manual_time} to progress"
                                                                        )

                                                                    except Exception as e:
                                                                        st.error(f"Error saving time: {str(e)}")
                                                                else:
                                                                    st.error("Time must be greater than 00:00:00")
                                                        else:
                                                            st.error("Please use format hh:mm:ss (e.g., 01:30:00)")
                                                    except ValueError:
                                                        st.error("Please enter valid numbers in hh:mm:ss format")

                                            # Display various success messages
                                            # Timer success message
                                            timer_success_key = f"timer_success_{task_key}"
                                            if timer_success_key in st.session_state:
                                                st.success(st.session_state[timer_success_key])
                                                del st.session_state[timer_success_key]

                                            # Manual time success message
                                            manual_success_key = f"manual_time_success_{task_key}"
                                            if manual_success_key in st.session_state:
                                                st.success(st.session_state[manual_success_key])
                                                del st.session_state[manual_success_key]

                                            # Completion status success message
                                            completion_success_key = f"completion_success_{task_key}"
                                            if completion_success_key in st.session_state:
                                                st.success(st.session_state[completion_success_key])
                                                del st.session_state[completion_success_key]

                                            # User reassignment success message
                                            reassign_success_key = f"reassign_success_{book_title}_{stage_name}_{user_name}_{idx}"
                                            reassign_success_key = f"reassign_success_{book_title}_{stage_name}_{user_name}"
                                            if reassign_success_key in st.session_state:
                                                st.success(st.session_state[reassign_success_key])
                                                del st.session_state[reassign_success_key]

                                # Show count of running timers (refresh buttons now appear under individual timers)
                                running_timers = [
                                    k for k, v in st.session_state.timers.items() if v and book_title in k
                                ]
                                if running_timers:
                                    st.write(f"{len(running_timers)} timer(s) running")

                                # Add stage dropdown
                                available_stages = get_available_stages_for_book(engine, book_title)
                                if available_stages:
                                    st.markdown("---")
                                    col1, col2 = st.columns([3, 1])

                                    with col1:
                                        selected_stage = st.selectbox(
                                            "Add stage:",
                                            options=["Select a stage to add..."] + available_stages,
                                            key=f"add_stage_{book_title}",
                                        )

                                    with col2:
                                        time_estimate = st.number_input(
                                            "Hours:",
                                            min_value=0.0,
                                            step=0.1,
                                            format="%.1f",
                                            value=1.0,
                                            key=f"add_stage_time_{book_title}",
                                            on_change=None,  # Prevent automatic refresh
                                        )

                                    if selected_stage != "Select a stage to add...":
                                        # Get the current time estimate from session state
                                        time_estimate_key = f"add_stage_time_{book_title}"
                                        current_time_estimate = st.session_state.get(time_estimate_key, 1.0)

                                        # Get book info for board name and tag
                                        book_info = next((book for book in all_books if book[0] == book_title), None)
                                        board_name = book_info[1] if book_info else None
                                        tag = book_info[2] if book_info else None

                                        # Convert hours to seconds for estimate
                                        estimate_seconds = int(current_time_estimate * 3600)

                                        if add_stage_to_book(
                                            engine, book_title, selected_stage, board_name, tag, estimate_seconds
                                        ):
                                            st.success(
                                                f"Added {selected_stage} to {book_title} with {current_time_estimate} hour estimate"
                                            )
                                            # Stage added successfully
                                        else:
                                            st.error("Failed to add stage")

                                # Remove stage section at the bottom left of each book
                                if stages_grouped.groups:  # Only show if book has stages
                                    st.markdown("---")
                                    remove_col1, remove_col2, remove_col3 = st.columns([2, 1, 1])

                                    with remove_col1:
                                        # Get all current stages for this book
                                        current_stages_with_users = []
                                        for stage_name in stage_order:
                                            if stage_name in stages_grouped.groups:
                                                stage_data = stages_grouped.get_group(stage_name)
                                                user_aggregated = (
                                                    stage_data.groupby('User')['Time spent (s)'].sum().reset_index()
                                                )
                                                for idx, user_task in user_aggregated.iterrows():
                                                    user_name = user_task['User']
                                                    user_display = (
                                                        user_name
                                                        if user_name and user_name != "Not set"
                                                        else "Unassigned"
                                                    )
                                                    current_stages_with_users.append(f"{stage_name} ({user_display})")

                                        if current_stages_with_users:
                                            selected_remove_stage = st.selectbox(
                                                "Remove stage:",
                                                options=["Select stage to remove..."] + current_stages_with_users,
                                                key=f"remove_stage_select_{book_title}",
                                            )

                                            if selected_remove_stage != "Select stage to remove...":
                                                # Parse the selection to get stage name and user
                                                stage_user_match = selected_remove_stage.split(" (")
                                                remove_stage_name = stage_user_match[0]
                                                remove_user_name = stage_user_match[1].rstrip(")")
                                                if remove_user_name == "Unassigned":
                                                    remove_user_name = "Not set"

                                                if st.button(
                                                    "Remove",
                                                    key=f"remove_confirm_{book_title}_{remove_stage_name}_{remove_user_name}",
                                                    type="secondary",
                                                ):
                                                    if delete_task_stage(
                                                        engine, book_title, remove_user_name, remove_stage_name
                                                    ):
                                                        st.success(
                                                            f"Removed {remove_stage_name} for {remove_user_name}"
                                                        )
                                                        # Manual time added successfully
                                                    else:
                                                        st.error("Failed to remove stage")

                                # Archive and Delete buttons at the bottom of each book
                                st.markdown("---")
                                col1, col2 = st.columns(2)

                                with col1:
                                    if st.button(
                                        f"Archive '{book_title}'",
                                        key=f"archive_{book_title}",
                                        help="Move this book to archive",
                                    ):
                                        try:
                                            with engine.connect() as conn:
                                                # Check if book has time tracking records
                                                result = conn.execute(
                                                    text(
                                                        '''
                                                        SELECT COUNT(*) FROM trello_time_tracking
                                                        WHERE card_name = :card_name
                                                    '''
                                                    ),
                                                    {'card_name': book_title},
                                                )
                                                record_count = result.scalar()

                                                if record_count > 0:
                                                    # Archive existing time tracking records
                                                    conn.execute(
                                                        text(
                                                            '''
                                                            UPDATE trello_time_tracking
                                                            SET archived = TRUE
                                                            WHERE card_name = :card_name
                                                        '''
                                                        ),
                                                        {'card_name': book_title},
                                                    )
                                                else:
                                                    # Create a placeholder archived record for books without tasks
                                                    conn.execute(
                                                        text(
                                                            '''
                                                            INSERT INTO trello_time_tracking
                                                            (card_name, user_name, list_name, time_spent_seconds,
                                                             card_estimate_seconds, board_name, archived, created_at)
                                                            VALUES (:card_name, 'Not set', 'No tasks assigned', 0,
                                                                   0, 'Manual Entry', TRUE, NOW())
                                                        '''
                                                        ),
                                                        {'card_name': book_title},
                                                    )

                                                # Archive the book in books table
                                                conn.execute(
                                                    text(
                                                        '''
                                                        UPDATE books
                                                        SET archived = TRUE
                                                        WHERE card_name = :book_name
                                                    '''
                                                    ),
                                                    {'book_name': book_title},
                                                )

                                                conn.commit()

                                            # Keep user on the current tab
                                            st.session_state.active_tab = 0  # Book Progress tab
                                            st.success(f"'{book_title}' has been archived successfully!")
                                            # Archive operation completed
                                        except Exception as e:
                                            st.error(f"Error archiving book: {str(e)}")

                                with col2:
                                    if st.button(
                                        f"Delete '{book_title}'",
                                        key=f"delete_progress_{book_title}",
                                        help="Permanently delete this book and all its data",
                                        type="secondary",
                                    ):
                                        # Add confirmation using session state
                                        confirm_key = f"confirm_delete_progress_{book_title}"
                                        if confirm_key not in st.session_state:
                                            st.session_state[confirm_key] = False

                                        if not st.session_state[confirm_key]:
                                            st.session_state[confirm_key] = True
                                            st.warning(
                                                f"Click 'Delete {book_title}' again to permanently delete all data for this book."
                                            )
                                        else:
                                            try:
                                                with engine.connect() as conn:
                                                    conn.execute(
                                                        text(
                                                            '''
                                                            DELETE FROM trello_time_tracking
                                                            WHERE card_name = :card_name
                                                        '''
                                                        ),
                                                        {'card_name': book_title},
                                                    )
                                                    conn.commit()

                                                # Reset confirmation state
                                                del st.session_state[confirm_key]
                                                # Keep user on the Book Progress tab
                                                st.session_state.active_tab = 0  # Book Progress tab
                                                st.success(f"'{book_title}' has been permanently deleted!")
                                                # Delete operation completed
                                            except Exception as e:
                                                st.error(f"Error deleting book: {str(e)}")
                                                # Reset confirmation state on error
                                                if confirm_key in st.session_state:
                                                    del st.session_state[confirm_key]

                            stage_counter += 1

                    # Pagination controls below book cards
                    total_pages = (
                        (total_books_to_display - 1) // books_per_page + 1 if total_books_to_display > 0 else 1
                    )
                    nav_col1, nav_col2 = st.columns(2)
                    with nav_col1:
                        if st.button("Previous", disabled=st.session_state.book_page == 0):
                            st.session_state.book_page -= 1
                            st.rerun()
                    with nav_col2:
                        if st.button("Next", disabled=st.session_state.book_page >= total_pages - 1):
                            st.session_state.book_page += 1
                            st.rerun()

        except Exception as e:
            st.error(f"Error accessing database: {str(e)}")
            # Add simplified debug info
            try:
                import traceback

                error_details = traceback.format_exc().split('\n')[-3:-1]  # Get last 2 lines
                st.error(f"Location: {' '.join(error_details)}")
            except:
                pass  # Ignore debug errors

        # Add table showing all books with their boards below the book cards
        st.markdown("---")
        st.subheader("All Books Overview")

        # Create data for the table
        table_data = []

        # Create a dictionary to track books and their boards
        book_board_map = {}

        # First, add books with tasks from database
        if df_from_db is not None and not df_from_db.empty and 'Card name' in df_from_db.columns:
            try:
                for _, row in df_from_db.groupby('Card name').first().iterrows():
                    book_name = row['Card name']
                    board_name = row['Board'] if 'Board' in row and row['Board'] else 'Not set'
                    book_board_map[book_name] = board_name
            except Exception as e:
                # If groupby fails, fall back to simple iteration
                pass

        # Then add books without tasks from all_books
        try:
            for book_info in all_books:
                book_name = book_info[0]
                if book_name not in book_board_map:
                    board_name = book_info[1] if book_info[1] else 'Not set'
                    book_board_map[book_name] = board_name
        except Exception as e:
            # Handle case where all_books might be empty or malformed
            pass

        # Convert to sorted list for table display
        for book_name in sorted(book_board_map.keys()):
            table_data.append({'Book Name': book_name, 'Board': book_board_map[book_name]})

        if table_data:
            # Create DataFrame for display
            table_df = pd.DataFrame(table_data)
            st.dataframe(table_df, use_container_width=True, hide_index=True)
        else:
            st.info("No books found in the database.")

        # Clear refresh flags without automatic rerun to prevent infinite loops
        for flag in ['completion_changed', 'major_update_needed']:
            if flag in st.session_state:
                del st.session_state[flag]

    elif selected_tab == "Reporting":
        st.header("Reporting")
        st.markdown("Filter tasks by user, book, board, tag, and date range from all uploaded data.")

        # Get filter options from database
        users = get_users_from_database(engine)
        books = get_books_from_database(engine)
        boards = get_boards_from_database(engine)
        tags = get_tags_from_database(engine)

        if not users:
            st.info("No users found in database. Please add entries in the 'Add Book' tab first.")
            st.stop()

        # Filter selection - organized in columns
        col1, col2 = st.columns(2)

        with col1:
            # User selection dropdown
            selected_user = st.selectbox(
                "Select User:", options=["All Users"] + users, help="Choose a user to view their tasks"
            )

            # Book search input
            book_search = st.text_input(
                "Search Book (optional):",
                placeholder="Start typing to search books...",
                help="Type to search for a specific book",
            )
            # Match the search to available books
            if book_search:
                matched_books = [book for book in books if book_search.lower() in book.lower()]
                if matched_books:
                    selected_book = st.selectbox(
                        "Select from matches:", options=matched_books, help="Choose from matching books"
                    )
                else:
                    st.warning("No books found matching your search")
                    selected_book = "All Books"
            else:
                selected_book = "All Books"

        with col2:
            # Board selection dropdown
            selected_board = st.selectbox(
                "Select Board (optional):", options=["All Boards"] + boards, help="Choose a specific board to filter by"
            )

            # Tag selection dropdown
            selected_tag = st.selectbox(
                "Select Tag (optional):", options=["All Tags"] + tags, help="Choose a specific tag to filter by"
            )

        # Date range selection
        col1, col2 = st.columns(2)
        with col1:
            start_date = st.date_input("Start Date (optional):", value=None, help="Leave empty to include all dates")

        with col2:
            end_date = st.date_input("End Date (optional):", value=None, help="Leave empty to include all dates")

        # Update button
        update_button = st.button("Update Table", type="primary")

        # Validate date range
        if start_date and end_date and start_date > end_date:
            st.error("Start date must be before end date")
            return

        # Filter and display results only when button is clicked or on initial load
        if update_button or 'filtered_tasks_displayed' not in st.session_state:
            with st.spinner("Loading filtered tasks..."):
                filtered_tasks = get_filtered_tasks_from_database(
                    engine,
                    user_name=selected_user if selected_user != "All Users" else None,
                    book_name=selected_book if selected_book != "All Books" else None,
                    board_name=selected_board if selected_board != "All Boards" else None,
                    tag_name=selected_tag if selected_tag != "All Tags" else None,
                    start_date=start_date,
                    end_date=end_date,
                )

            # Store in session state to prevent automatic reloading
            st.session_state.filtered_tasks_displayed = True
            st.session_state.current_filtered_tasks = filtered_tasks
            st.session_state.current_filters = {
                'user': selected_user,
                'book': selected_book,
                'board': selected_board,
                'tag': selected_tag,
                'start_date': start_date,
                'end_date': end_date,
            }

        # Display cached results if available
        if 'current_filtered_tasks' in st.session_state:

            filtered_tasks = st.session_state.current_filtered_tasks
            current_filters = st.session_state.get('current_filters', {})

            if not filtered_tasks.empty:
                st.subheader("Filtered Results")

                # Show active filters info
                active_filters = []
                if current_filters.get('user') and current_filters.get('user') != "All Users":
                    active_filters.append(f"User: {current_filters.get('user')}")
                if current_filters.get('book') and current_filters.get('book') != "All Books":
                    active_filters.append(f"Book: {current_filters.get('book')}")
                if current_filters.get('board') and current_filters.get('board') != "All Boards":
                    active_filters.append(f"Board: {current_filters.get('board')}")
                if current_filters.get('tag') and current_filters.get('tag') != "All Tags":
                    active_filters.append(f"Tag: {current_filters.get('tag')}")
                if current_filters.get('start_date') or current_filters.get('end_date'):
                    start_str = (
                        current_filters.get('start_date').strftime('%d/%m/%Y')
                        if current_filters.get('start_date')
                        else 'All'
                    )
                    end_str = (
                        current_filters.get('end_date').strftime('%d/%m/%Y')
                        if current_filters.get('end_date')
                        else 'All'
                    )
                    active_filters.append(f"Date range: {start_str} to {end_str}")

                if active_filters:
                    left_col, right_col = st.columns([1, 3])
                    with left_col:
                        with st.expander("Active Filters", expanded=False):
                            for f in active_filters:
                                st.write(f)
                    with right_col:
                        st.dataframe(filtered_tasks, use_container_width=True, hide_index=True)
                else:
                    st.dataframe(filtered_tasks, use_container_width=True, hide_index=True)

                # Download button for filtered results
                csv_buffer = io.StringIO()
                filtered_tasks.to_csv(csv_buffer, index=False)
                st.download_button(
                    label="Download Filtered Results",
                    data=csv_buffer.getvalue(),
                    file_name="filtered_tasks.csv",
                    mime="text/csv",
                )

                # Summary statistics for filtered data
                st.subheader("Summary")
                col1, col2, col3, col4 = st.columns(4)

                with col1:
                    st.metric("Total Books", int(filtered_tasks['Book Title'].nunique()))

                with col2:
                    st.metric("Total Tasks", len(filtered_tasks))

                with col3:
                    st.metric("Unique Users", int(filtered_tasks['User'].nunique()))

                with col4:
                    # Calculate total time from formatted time strings
                    total_seconds = 0
                    for time_str in filtered_tasks['Time Spent']:
                        if time_str != "00:00:00":
                            parts = time_str.split(':')
                            total_seconds += int(parts[0]) * 3600 + int(parts[1]) * 60 + int(parts[2])
                    total_hours = total_seconds / 3600
                    st.metric("Total Time (Hours)", f"{total_hours:.1f}")

            else:
                st.warning("No tasks found matching the selected filters.")

        elif 'filtered_tasks_displayed' not in st.session_state:
            st.info("Click 'Update Table' to load filtered results.")

    elif selected_tab == "Archive":
        st.header("Archive")
        st.markdown("View and manage archived books.")

        try:
            # Get count of archived records
            with engine.connect() as conn:
                archived_count = conn.execute(
                    text('SELECT COUNT(*) FROM trello_time_tracking WHERE archived = TRUE')
                ).scalar()

            if archived_count and archived_count > 0:
                st.info(f"Showing archived books from {archived_count} database records.")

                # Get archived data from database
                df_archived = pd.read_sql(
                    '''SELECT card_name as "Card name",
                       COALESCE(user_name, 'Not set') as "User",
                       list_name as "List",
                       time_spent_seconds as "Time spent (s)",
                       date_started as "Date started (f)",
                       card_estimate_seconds as "Card estimate(s)",
                       board_name as "Board", created_at, tag as "Tag"
                       FROM trello_time_tracking WHERE archived = TRUE ORDER BY created_at DESC''',
                    engine,
                )

                if not df_archived.empty:
                    # Add search bar for archived book titles
                    archive_search_query = st.text_input(
                        "Search archived books by title:",
                        placeholder="Enter book title to filter archived results...",
                        help="Search for specific archived books by typing part of the title",
                        key="archive_search",
                    )

                    # Filter archived books based on search
                    filtered_archived_df = df_archived.copy()
                    if archive_search_query:
                        mask = filtered_archived_df['Card name'].str.contains(
                            archive_search_query, case=False, na=False
                        )
                        filtered_archived_df = filtered_archived_df[mask]

                    # Get unique archived books
                    unique_archived_books = filtered_archived_df['Card name'].unique()

                    if len(unique_archived_books) > 0:
                        st.write(f"Found {len(unique_archived_books)} archived books to display")

                        # Display each archived book with same structure as Book Completion
                        for book_title in unique_archived_books:
                            book_mask = filtered_archived_df['Card name'] == book_title
                            book_data = filtered_archived_df[book_mask].copy()

                            # Calculate overall progress
                            total_time_spent = book_data['Time spent (s)'].sum()

                            # Calculate total estimated time
                            estimated_time = 0
                            if 'Card estimate(s)' in book_data.columns:
                                book_estimates = book_data['Card estimate(s)'].fillna(0).sum()
                                if book_estimates > 0:
                                    estimated_time = book_estimates

                            # Calculate completion percentage and progress text
                            if estimated_time > 0:
                                completion_percentage = (total_time_spent / estimated_time) * 100
                                progress_text = f"{format_seconds_to_time(total_time_spent)}/{format_seconds_to_time(estimated_time)} ({completion_percentage:.1f}%)"
                            else:
                                completion_percentage = 0
                                progress_text = f"Total: {format_seconds_to_time(total_time_spent)} (No estimate)"

                            with st.expander(book_title, expanded=False):
                                # Show progress bar and completion info at the top
                                progress_bar_html = f"""
                                <div style="width: 50%; background-color: #f0f0f0; border-radius: 5px; height: 10px; margin: 8px 0;">
                                    <div style="width: {min(completion_percentage, 100):.1f}%; background-color: #2AA395; height: 100%; border-radius: 5px;"></div>
                                </div>
                                """
                                st.markdown(progress_bar_html, unsafe_allow_html=True)
                                st.markdown(
                                    f'<div style="font-size: 14px; color: #666; margin-bottom: 10px;">{progress_text}</div>',
                                    unsafe_allow_html=True,
                                )

                                st.markdown("---")

                                # Show task breakdown for archived book
                                task_breakdown = (
                                    book_data.groupby(['List', 'User'])['Time spent (s)'].sum().reset_index()
                                )
                                task_breakdown['Time Spent'] = task_breakdown['Time spent (s)'].apply(
                                    format_seconds_to_time
                                )
                                task_breakdown = task_breakdown[['List', 'User', 'Time Spent']]

                                st.write("**Task Breakdown:**")
                                st.dataframe(task_breakdown, use_container_width=True, hide_index=True)

                                # Unarchive and Delete buttons
                                st.markdown("---")
                                col1, col2 = st.columns(2)

                                with col1:
                                    if st.button(
                                        f"Unarchive '{book_title}'",
                                        key=f"unarchive_{book_title}",
                                        help="Move this book back to active books",
                                    ):
                                        try:
                                            with engine.connect() as conn:
                                                conn.execute(
                                                    text(
                                                        '''
                                                    UPDATE trello_time_tracking
                                                    SET archived = FALSE
                                                    WHERE card_name = :card_name
                                                '''
                                                    ),
                                                    {'card_name': book_title},
                                                )
                                                conn.commit()

                                            # Keep user on the Archive tab
                                            st.session_state.active_tab = 2  # Archive tab
                                            st.success(f"'{book_title}' has been unarchived successfully!")
                                            st.rerun()
                                        except Exception as e:
                                            st.error(f"Error unarchiving book: {str(e)}")

                                with col2:
                                    if st.button(
                                        f"Delete '{book_title}'",
                                        key=f"delete_{book_title}",
                                        help="Permanently delete this book and all its data",
                                        type="secondary",
                                    ):
                                        # Add confirmation using session state
                                        confirm_key = f"confirm_delete_{book_title}"
                                        if confirm_key not in st.session_state:
                                            st.session_state[confirm_key] = False

                                        if not st.session_state[confirm_key]:
                                            st.session_state[confirm_key] = True
                                            st.warning(
                                                f"Click 'Delete {book_title}' again to permanently delete all data for this book."
                                            )
                                            st.rerun()
                                        else:
                                            try:
                                                with engine.connect() as conn:
                                                    conn.execute(
                                                        text(
                                                            '''
                                                        DELETE FROM trello_time_tracking
                                                        WHERE card_name = :card_name
                                                    '''
                                                        ),
                                                        {'card_name': book_title},
                                                    )
                                                    conn.commit()

                                                # Reset confirmation state
                                                del st.session_state[confirm_key]
                                                # Keep user on the Archive tab
                                                st.session_state.active_tab = 2  # Archive tab
                                                st.success(f"'{book_title}' has been permanently deleted!")
                                                st.rerun()
                                            except Exception as e:
                                                st.error(f"Error deleting book: {str(e)}")
                                                # Reset confirmation state on error
                                                if confirm_key in st.session_state:
                                                    del st.session_state[confirm_key]
                    else:
                        if archive_search_query:
                            st.warning(f"No archived books found matching '{archive_search_query}'")
                        else:
                            st.warning("No archived books available")
                else:
                    st.warning("No archived books available")
            else:
                st.info("No archived books found. Archive books from the 'Book Completion' tab to see them here.")

        except Exception as e:
            st.error(f"Error accessing archived data: {str(e)}")


if __name__ == "__main__":
    main()<|MERGE_RESOLUTION|>--- conflicted
+++ resolved
@@ -1575,22 +1575,6 @@
         background-color: #F0F2F5;
     }
 
-<<<<<<< HEAD
-    /* Consistent button styling */
-    .stButton > button, .stDownloadButton > button {
-        background-color: #EB5D0C;
-        color: #ffffff;
-        border: none;
-    }
-    .stButton > button:hover, .stDownloadButton > button:hover,
-    .stButton > button:active, .stDownloadButton > button:active,
-    .stButton > button:focus, .stDownloadButton > button:focus,
-    .stButton > button:disabled, .stDownloadButton > button:disabled {
-        background-color: #2AA395;
-        color: #ffffff;
-    }
-=======
-
    /* Consistent button styling */
 .stButton > button,
 .stDownloadButton > button,
@@ -1615,8 +1599,6 @@
     background-color: #2AA395;
     color: #ffffff;
 }
->>>>>>> 5676ba41
-
     /* Custom progress bar colour */
     div[data-testid="stProgress"] div[data-testid="stProgressBar"] > div {
         background-color: #2AA395;
