import streamlit as st
import pandas as pd
import numpy as np
from datetime import datetime, timedelta, timezone
from collections import Counter
import io
import os
import re
import time
from sqlalchemy import create_engine, text
from sqlalchemy.exc import IntegrityError

st.set_page_config(page_title="Book Production Time Tracking", page_icon="favicon.png")

# Set BST timezone (UTC+1)
BST = timezone(timedelta(hours=1))
UTC_PLUS_1 = BST  # Keep backward compatibility


@st.cache_resource
def init_database():
    """Initialise database connection and create tables"""
    try:
        # Prefer Streamlit secrets but allow an env var fallback
        database_url = st.secrets.get("database", {}).get("url") or os.getenv("DATABASE_URL")
        if not database_url:
            st.error(
                "Database URL not configured. Set database.url in Streamlit secrets "
                "or the DATABASE_URL environment variable."
            )
            return None

        engine = create_engine(database_url)

        # Create table if it doesn't exist
        with engine.connect() as conn:
            conn.execute(
                text(
                    '''
                CREATE TABLE IF NOT EXISTS trello_time_tracking (
                    id SERIAL PRIMARY KEY,
                    card_name VARCHAR(500) NOT NULL,
                    user_name VARCHAR(255) NOT NULL,
                    list_name VARCHAR(255) NOT NULL,
                    time_spent_seconds INTEGER NOT NULL,
                    date_started DATE,
                    card_estimate_seconds INTEGER,
                    board_name VARCHAR(255),
                    labels TEXT,
                    completed BOOLEAN DEFAULT FALSE,
                    archived BOOLEAN DEFAULT FALSE,
                    created_at TIMESTAMP DEFAULT CURRENT_TIMESTAMP,
                    UNIQUE(card_name, user_name, list_name, date_started, time_spent_seconds)
                )
            '''
                )
            )
            # Add archived column to existing table if it doesn't exist
            conn.execute(
                text(
                    '''
                ALTER TABLE trello_time_tracking
                ADD COLUMN IF NOT EXISTS archived BOOLEAN DEFAULT FALSE
            '''
                )
            )

            # Add session_start_time column if it doesn't exist
            conn.execute(
                text(
                    '''
                ALTER TABLE trello_time_tracking
                ADD COLUMN IF NOT EXISTS session_start_time TIMESTAMP
            '''
                )
            )

            # Add tag column if it doesn't exist
            conn.execute(
                text(
                    '''
                ALTER TABLE trello_time_tracking
                ADD COLUMN IF NOT EXISTS tag VARCHAR(255)
            '''
                )
            )

            # Ensure other optional columns exist for older databases
            conn.execute(
                text(
                    '''
                ALTER TABLE trello_time_tracking
                ADD COLUMN IF NOT EXISTS card_estimate_seconds INTEGER
            '''
                )
            )
            conn.execute(
                text(
                    '''
                ALTER TABLE trello_time_tracking
                ADD COLUMN IF NOT EXISTS board_name VARCHAR(255)
            '''
                )
            )
            conn.execute(
                text(
                    '''
                ALTER TABLE trello_time_tracking
                ADD COLUMN IF NOT EXISTS labels TEXT
            '''
                )
            )
            conn.execute(
                text(
                    '''
                ALTER TABLE trello_time_tracking
                ADD COLUMN IF NOT EXISTS created_at TIMESTAMP DEFAULT CURRENT_TIMESTAMP
            '''
                )
            )
            conn.execute(
                text(
                    '''
                ALTER TABLE trello_time_tracking
                ADD COLUMN IF NOT EXISTS completed BOOLEAN DEFAULT FALSE
            '''
                )
            )

            # Create books table for storing book metadata
            conn.execute(
                text(
                    '''
                CREATE TABLE IF NOT EXISTS books (
                    card_name VARCHAR(500) PRIMARY KEY,
                    board_name VARCHAR(255),
                    tag VARCHAR(255),
                    archived BOOLEAN DEFAULT FALSE,
                    created_at TIMESTAMP DEFAULT CURRENT_TIMESTAMP
                )
            '''
                )
            )

            # Add optional columns to books table if they are missing
            conn.execute(
                text(
                    '''
                ALTER TABLE books
                ADD COLUMN IF NOT EXISTS board_name VARCHAR(255)
            '''
                )
            )
            conn.execute(
                text(
                    '''
                ALTER TABLE books
                ADD COLUMN IF NOT EXISTS tag VARCHAR(255)
            '''
                )
            )
            conn.execute(
                text(
                    '''
                ALTER TABLE books
                ADD COLUMN IF NOT EXISTS archived BOOLEAN DEFAULT FALSE
            '''
                )
            )
            conn.execute(
                text(
                    '''
                ALTER TABLE books
                ADD COLUMN IF NOT EXISTS created_at TIMESTAMP DEFAULT CURRENT_TIMESTAMP
            '''
                )
            )

            # Create active timers table for persistent timer storage
            conn.execute(
                text(
                    '''
                CREATE TABLE IF NOT EXISTS active_timers (
                    id SERIAL PRIMARY KEY,
                    timer_key VARCHAR(500) NOT NULL UNIQUE,
                    card_name VARCHAR(255) NOT NULL,
                    user_name VARCHAR(100),
                    list_name VARCHAR(100) NOT NULL,
                    board_name VARCHAR(100),
                    start_time TIMESTAMPTZ NOT NULL,
                    accumulated_seconds INTEGER DEFAULT 0,
                    is_paused BOOLEAN DEFAULT FALSE,
                    created_at TIMESTAMPTZ DEFAULT CURRENT_TIMESTAMP
                )
            '''
                )
            )

            # Add new columns to existing active_timers table if they don't exist
            conn.execute(
                text(
                    '''
                ALTER TABLE active_timers
                ADD COLUMN IF NOT EXISTS accumulated_seconds INTEGER DEFAULT 0
            '''
                )
            )
            conn.execute(
                text(
                    '''
                ALTER TABLE active_timers
                ADD COLUMN IF NOT EXISTS is_paused BOOLEAN DEFAULT FALSE
            '''
                )
            )

            # Migrate existing TIMESTAMP columns to TIMESTAMPTZ if needed
            try:
                conn.execute(
                    text(
                        '''
                    ALTER TABLE active_timers
                    ALTER COLUMN start_time TYPE TIMESTAMPTZ USING start_time AT TIME ZONE 'Europe/London'
                '''
                    )
                )
                conn.execute(
                    text(
                        '''
                    ALTER TABLE active_timers
                    ALTER COLUMN created_at TYPE TIMESTAMPTZ USING created_at AT TIME ZONE 'Europe/London'
                '''
                    )
                )
            except Exception:
                # Columns might already be TIMESTAMPTZ, ignore the error
                pass
            conn.commit()

        return engine
    except Exception as e:
        st.error(f"Database initialisation failed: {str(e)}")
        return None


def get_users_from_database(_engine):
    """Get list of unique users from database with retry logic"""
    max_retries = 3
    for attempt in range(max_retries):
        try:
            with _engine.connect() as conn:
                result = conn.execute(
                    text(
                        'SELECT DISTINCT COALESCE(user_name, \'Not set\') FROM trello_time_tracking ORDER BY COALESCE(user_name, \'Not set\')'
                    )
                )
                return [row[0] for row in result]
        except Exception as e:
            if attempt < max_retries - 1:
                time.sleep(0.5)
                continue
            else:
                return []
    return []


def get_tags_from_database(_engine):
    """Get list of unique individual tags from database, splitting comma-separated values"""
    max_retries = 3
    for attempt in range(max_retries):
        try:
            with _engine.connect() as conn:
                result = conn.execute(
                    text(
                        "SELECT DISTINCT tag FROM trello_time_tracking WHERE tag IS NOT NULL AND tag != '' ORDER BY tag"
                    )
                )
                all_tag_strings = [row[0] for row in result]

                # Split comma-separated tags and create unique set
                individual_tags = set()
                for tag_string in all_tag_strings:
                    if tag_string:
                        # Split by comma and strip whitespace
                        tags_in_string = [tag.strip() for tag in tag_string.split(',')]
                        individual_tags.update(tags_in_string)

                # Return sorted list of individual tags
                return sorted(list(individual_tags))

        except Exception as e:
            if attempt < max_retries - 1:
                # Wait before retrying
                time.sleep(0.5)
                continue
            else:
                # Final attempt failed, return empty list instead of showing error
                return []

    return []


def get_books_from_database(_engine):
    """Get list of unique book names from database with retry logic"""
    max_retries = 3
    for attempt in range(max_retries):
        try:
            with _engine.connect() as conn:
                result = conn.execute(
                    text(
                        "SELECT DISTINCT card_name FROM trello_time_tracking WHERE card_name IS NOT NULL ORDER BY card_name"
                    )
                )
                books = [row[0] for row in result]
                return books
        except Exception as e:
            if attempt < max_retries - 1:
                time.sleep(0.5)
                continue
            else:
                return []
    return []


def get_boards_from_database(_engine):
    """Get list of unique board names from database with retry logic"""
    max_retries = 3
    for attempt in range(max_retries):
        try:
            with _engine.connect() as conn:
                result = conn.execute(
                    text(
                        "SELECT DISTINCT board_name FROM trello_time_tracking WHERE board_name IS NOT NULL AND board_name != '' ORDER BY board_name"
                    )
                )
                boards = [row[0] for row in result]
                return boards
        except Exception as e:
            if attempt < max_retries - 1:
                time.sleep(0.5)
                continue
            else:
                return []
    return []


def emergency_stop_all_timers(engine):
    """Emergency function to stop all active timers and save progress when database connection fails"""
    try:
        # Initialize session state if needed
        if 'timers' not in st.session_state:
            st.session_state.timers = {}
        if 'timer_start_times' not in st.session_state:
            st.session_state.timer_start_times = {}

        saved_timers = 0
        current_time_utc = datetime.utcnow().replace(tzinfo=timezone.utc)
        current_time_bst = current_time_utc.astimezone(BST)

        # Process any active timers from session state
        for timer_key, is_active in st.session_state.timers.items():
            if is_active and timer_key in st.session_state.timer_start_times:
                try:
                    # Parse timer key to extract details
                    parts = timer_key.split('_')
                    if len(parts) >= 3:
                        card_name = '_'.join(parts[:-2])  # Reconstruct card name
                        list_name = parts[-2]
                        user_name = parts[-1]

                        # Calculate elapsed time using UTC-based function
                        start_time = st.session_state.timer_start_times[timer_key]
                        elapsed_seconds = calculate_timer_elapsed_time(start_time)

                        # Only save if significant time elapsed
                        if elapsed_seconds > 0:
                            # Try to save to database with retry logic
                            for attempt in range(3):
                                try:
                                    with engine.connect() as conn:
                                        # Save the time entry
                                        conn.execute(
                                            text(
                                                '''
                                            INSERT INTO trello_time_tracking
                                            (card_name, user_name, list_name, time_spent_seconds,
                                             date_started, session_start_time, board_name)
                                            VALUES (:card_name, :user_name, :list_name, :time_spent_seconds,
                                                   :date_started, :session_start_time, :board_name)
                                        '''
                                            ),
                                            {
                                                'card_name': card_name,
                                                'user_name': user_name,
                                                'list_name': list_name,
                                                'time_spent_seconds': elapsed_seconds,
                                                'date_started': start_time.date(),
                                                'session_start_time': start_time,
                                                'board_name': 'Manual Entry',
                                            },
                                        )

                                        # Remove from active timers table
                                        conn.execute(
                                            text('DELETE FROM active_timers WHERE timer_key = :timer_key'),
                                            {'timer_key': timer_key},
                                        )
                                        conn.commit()
                                        saved_timers += 1
                                        break
                                except Exception:
                                    if attempt == 2:  # Last attempt failed
                                        # Store in session state as backup
                                        if 'emergency_saved_times' not in st.session_state:
                                            st.session_state.emergency_saved_times = []
                                        st.session_state.emergency_saved_times.append(
                                            {
                                                'card_name': card_name,
                                                'user_name': user_name,
                                                'list_name': list_name,
                                                'elapsed_seconds': elapsed_seconds,
                                                'start_time': start_time,
                                            }
                                        )
                                    continue

                except Exception as e:
                    continue  # Skip this timer if parsing fails

        if saved_timers > 0:
            st.success(f"Successfully saved {saved_timers} active timer(s) before stopping.")

        # Try to clear active timers table if possible
        try:
            with engine.connect() as conn:
                conn.execute(text('DELETE FROM active_timers'))
                conn.commit()
        except Exception:
            pass  # Database might be completely unavailable

    except Exception as e:
        st.error(f"Emergency timer save failed: {str(e)}")


def recover_emergency_saved_times(engine):
    """Recover and save any emergency saved times from previous session"""
    if 'emergency_saved_times' in st.session_state and st.session_state.emergency_saved_times:
        saved_count = 0
        for saved_time in st.session_state.emergency_saved_times:
            try:
                with engine.connect() as conn:
                    conn.execute(
                        text(
                            '''
                        INSERT INTO trello_time_tracking
                        (card_name, user_name, list_name, time_spent_seconds,
                         date_started, session_start_time, board_name)
                        VALUES (:card_name, :user_name, :list_name, :time_spent_seconds,
                               :date_started, :session_start_time, :board_name)
                    '''
                        ),
                        {
                            'card_name': saved_time['card_name'],
                            'user_name': saved_time['user_name'],
                            'list_name': saved_time['list_name'],
                            'time_spent_seconds': saved_time['elapsed_seconds'],
                            'date_started': saved_time['start_time'].date(),
                            'session_start_time': saved_time['start_time'],
                            'board_name': 'Manual Entry',
                        },
                    )
                    conn.commit()
                    saved_count += 1
            except Exception:
                continue  # Skip if unable to save

        if saved_count > 0:
            st.success(f"Recovered {saved_count} emergency saved timer(s) from previous session.")

        # Clear the emergency saved times
        st.session_state.emergency_saved_times = []


def load_active_timers(engine):
    """Load active timers from database - simplified version"""
    try:
        with engine.connect() as conn:
            result = conn.execute(
                text(
                    '''
                SELECT timer_key, card_name, user_name, list_name, board_name,
                       start_time, accumulated_seconds, is_paused
                FROM active_timers
                ORDER BY start_time DESC
            '''
                )
            )

            active_timers = []
            for row in result:
                timer_key = row[0]
                card_name = row[1]
                user_name = row[2]
                list_name = row[3]
                board_name = row[4]
                start_time = row[5]
                accumulated_seconds = row[6] or 0
                is_paused = row[7] or False

                # Simple session state - just track if timer is running
                if 'timers' not in st.session_state:
                    st.session_state.timers = {}
                if 'timer_start_times' not in st.session_state:
                    st.session_state.timer_start_times = {}
                if 'timer_paused' not in st.session_state:
                    st.session_state.timer_paused = {}
                if 'timer_accumulated_time' not in st.session_state:
                    st.session_state.timer_accumulated_time = {}

                # Ensure timezone-aware datetime for consistency
                if start_time.tzinfo is None:
                    start_time_with_tz = start_time.replace(tzinfo=BST)
                else:
                    # Convert to BST for consistency in session state
                    start_time_with_tz = start_time.astimezone(BST)

                st.session_state.timers[timer_key] = True
                st.session_state.timer_start_times[timer_key] = start_time_with_tz
                st.session_state.timer_paused[timer_key] = is_paused
                st.session_state.timer_accumulated_time[timer_key] = accumulated_seconds

                active_timers.append(
                    {
                        'timer_key': timer_key,
                        'card_name': card_name,
                        'user_name': user_name,
                        'list_name': list_name,
                        'board_name': board_name,
                        'start_time': start_time_with_tz,
                    }
                )

            return active_timers
    except Exception as e:
        error_msg = str(e)

        # Check if this is an SSL connection error indicating app restart
        if "SSL connection has been closed unexpectedly" in error_msg or "connection" in error_msg.lower():
            st.warning("App restarted - automatically stopping all active timers and saving progress...")

            # Try to recover and save any active timers from session state
            emergency_stop_all_timers(engine)

            # Clear session state timers since they've been saved
            if 'timers' in st.session_state:
                st.session_state.timers = {}
            if 'timer_start_times' in st.session_state:
                st.session_state.timer_start_times = {}

            return []
        else:
            st.error(f"Error loading active timers: {error_msg}")
            return []


def save_active_timer(
    engine,
    timer_key,
    card_name,
    user_name,
    list_name,
    board_name,
    start_time,
    accumulated_seconds=0,
    is_paused=False,
):
    """Save or update an active timer in the database."""
    try:
        with engine.connect() as conn:
            if start_time.tzinfo is None:
                start_time_with_tz = start_time.replace(tzinfo=BST)
            else:
                start_time_with_tz = start_time

            conn.execute(
                text(
                    '''
                INSERT INTO active_timers (timer_key, card_name, user_name, list_name,
                    board_name, start_time, accumulated_seconds, is_paused, created_at)
                VALUES (:timer_key, :card_name, :user_name, :list_name, :board_name,
                    :start_time, :accumulated_seconds, :is_paused, CURRENT_TIMESTAMP)
                ON CONFLICT (timer_key) DO UPDATE SET
                    start_time = EXCLUDED.start_time,
                    accumulated_seconds = EXCLUDED.accumulated_seconds,
                    is_paused = EXCLUDED.is_paused,
                    created_at = CURRENT_TIMESTAMP
            '''
                ),
                {
                    'timer_key': timer_key,
                    'card_name': card_name,
                    'user_name': user_name,
                    'list_name': list_name,
                    'board_name': board_name,
                    'start_time': start_time_with_tz,
                    'accumulated_seconds': accumulated_seconds,
                    'is_paused': is_paused,
                },
            )
            conn.commit()
    except Exception as e:
        st.error(f"Error saving active timer: {str(e)}")


def update_active_timer_state(
    engine, timer_key, accumulated_seconds, is_paused, start_time=None
):
    """Update active timer pause/resume state."""
    try:
        with engine.connect() as conn:
            params = {
                'accumulated_seconds': accumulated_seconds,
                'is_paused': is_paused,
                'timer_key': timer_key,
            }
            if start_time is not None:
                if start_time.tzinfo is None:
                    start_time_with_tz = start_time.replace(tzinfo=BST)
                else:
                    start_time_with_tz = start_time
                params['start_time'] = start_time_with_tz
                conn.execute(
                    text(
                        '''
                    UPDATE active_timers
                    SET accumulated_seconds = :accumulated_seconds,
                        is_paused = :is_paused,
                        start_time = :start_time
                    WHERE timer_key = :timer_key
                '''
                    ),
                    params,
                )
            else:
                conn.execute(
                    text(
                        '''
                    UPDATE active_timers
                    SET accumulated_seconds = :accumulated_seconds,
                        is_paused = :is_paused
                    WHERE timer_key = :timer_key
                '''
                    ),
                    params,
                )
            conn.commit()
    except Exception as e:
        st.error(f"Error updating active timer: {str(e)}")


def remove_active_timer(engine, timer_key):
    """Remove active timer from database"""
    try:
        with engine.connect() as conn:
            conn.execute(
                text(
                    '''
                DELETE FROM active_timers WHERE timer_key = :timer_key
            '''
                ),
                {'timer_key': timer_key},
            )
            conn.commit()
    except Exception as e:
        st.error(f"Error removing active timer: {str(e)}")


def stop_active_timer(engine, timer_key):
    """Stop a running timer and save its elapsed time."""
    if timer_key not in st.session_state.get('timers', {}):
        return

    start_time = st.session_state.timer_start_times.get(timer_key)
    accumulated = st.session_state.timer_accumulated_time.get(timer_key, 0)
    paused = st.session_state.timer_paused.get(timer_key, False)

    elapsed_seconds = accumulated
    if not paused and start_time:
        elapsed_seconds += calculate_timer_elapsed_time(start_time)

    parts = timer_key.split('_')
    if len(parts) < 3:
        return

    card_name = '_'.join(parts[:-2])
    list_name = parts[-2]
    user_name = parts[-1]

    board_name = 'Manual Entry'
    try:
        with engine.connect() as conn:
            res = conn.execute(
                text('SELECT board_name FROM active_timers WHERE timer_key = :timer_key'), {'timer_key': timer_key}
            )
            row = res.fetchone()
            if row and row[0]:
                board_name = row[0]
    except Exception:
        pass

    try:
        with engine.connect() as conn:
            conn.execute(
                text(
                    '''
                INSERT INTO trello_time_tracking
                (card_name, user_name, list_name, time_spent_seconds,
                 date_started, session_start_time, board_name)
                VALUES (:card_name, :user_name, :list_name, :time_spent_seconds,
                        :date_started, :session_start_time, :board_name)
                ON CONFLICT (card_name, user_name, list_name, date_started, time_spent_seconds)
                DO UPDATE SET
                    session_start_time = EXCLUDED.session_start_time,
                    board_name = EXCLUDED.board_name,
                    created_at = CURRENT_TIMESTAMP
            '''
                ),
                {
                    'card_name': card_name,
                    'user_name': user_name,
                    'list_name': list_name,
                    'time_spent_seconds': elapsed_seconds,
                    'date_started': (start_time or datetime.now(BST)).date(),
                    'session_start_time': start_time or datetime.now(BST),
                    'board_name': board_name,
                },
            )
            conn.execute(text('DELETE FROM active_timers WHERE timer_key = :timer_key'), {'timer_key': timer_key})
            conn.commit()
    except Exception as e:
        st.error(f"Error saving timer data: {str(e)}")

    st.session_state.timers[timer_key] = False
    if timer_key in st.session_state.timer_start_times:
        del st.session_state.timer_start_times[timer_key]
    if timer_key in st.session_state.timer_accumulated_time:
        del st.session_state.timer_accumulated_time[timer_key]
    if timer_key in st.session_state.timer_paused:
        del st.session_state.timer_paused[timer_key]
    st.rerun()


def display_active_timers_sidebar(engine):
    """Display running timers in the sidebar on every page."""
    active_timer_count = sum(1 for running in st.session_state.timers.values() if running)
    with st.sidebar:
        st.write(f"**Active Timers ({active_timer_count})**")
        if active_timer_count == 0:
            st.write("No active timers")
        else:
            for task_key, is_running in st.session_state.timers.items():
                if is_running and task_key in st.session_state.timer_start_times:
                    parts = task_key.split('_')
                    if len(parts) >= 3:
                        book_title = '_'.join(parts[:-2])
                        stage_name = parts[-2]
                        user_name = parts[-1]
                        start_time = st.session_state.timer_start_times[task_key]
                        accumulated = st.session_state.timer_accumulated_time.get(task_key, 0)
                        paused = st.session_state.timer_paused.get(task_key, False)
                        current_elapsed = 0 if paused else calculate_timer_elapsed_time(start_time)
                        elapsed_seconds = accumulated + current_elapsed
                        elapsed_str = format_seconds_to_time(elapsed_seconds)
                        user_display = user_name if user_name and user_name != "Not set" else "Unassigned"

                        col1, col2, col3 = st.columns([3, 1, 1])
                        with col1:
                            status_text = "PAUSED" if paused else "RECORDING"
                            st.write(
                                f"**{book_title} - {stage_name} ({user_display})**: {elapsed_str} - {status_text}"
                            )
                        with col2:
                            pause_label = "Resume" if paused else "Pause"
                            if st.button(pause_label, key=f"summary_pause_{task_key}"):
                                if paused:
                                    resume_time = datetime.utcnow().replace(tzinfo=timezone.utc).astimezone(BST)
                                    st.session_state.timer_start_times[task_key] = resume_time
                                    st.session_state.timer_paused[task_key] = False
                                    update_active_timer_state(engine, task_key, accumulated, False, resume_time)
                                else:
                                    elapsed_since_start = calculate_timer_elapsed_time(start_time)
                                    new_accum = accumulated + elapsed_since_start
                                    st.session_state.timer_accumulated_time[task_key] = new_accum
                                    st.session_state.timer_paused[task_key] = True
                                    update_active_timer_state(engine, task_key, new_accum, True)
                                st.rerun()
                        with col3:
                            if st.button("Stop", key=f"summary_stop_{task_key}"):
                                stop_active_timer(engine, task_key)

        if st.button("Refresh Active Timers", key="refresh_active_timers_sidebar", type="secondary"):
            st.rerun()
        st.markdown("---")


def update_task_completion(engine, card_name, user_name, list_name, completed):
    """Update task completion status for all matching records"""
    try:
        with engine.connect() as conn:
            # Update all matching records and get count of affected rows
            result = conn.execute(
                text(
                    """
                UPDATE trello_time_tracking
                SET completed = :completed
                WHERE card_name = :card_name
                AND COALESCE(user_name, 'Not set') = :user_name
                AND list_name = :list_name
                AND archived = FALSE
            """
                ),
                {'completed': completed, 'card_name': card_name, 'user_name': user_name, 'list_name': list_name},
            )
            conn.commit()

            # Verify the update worked
            rows_affected = result.rowcount
            if rows_affected == 0:
                st.warning(f"No records found to update for {card_name} - {list_name} ({user_name})")

    except Exception as e:
        st.error(f"Error updating task completion: {str(e)}")


def get_task_completion(engine, card_name, user_name, list_name):
    """Get task completion status"""
    try:
        with engine.connect() as conn:
            result = conn.execute(
                text(
                    """
                SELECT completed FROM trello_time_tracking
                WHERE card_name = :card_name
                AND COALESCE(user_name, 'Not set') = :user_name
                AND list_name = :list_name
                LIMIT 1
            """
                ),
                {'card_name': card_name, 'user_name': user_name, 'list_name': list_name},
            )
            row = result.fetchone()
            return row[0] if row else False
    except Exception as e:
        st.error(f"Error getting task completion: {str(e)}")
        return False


def check_all_tasks_completed(engine, card_name):
    """Check if all tasks for a book are completed"""
    try:
        with engine.connect() as conn:
            # Get all tasks for this book - need to check each user/stage combination
            result = conn.execute(
                text(
                    """
                SELECT list_name, COALESCE(user_name, 'Not set') as user_name,
                       BOOL_AND(COALESCE(completed, false)) as all_completed
                FROM trello_time_tracking
                WHERE card_name = :card_name
                AND archived = FALSE
                GROUP BY list_name, COALESCE(user_name, 'Not set')
            """
                ),
                {'card_name': card_name},
            )

            task_groups = result.fetchall()
            if not task_groups:
                return False

            # Check if all task groups are completed
            for task_group in task_groups:
                if not task_group[2]:  # all_completed column
                    return False

            return True
    except Exception as e:
        st.error(f"Error checking book completion: {str(e)}")
        return False


def delete_task_stage(engine, card_name, user_name, list_name):
    """Delete a specific task stage from the database"""
    try:
        with engine.connect() as conn:
            conn.execute(
                text(
                    """
                DELETE FROM trello_time_tracking
                WHERE card_name = :card_name
                AND COALESCE(user_name, 'Not set') = :user_name
                AND list_name = :list_name
            """
                ),
                {'card_name': card_name, 'user_name': user_name, 'list_name': list_name},
            )
            conn.commit()
            return True
    except Exception as e:
        st.error(f"Error deleting task stage: {str(e)}")
        return False


def create_book_record(engine, card_name, board_name=None, tag=None):
    """Create a book record in the books table"""
    try:
        with engine.connect() as conn:
            conn.execute(
                text(
                    """
                INSERT INTO books (card_name, board_name, tag)
                VALUES (:card_name, :board_name, :tag)
                ON CONFLICT (card_name) DO UPDATE SET
                    board_name = EXCLUDED.board_name,
                    tag = EXCLUDED.tag
            """
                ),
                {'card_name': card_name, 'board_name': board_name, 'tag': tag},
            )
            conn.commit()
            return True
    except Exception as e:
        st.error(f"Error creating book record: {str(e)}")
        return False


def get_all_books(engine):
    """Get all books from the books table, including those without tasks"""
    try:
        with engine.connect() as conn:
            result = conn.execute(
                text(
                    """
                SELECT DISTINCT card_name, board_name, tag
                FROM books
                WHERE archived = FALSE
                UNION
                SELECT DISTINCT card_name, board_name, tag
                FROM trello_time_tracking
                WHERE archived = FALSE
                ORDER BY card_name
            """
                )
            )
            return result.fetchall()
    except Exception as e:
        st.error(f"Error fetching books: {str(e)}")
        return []


def get_available_stages_for_book(engine, card_name):
    """Get stages not yet associated with a book"""
    all_stages = [
        "Editorial R&D",
        "Editorial Writing",
        "1st Edit",
        "2nd Edit",
        "Design R&D",
        "In Design",
        "1st Proof",
        "2nd Proof",
        "Editorial Sign Off",
        "Design Sign Off",
    ]

    try:
        with engine.connect() as conn:
            result = conn.execute(
                text(
                    """
                SELECT DISTINCT list_name
                FROM trello_time_tracking
                WHERE card_name = :card_name AND archived = FALSE
            """
                ),
                {'card_name': card_name},
            )

            existing_stages = [row[0] for row in result.fetchall()]
            available_stages = [stage for stage in all_stages if stage not in existing_stages]
            return available_stages
    except Exception as e:
        st.error(f"Error getting available stages: {str(e)}")
        return []


def add_stage_to_book(engine, card_name, stage_name, board_name=None, tag=None, estimate_seconds=3600):
    """Add a new stage to a book"""
    try:
        with engine.connect() as conn:
            conn.execute(
                text(
                    """
                INSERT INTO trello_time_tracking
                (card_name, user_name, list_name, time_spent_seconds, card_estimate_seconds, board_name, created_at, tag)
                VALUES (:card_name, :user_name, :list_name, :time_spent_seconds, :card_estimate_seconds, :board_name, :created_at, :tag)
            """
                ),
                {
                    'card_name': card_name,
                    'user_name': 'Not set',  # Unassigned initially
                    'list_name': stage_name,
                    'time_spent_seconds': 0,
                    'card_estimate_seconds': estimate_seconds,
                    'board_name': board_name,
                    'created_at': datetime.now(BST),
                    'tag': tag,
                },
            )
            conn.commit()
            return True
    except Exception as e:
        st.error(f"Error adding stage: {str(e)}")
        return False


def import_books_from_csv(engine, df):
    """Import books and stage estimates from a CSV DataFrame"""
    required_cols = {"Card Name", "Board", "Tags"}
    if not required_cols.issubset(df.columns):
        missing = required_cols - set(df.columns)
        return False, f"Missing columns: {', '.join(missing)}"

    # Identify stage columns (user and time pairs)
    stage_names = [col for col in df.columns if col not in required_cols and not col.endswith(" Time")]
    if not stage_names:
        return False, "No stage columns found in CSV"

    total_entries = 0

    for _, row in df.iterrows():
        card_name = str(row.get("Card Name", "")).strip()
        if not card_name:
            card_name = "Not set"
        board_name = row.get("Board")
        board_name = str(board_name).strip() if pd.notna(board_name) else None
        tag_value = row.get("Tags")
        if pd.notna(tag_value) and str(tag_value).strip():
            final_tag = ", ".join([t.strip() for t in str(tag_value).split(",") if t.strip()])
        else:
            final_tag = None

        # Create/update book record
        create_book_record(engine, card_name, board_name, final_tag)

        current_time = datetime.now(BST)

        with engine.connect() as conn:
            for stage in stage_names:
                time_col = f"{stage} Time"
                if time_col not in df.columns:
                    continue

                time_val = row.get(time_col)
                if pd.isna(time_val) or str(time_val).strip() == "":
                    continue

                try:
                    hours = parse_hours_minutes(time_val)
                except Exception:
                    continue
                if hours <= 0:
                    continue

                estimate_seconds = int(round(hours * 60)) * 60

                user_val = row.get(stage)
                if pd.notna(user_val) and str(user_val).strip() and str(user_val).strip() != "Not set":
                    final_user = str(user_val).strip()
                else:
                    final_user = "Not set"

                conn.execute(
                    text(
                        '''
                    INSERT INTO trello_time_tracking
                    (card_name, user_name, list_name, time_spent_seconds,
                     card_estimate_seconds, board_name, created_at,
                     session_start_time, tag)
                    VALUES (:card_name, :user_name, :list_name, :time_spent_seconds,
                            :card_estimate_seconds, :board_name, :created_at,
                            :session_start_time, :tag)
                    '''
                    ),
                    {
                        'card_name': card_name,
                        'user_name': final_user,
                        'list_name': stage,
                        'time_spent_seconds': 0,
                        'card_estimate_seconds': estimate_seconds,
                        'board_name': board_name,
                        'created_at': current_time,
                        'session_start_time': None,
                        'tag': final_tag,
                    },
                )
                total_entries += 1

            conn.commit()

    return True, f"Imported {total_entries} stage entries from CSV"


def get_filtered_tasks_from_database(
    _engine, user_name=None, book_name=None, board_name=None, tag_name=None, start_date=None, end_date=None
):
    """Get filtered tasks from database with multiple filter options"""
    try:
        query = '''
            WITH task_summary AS (
                SELECT card_name, list_name, COALESCE(user_name, 'Not set') as user_name, board_name, tag,
                       SUM(time_spent_seconds) as total_time,
                       MAX(card_estimate_seconds) as estimated_seconds,
                       MIN(CASE WHEN session_start_time IS NOT NULL THEN session_start_time END) as first_session
                FROM trello_time_tracking
                WHERE 1=1
        '''
        params = {}

        # Add filters based on provided parameters
        if user_name and user_name != "All Users":
            query += ' AND COALESCE(user_name, \'Not set\') = :user_name'
            params['user_name'] = user_name

        if book_name and book_name != "All Books":
            query += ' AND card_name = :book_name'
            params['book_name'] = book_name

        if board_name and board_name != "All Boards":
            query += ' AND board_name = :board_name'
            params['board_name'] = board_name

        if tag_name and tag_name != "All Tags":
            query += ' AND (tag = :tag_name OR tag LIKE :tag_name_pattern1 OR tag LIKE :tag_name_pattern2 OR tag LIKE :tag_name_pattern3)'
            params['tag_name'] = tag_name
            params['tag_name_pattern1'] = f'{tag_name},%'  # Tag at start
            params['tag_name_pattern2'] = f'%, {tag_name},%'  # Tag in middle
            params['tag_name_pattern3'] = f'%, {tag_name}'  # Tag at end

        query += '''
                GROUP BY card_name, list_name, COALESCE(user_name, 'Not set'), board_name, tag
            )
            SELECT card_name, list_name, user_name, board_name, tag, first_session, total_time, estimated_seconds
            FROM task_summary
        '''

        # Add date filtering to the main query if needed
        if start_date or end_date:
            date_conditions = []
            if start_date:
                date_conditions.append('first_session >= :start_date')
                params['start_date'] = start_date
            if end_date:
                date_conditions.append('first_session <= :end_date')
                params['end_date'] = end_date

            if date_conditions:
                query += ' WHERE ' + ' AND '.join(date_conditions)

        query += ' ORDER BY first_session DESC, card_name, list_name'

        with _engine.connect() as conn:
            result = conn.execute(text(query), params)
            data = []
            for row in result:
                card_name = row[0]
                list_name = row[1]
                user_name = row[2]
                board_name = row[3]
                tag = row[4]
                first_session = row[5]
                total_time = row[6]
                estimated_time = row[7] if row[7] else 0

                if first_session:
                    # Format as DD/MM/YYYY HH:MM
                    date_time_str = first_session.strftime('%d/%m/%Y %H:%M')
                else:
                    date_time_str = 'Manual Entry'

                # Calculate completion percentage
                if estimated_time > 0:
                    completion_ratio = total_time / estimated_time
                    if completion_ratio <= 1.0:
                        completion_percentage = f"{int(completion_ratio * 100)}%"
                    else:
                        over_percentage = int((completion_ratio - 1.0) * 100)
                        completion_percentage = f"{over_percentage}% over"
                else:
                    completion_percentage = "No estimate"

                data.append(
                    {
                        'Book Title': card_name,
                        'Stage': list_name,
                        'User': user_name,
                        'Board': board_name,
                        'Tag': tag if tag else 'No Tag',
                        'Session Started': date_time_str,
                        'Time Allocation': format_seconds_to_time(estimated_time) if estimated_time > 0 else 'Not Set',
                        'Time Spent': format_seconds_to_time(total_time),
                        'Completion %': completion_percentage,
                    }
                )
            return pd.DataFrame(data)
    except Exception as e:
        st.error(f"Error fetching user tasks: {str(e)}")
        return pd.DataFrame()


def format_seconds_to_time(seconds):
    """Convert seconds to hh:mm:ss format"""
    if pd.isna(seconds) or seconds == 0:
        return "00:00:00"

    # Convert to integer to handle any float values
    seconds = int(seconds)
    hours = seconds // 3600
    minutes = (seconds % 3600) // 60
    secs = seconds % 60
    return f"{hours:02d}:{minutes:02d}:{secs:02d}"


def parse_hours_minutes(value):
    """Parse HH:MM or decimal hour strings to float hours."""
    if value is None or value == "":
        return 0.0

    try:
        if isinstance(value, (int, float)):
            return float(value)

        value = str(value).strip()

        if ":" in value:
            parts = value.split(":")
            if len(parts) == 2:
                hours = float(parts[0])
                minutes = float(parts[1])
                if minutes >= 60:
                    st.warning("Minutes must be less than 60")
                    return 0.0
                return hours + minutes / 60

        return float(value)
    except ValueError:
        st.warning("Use HH:MM or decimal hours (e.g., 2:30)")
        return 0.0


def calculate_timer_elapsed_time(start_time):
    """Calculate elapsed time from start_time to now using UTC for accuracy"""
    if not start_time:
        return 0

    # Use UTC for all calculations to avoid timezone issues
    current_time_utc = datetime.utcnow().replace(tzinfo=timezone.utc)

    # Convert start_time to UTC
    if start_time.tzinfo is None:
        # Assume start_time is in BST if no timezone info
        start_time = start_time.replace(tzinfo=BST).astimezone(timezone.utc)
    else:
        # Convert to UTC
        start_time = start_time.astimezone(timezone.utc)

    elapsed = current_time_utc - start_time
    return max(0, int(elapsed.total_seconds()))  # Ensure non-negative result


def calculate_completion_status(time_spent_seconds, estimated_seconds):
    """Calculate completion status based on time spent vs estimated time"""
    if pd.isna(estimated_seconds) or estimated_seconds == 0:
        return "No estimate"

    completion_ratio = time_spent_seconds / estimated_seconds

    if completion_ratio <= 1.0:
        percentage = int(completion_ratio * 100)
        return f"{percentage}% Complete"
    else:
        over_percentage = int((completion_ratio - 1.0) * 100)
        return f"{over_percentage}% over allocation"


@st.cache_data(ttl=60)
def process_book_summary(df):
    """Generate Book Summary Table"""
    try:
        grouped = df.groupby('Card name')

        total_time = grouped['Time spent (s)'].sum()
        estimated = grouped['Card estimate(s)'].max()
        boards = grouped['Board'].first()

        def get_main_user(group):
            user_totals = group.groupby('User')['Time spent (s)'].sum()
            return user_totals.idxmax() if not user_totals.empty else "Unknown"

        main_user_series = grouped.apply(get_main_user)

        completion_list = [
            calculate_completion_status(t, 0 if pd.isna(e) else e) for t, e in zip(total_time, estimated)
        ]

        df_summary = pd.DataFrame(
            {
                'Book Title': total_time.index,
                'Board': boards.values,
                'Main User': main_user_series.values,
                'Time Spent': total_time.apply(format_seconds_to_time).values,
                'Estimated Time': estimated.fillna(0).apply(format_seconds_to_time).values,
                'Completion': completion_list,
            }
        )

        return df_summary.reset_index(drop=True)

    except Exception as e:
        st.error(f"Error processing book summary: {str(e)}")
        return pd.DataFrame()


def get_most_recent_activity(df, card_name):
    """Get the most recent list/stage worked on for a specific card"""
    try:
        card_data = df[df['Card name'] == card_name]

        if card_data.empty:
            return "Unknown"

        # If Date started (f) exists, use it to find most recent
        if 'Date started (f)' in df.columns and not card_data['Date started (f)'].isna().all():
            # Convert dates and find the most recent entry
            card_data_with_dates = card_data.dropna(subset=['Date started (f)'])
            if not card_data_with_dates.empty:
                card_data_with_dates = card_data_with_dates.copy()
                card_data_with_dates['parsed_date'] = pd.to_datetime(
                    card_data_with_dates['Date started (f)'], format='%m/%d/%Y', errors='coerce'
                )
                card_data_with_dates = card_data_with_dates.dropna(subset=['parsed_date'])
                if not card_data_with_dates.empty:
                    most_recent = card_data_with_dates.loc[card_data_with_dates['parsed_date'].idxmax()]
                    return most_recent['List']

        # Fallback: return the last entry (by order in CSV)
        return card_data.iloc[-1]['List']
    except Exception as e:
        return "Unknown"


def create_progress_bar_html(completion_percentage):
    """Create HTML progress bar for completion status"""
    if completion_percentage <= 100:
        # Normal progress (green)
        width = min(completion_percentage, 100)
        color = "#2AA395"  # Updated progress colour
        return f"""
        <div style="margin-bottom: 5px;">
            <div style="background-color: #f0f0f0; border-radius: 10px; padding: 2px; width: 200px; height: 20px;">
                <div style="background-color: {color}; width: {width}%; height: 16px; border-radius: 8px;"></div>
            </div>
            <div style="font-size: 12px; font-weight: bold; color: {color}; text-align: center;">
                {completion_percentage:.1f}% complete
            </div>
        </div>
        """
    else:
        # Over allocation (red with overflow)
        over_percentage = completion_percentage - 100
        return f"""
        <div style="margin-bottom: 5px;">
            <div style="background-color: #f0f0f0; border-radius: 10px; padding: 2px; width: 200px; height: 20px;">
                <div style="background-color: #dc3545; width: 100%; height: 16px; border-radius: 8px;"></div>
            </div>
            <div style="font-size: 12px; font-weight: bold; color: #dc3545; text-align: center;">
                {over_percentage:.1f}% over allocation
            </div>
        </div>
        """


def process_book_completion(df, search_filter=None):
    """Generate Book Completion Table with visual progress"""
    try:
        # Apply search filter if provided
        if search_filter:
            # Escape special regex characters to handle punctuation properly
            escaped_filter = re.escape(search_filter)
            df = df[df['Card name'].str.contains(escaped_filter, case=False, na=False)]

        if df.empty:
            return pd.DataFrame()

        # Group by book title (Card name)
        book_groups = df.groupby('Card name')

        book_completion_data = []

        for book_title, group in book_groups:
            # Calculate total time spent
            total_time_spent = group['Time spent (s)'].sum()

            # Get estimated time (assuming it's the same for all rows of the same book)
            estimated_time = 0
            if 'Card estimate(s)' in group.columns and len(group) > 0:
                est_val = group['Card estimate(s)'].iloc[0]
                if not pd.isna(est_val):
                    estimated_time = est_val

            # Get most recent activity
            most_recent_list = get_most_recent_activity(df, book_title)

            # Calculate completion status
            completion = calculate_completion_status(total_time_spent, estimated_time)

            # Create visual progress element
            if estimated_time > 0:
                completion_percentage = (total_time_spent / estimated_time) * 100
                progress_bar_html = create_progress_bar_html(completion_percentage)
            else:
                progress_bar_html = '<div style="font-style: italic; color: #666;">No estimate</div>'

            visual_progress = f"""
            <div style="padding: 10px; border: 1px solid #ddd; border-radius: 8px; margin: 2px 0; background-color: #fafafa;">
                <div style="font-weight: bold; font-size: 14px; margin-bottom: 5px; color: #000;">{book_title}</div>
                <div style="font-size: 12px; color: #666; margin-bottom: 8px;">Current stage: {most_recent_list}</div>
                <div>{progress_bar_html}</div>
            </div>
            """

            book_completion_data.append(
                {
                    'Book Title': book_title,
                    'Visual Progress': visual_progress,
                }
            )

        return pd.DataFrame(book_completion_data)

    except Exception as e:
        st.error(f"Error processing book completion: {str(e)}")
        return pd.DataFrame()


def convert_date_format(date_str):
    """Convert date from mm/dd/yyyy format to dd/mm/yyyy format"""
    try:
        if pd.isna(date_str) or date_str == 'N/A':
            return 'N/A'

        # Parse the date string - handle both with and without time
        if ' ' in str(date_str):
            # Has time component
            date_part, time_part = str(date_str).split(' ', 1)
            date_obj = datetime.strptime(date_part, '%m/%d/%Y')
            return f"{date_obj.strftime('%d/%m/%Y')} {time_part}"
        else:
            # Date only
            date_obj = datetime.strptime(str(date_str), '%m/%d/%Y')
            return date_obj.strftime('%d/%m/%Y')
    except:
        return str(date_str)  # Return original if conversion fails


def process_user_task_breakdown(df):
    """Generate User Task Breakdown Table with aggregated time"""
    try:
        # Check if Date started column exists in the CSV
        has_date = 'Date started (f)' in df.columns

        if has_date:
            # Convert date format from mm/dd/yyyy to datetime for proper sorting
            df_copy = df.copy()

            # Try multiple date formats to handle different possible formats
            df_copy['Date_parsed'] = pd.to_datetime(df_copy['Date started (f)'], errors='coerce')

            # If initial parsing failed, try specific formats
            if df_copy['Date_parsed'].isna().all():
                # Try mm/dd/yyyy format without time
                df_copy['Date_parsed'] = pd.to_datetime(df_copy['Date started (f)'], format='%m/%d/%Y', errors='coerce')

            # Group by User, Book Title, and List to aggregate multiple sessions
            # For each group, sum the time and take the earliest date
            agg_funcs = {
                'Time spent (s)': 'sum',
                'Date_parsed': 'min',  # Get earliest date
                'Date started (f)': 'first',  # Keep original format for fallback
            }

            aggregated = df_copy.groupby(['User', 'Card name', 'List']).agg(agg_funcs).reset_index()

            # Convert the earliest date back to dd/mm/yyyy format for display (date only, no time)
            def format_date_display(date_val):
                if pd.notna(date_val):
                    return date_val.strftime('%d/%m/%Y')
                else:
                    return 'N/A'

            aggregated['Date_display'] = aggregated['Date_parsed'].apply(format_date_display)

            # Rename columns for clarity
            aggregated = aggregated[['User', 'Card name', 'List', 'Date_display', 'Time spent (s)']]
            aggregated.columns = ['User', 'Book Title', 'List', 'Date', 'Time Spent (s)']

        else:
            # Group by User, Book Title (Card name), and List (stage/task)
            # Aggregate time spent for duplicate combinations
            aggregated = df.groupby(['User', 'Card name', 'List'])['Time spent (s)'].sum().reset_index()

            # Rename columns for clarity
            aggregated.columns = ['User', 'Book Title', 'List', 'Time Spent (s)']

            # Add empty Date column if not present
            aggregated['Date'] = 'N/A'

        # Format time spent
        aggregated['Time Spent'] = aggregated['Time Spent (s)'].apply(format_seconds_to_time)

        # Drop the seconds column as we now have formatted time
        aggregated = aggregated.drop('Time Spent (s)', axis=1)

        # Reorder columns to put Date after List
        aggregated = aggregated[['User', 'Book Title', 'List', 'Date', 'Time Spent']]

        # Sort by User → Book Title → List
        aggregated = aggregated.sort_values(['User', 'Book Title', 'List'])

        return aggregated.reset_index(drop=True)

    except Exception as e:
        st.error(f"Error processing user task breakdown: {str(e)}")
        return pd.DataFrame()


def main():
    # Initialise database connection
    engine = init_database()
    if not engine:
        st.error("Could not connect to database. Please check your configuration.")
        return

    # Add custom CSS to reduce padding and margins
    st.markdown(
        """
    <style>
    .main .block-container {
        padding-top: 1rem;
        padding-bottom: 1rem;
        padding-left: 1rem;
        padding-right: 1rem;
    }
    .stExpander > div:first-child {
        padding: 0.5rem 0;
    }
    .element-container {
        margin-bottom: 0.5rem;
    }
    div[data-testid="column"] {
        padding: 0 0.5rem;
    }
    /* Light grey sidebar background */
    [data-testid="stSidebar"] {
        background-color: #F0F2F5;
    }

<<<<<<< HEAD
    /* Consistent button styling */
    .stButton > button, .stDownloadButton > button {
        background-color: #EB5D0C;
        color: #ffffff;
        border: none;
    }
    .stButton > button:hover, .stDownloadButton > button:hover,
    .stButton > button:active, .stDownloadButton > button:active,
    .stButton > button:focus, .stDownloadButton > button:focus,
    .stButton > button:disabled, .stDownloadButton > button:disabled {
        background-color: #2AA395;
        color: #ffffff;
    }

    /* Style radio selector to look like tabs */
    div[role="radiogroup"] {
        display: flex;
        gap: 0;
    }
    div[role="radiogroup"] label[data-baseweb="radio"] {
        background-color: #EB5D0C;
        color: #ffffff;
        padding: 0.25rem 1rem;
        border-radius: 3px 3px 0 0;
        margin-right: 2px;
    }
    div[role="radiogroup"] label[data-baseweb="radio"]:hover {
        background-color: #2AA395;
    }
    div[role="radiogroup"] label[data-baseweb="radio"] input {
        display: none;
    }
    div[role="radiogroup"] label[data-baseweb="radio"]:has(input:checked) {
        background-color: #2AA395;
    }

=======
   /* Consistent button styling */
.stButton > button,
.stDownloadButton > button,
button.st-emotion-cache-1h08hrp.e1e4lema2 {
    background-color: #EB5D0C;
    color: #ffffff;
    border: none;
}

.stButton > button:hover,
.stDownloadButton > button:hover,
button.st-emotion-cache-1h08hrp.e1e4lema2:hover,
.stButton > button:active,
.stDownloadButton > button:active,
button.st-emotion-cache-1h08hrp.e1e4lema2:active,
.stButton > button:focus,
.stDownloadButton > button:focus,
button.st-emotion-cache-1h08hrp.e1e4lema2:focus,
.stButton > button:disabled,
.stDownloadButton > button:disabled,
button.st-emotion-cache-1h08hrp.e1e4lema2:disabled {
    background-color: #2AA395;
    color: #ffffff;
}
>>>>>>> 4f7761ae
    /* Custom progress bar colour */
    div[data-testid="stProgress"] div[data-testid="stProgressBar"] > div {
        background-color: #2AA395;
    }
    
    </style>
    """,
        unsafe_allow_html=True,
    )

    st.title("Book Production Time Tracking")
    st.markdown("Track time spent on different stages of book production with detailed stage-specific analysis.")

    # Database already initialized earlier

    # Initialize session state for active tab
    if 'active_tab' not in st.session_state:
        st.session_state.active_tab = 0

    # Initialize timer session state
    if 'timers' not in st.session_state:
        st.session_state.timers = {}
    if 'timer_start_times' not in st.session_state:
        st.session_state.timer_start_times = {}
    if 'timer_paused' not in st.session_state:
        st.session_state.timer_paused = {}
    if 'timer_accumulated_time' not in st.session_state:
        st.session_state.timer_accumulated_time = {}

    # Recover any emergency saved times from previous session
    recover_emergency_saved_times(engine)

    # Load and restore active timers from database on every page load
    # This ensures timers are always properly restored even if session state is lost
    active_timers = load_active_timers(engine)
    if active_timers and 'timers_loaded' not in st.session_state:
        st.info(f"Restored {len(active_timers)} active timer(s) from previous session.")
        st.session_state.timers_loaded = True

    # Show active timers in sidebar regardless of selected tab
    display_active_timers_sidebar(engine)

    # Create tabs for different views as a horizontal selection
    tab_names = ["Book Progress", "Add Book", "Archive", "Reporting"]
    selected_tab = st.radio(
        "Select Tab:",
        tab_names,
        index=st.session_state.active_tab,
        key="tab_selector",
        horizontal=True,
    )

    # Update active tab when changed - force immediate update
    current_index = tab_names.index(selected_tab)
    if current_index != st.session_state.active_tab:
        st.session_state.active_tab = current_index
        st.rerun()

    # Create individual tab sections based on selection
    if selected_tab == "Add Book":
        st.header("Upload CSV")
        st.markdown(
            "Upload a CSV file with columns 'Card Name', 'Board', 'Tags' followed by stage/user and 'Stage Time' pairs."
        )
        uploaded_csv = st.file_uploader("Choose CSV file", type="csv", key="csv_upload")
        if uploaded_csv is not None:
            # Limit file size to 5MB
            max_size = 5 * 1024 * 1024  # 5MB in bytes
            if uploaded_csv.size > max_size:
                st.error("File size exceeds 5MB limit")
            else:
                try:
                    csv_df = pd.read_csv(uploaded_csv)
                    success, msg = import_books_from_csv(engine, csv_df)
                    if success:
                        st.success(msg)
                    else:
                        st.error(msg)
                except Exception as e:
                    st.error(f"Error reading CSV: {str(e)}")
        with open("time_tracker_example.xlsx", "rb") as example_file:

            st.download_button(
                label="Download example csv format",
                data=example_file,
                file_name="time_tracker_example.csv",
                mime="application/vnd.openxmlformats-officedocument.spreadsheetml.sheet",
            )
        st.markdown("---")

        # Manual Data Entry Form
        st.header("Manual Data Entry")
        st.markdown("*Add individual time tracking entries for detailed stage-specific analysis. Add the Card Name from Trello, the board it's from and any tags attached to the card. The Card Name is a required field.*")

        # Check if form should be cleared
        clear_form = st.session_state.get('clear_form', False)
        if clear_form:
            # Define all form field keys that need to be cleared
            form_keys_to_clear = [
                "manual_card_name",
                "manual_board_name",
                "manual_tag_select",
                "manual_add_new_tag",
                "manual_new_tag",
                # Time tracking field keys
                "user_editorial_r&d",
                "time_editorial_r&d",
                "user_editorial_writing",
                "time_editorial_writing",
                "user_1st_edit",
                "time_1st_edit",
                "user_2nd_edit",
                "time_2nd_edit",
                "user_design_r&d",
                "time_design_r&d",
                "user_in_design",
                "time_in_design",
                "user_1st_proof",
                "time_1st_proof",
                "user_2nd_proof",
                "time_2nd_proof",
                "user_editorial_sign_off",
                "time_editorial_sign_off",
                "user_design_sign_off",
                "time_design_sign_off",
            ]

            # Clear all form field keys from session state
            for key in form_keys_to_clear:
                if key in st.session_state:
                    del st.session_state[key]

            # Clear the flag
            del st.session_state['clear_form']

        # General fields
        col1, col2 = st.columns(2)
        with col1:
            card_name = st.text_input(
                "Card Name", placeholder="Enter book title", key="manual_card_name", value="" if clear_form else None
            )
        with col2:
            board_options = [
                "Accessible Readers",
                "Decodable Readers",
                "Freedom Readers",
                "Graphic Readers",
                "Non-Fiction",
                "Rapid Readers (Hi-Lo)",
            ]
            board_name = st.selectbox(
                "Board", options=board_options, key="manual_board_name", index=0 if clear_form else None
            )

        # Tag field - Multi-select
        existing_tags = get_tags_from_database(engine)

        # Create tag input - allow selecting multiple existing or adding new
        col1, col2 = st.columns([3, 1])
        with col1:
            selected_tags = st.multiselect(
                "Tags (optional)", existing_tags, key="manual_tag_select", placeholder="Choose an option"
            )
        with col2:
            add_new_tag = st.checkbox("Add New", key="manual_add_new_tag", value=False if clear_form else None)

        # If user wants to add new tag, show text input
        if add_new_tag:
            new_tag = st.text_input(
                "New Tag", placeholder="Enter new tag name", key="manual_new_tag", value="" if clear_form else None
            )
            if new_tag and new_tag.strip():
                new_tag_clean = new_tag.strip()
                if new_tag_clean not in selected_tags:
                    selected_tags.append(new_tag_clean)

        # Join multiple tags with commas for storage
        final_tag = ", ".join(selected_tags) if selected_tags else None

        st.subheader("Task Assignment & Estimates")
        st.markdown(
            "*Assign users to stages and set time estimates. You don't need to assign a user; that can be done later. Time should be added in decimal format. E.g. one hour is 1 and 2 hours and 30 minutes is 2.5.*"
        )

        # Define user groups for different types of work (alphabetically ordered)
        editorial_users = [
            "Not set",
            "Bethany Latham",
            "Charis Mather",
            "Noah Leatherland",
            "Rebecca Phillips-Bartlett",
        ]
        design_users = [
            "Not set",
            "Amelia Harris",
            "Amy Li",
            "Drue Rintoul",
            "Jasmine Pointer",
            "Ker Ker Lee",
            "Rob Delph",
        ]

        # Time tracking fields with specific user groups
        time_fields = [
            ("Editorial R&D", "Editorial R&D", editorial_users),
            ("Editorial Writing", "Editorial Writing", editorial_users),
            ("1st Edit", "1st Edit", editorial_users),
            ("2nd Edit", "2nd Edit", editorial_users),
            ("Design R&D", "Design R&D", design_users),
            ("In Design", "In Design", design_users),
            ("1st Proof", "1st Proof", editorial_users),
            ("2nd Proof", "2nd Proof", editorial_users),
            ("Editorial Sign Off", "Editorial Sign Off", editorial_users),
            ("Design Sign Off", "Design Sign Off", design_users),
        ]

        # Calculate and display time estimations in real-time
        editorial_total = 0.0
        design_total = 0.0
        time_entries = {}

        editorial_fields = [
            "Editorial R&D",
            "Editorial Writing",
            "1st Edit",
            "2nd Edit",
            "1st Proof",
            "2nd Proof",
            "Editorial Sign Off",
        ]
        design_fields = ["Design R&D", "In Design", "Design Sign Off"]

        for field_label, list_name, user_options in time_fields:
            st.markdown(f"**{field_label} (hours)**")
            col1, col2 = st.columns([2, 1])

            with col1:
                selected_user = st.selectbox(
                    f"User for {field_label}",
                    user_options,
                    key=f"user_{list_name.replace(' ', '_').lower()}",
                    label_visibility="collapsed",
                )

            with col2:
                time_input = st.text_input(
                    f"Time for {field_label}",
                    key=f"time_{list_name.replace(' ', '_').lower()}",
                    label_visibility="collapsed",
                    placeholder="HH:MM or hours",
                )
                time_value = parse_hours_minutes(time_input)

            # Handle user selection and calculate totals
            # Allow time entries with or without user assignment
            if time_value and time_value > 0:
                final_user = selected_user if selected_user != "Not set" else "Not set"

                # Store the entry (user can be None for unassigned tasks)
                time_entries[list_name] = {'user': final_user, 'time_hours': time_value}

                # Add to category totals
                if list_name in editorial_fields:
                    editorial_total += time_value
                elif list_name in design_fields:
                    design_total += time_value

        total_estimation = editorial_total + design_total

        # Display real-time calculations
        st.markdown("---")
        st.markdown("**Time Estimations:**")
        st.write(f"Editorial Time Estimation: {editorial_total:.1f} hours")
        st.write(f"Design Time Estimation: {design_total:.1f} hours")
        st.write(f"**Total Time Estimation: {total_estimation:.1f} hours**")
        st.markdown("---")

        st.markdown("---")

        # Submit button outside of form
        if st.button("Add Entry", type="primary", key="manual_submit"):
            if not card_name:
                st.error("Please fill in Card Name field")
            else:
                try:
                    entries_added = 0
                    current_time = datetime.now(BST)

                    # Always create a book record first
                    create_book_record(engine, card_name, board_name, final_tag)

                    with engine.connect() as conn:
                        # Add estimate entries (task assignments with 0 time spent) if any exist
                        for list_name, entry_data in time_entries.items():
                            # Create task entry with 0 time spent - users will use timer to track actual time
                            # The time_hours value from the form is just for estimation display, not actual time spent

                            # Convert hours to seconds for estimate
                            estimate_seconds = int(entry_data['time_hours'] * 3600)

                            # Insert into database with 0 time spent but store the estimate
                            conn.execute(
                                text(
                                    '''
                                INSERT INTO trello_time_tracking
                                (card_name, user_name, list_name, time_spent_seconds, card_estimate_seconds, board_name, created_at, session_start_time, tag)
                                VALUES (:card_name, :user_name, :list_name, :time_spent_seconds, :card_estimate_seconds, :board_name, :created_at, :session_start_time, :tag)
                            '''
                                ),
                                {
                                    'card_name': card_name,
                                    'user_name': entry_data['user'],
                                    'list_name': list_name,
                                    'time_spent_seconds': 0,  # Start with 0 time spent
                                    'card_estimate_seconds': estimate_seconds,  # Store the estimate
                                    'board_name': board_name if board_name else None,
                                    'created_at': current_time,
                                    'session_start_time': None,  # No active session for manual entries
                                    'tag': final_tag,
                                },
                            )
                            entries_added += 1

                        conn.commit()

                    # Keep user on the Add Book tab
                    st.session_state.active_tab = 1  # Add Book tab

                    if entries_added > 0:
                        # Store success message in session state for permanent display
                        st.session_state.book_created_message = (
                            f"Book '{card_name}' created successfully with {entries_added} time estimates!"
                        )
                    else:
                        # Book created without tasks
                        st.session_state.book_created_message = f"Book '{card_name}' created successfully! You can add tasks later from the Book Progress tab."

                    # Set flag to clear form on next render instead of modifying session state directly
                    st.session_state.clear_form = True

                except Exception as e:
                    st.error(f"Error adding manual entry: {str(e)}")

        # Show permanent success message if book was created (below the button)
        if 'book_created_message' in st.session_state:
            st.success(st.session_state.book_created_message)

    elif selected_tab == "Book Progress":
        # Header with hover clipboard functionality
        st.markdown(
            """
        <div style="position: relative; display: inline-block;">
            <h1 style="display: inline-block; margin: 0;" id="book-completion-progress">Book Completion Progress</h1>
            <span class="header-copy-icon" style="
                opacity: 0;
                transition: opacity 0.2s;
                margin-left: 10px;
                cursor: pointer;
                color: #666;
                font-size: 20px;
                vertical-align: middle;
            " onclick="copyHeaderLink()">🔗</span>
        </div>
        <style>
        #book-completion-progress:hover + .header-copy-icon,
        .header-copy-icon:hover {
            opacity: 1;
        }
        </style>
        <script>
        function copyHeaderLink() {
            const url = window.location.origin + window.location.pathname + '#book-completion-progress';
            navigator.clipboard.writeText(url).then(function() {
                console.log('Copied header link to clipboard');
            });
        }
        </script>
        """,
            unsafe_allow_html=True,
        )
        st.markdown("Visual progress tracking for all books with individual task timers.")


        # Check if we have data from database with SSL connection retry
        total_records = 0
        max_retries = 3
        for attempt in range(max_retries):
            try:
                with engine.connect() as conn:
                    result = conn.execute(text("SELECT COUNT(*) FROM trello_time_tracking"))
                    total_records = result.scalar()
                    break  # Success, exit retry loop
            except Exception as e:
                if attempt < max_retries - 1:
                    # Try to recreate engine connection
                    time.sleep(0.5)  # Brief pause before retry
                    continue
                else:
                    # Final attempt failed, show error but continue
                    st.error(f"Database connection issue (attempt {attempt + 1}): {str(e)[:100]}...")
                    total_records = 0
                    break

        try:
            # Clear pending refresh state at start of render
            if 'pending_refresh' in st.session_state:
                del st.session_state.pending_refresh

            # Initialize variables to avoid UnboundLocalError
            df_from_db = None
            all_books = []

            if total_records and total_records > 0:

                # Get all books including those without tasks
                all_books = get_all_books(engine)

                # Get task data from database for book completion (exclude archived)
                df_from_db = pd.read_sql(
                    '''SELECT card_name as "Card name",
                       COALESCE(user_name, 'Not set') as "User",
                       list_name as "List",
                       time_spent_seconds as "Time spent (s)",
                       date_started as "Date started (f)",
                       card_estimate_seconds as "Card estimate(s)",
                       board_name as "Board", created_at, tag as "Tag"
                       FROM trello_time_tracking WHERE archived = FALSE ORDER BY created_at DESC''',
                    engine,
                )

                if not df_from_db.empty:
                    # Calculate total books for search title
                    books_with_tasks = set(df_from_db['Card name'].unique()) if not df_from_db.empty else set()
                    books_without_tasks = set(book[0] for book in all_books if book[0] not in books_with_tasks)
                    total_books = len(books_with_tasks | books_without_tasks)

                    # Add search bar only
                    search_query = st.text_input(
                        f"Search books by title ({total_books}):",
                        placeholder="Enter book title to search...",
                        key="completion_search",
                    )

                    # Initialize filtered_df
                    filtered_df = df_from_db.copy()

                    # Determine books to display
                    if search_query:
                        # Filter books based on search
                        import re

                        escaped_query = re.escape(search_query)
                        mask = filtered_df['Card name'].str.contains(escaped_query, case=False, na=False)
                        filtered_df = filtered_df[mask]

                        # Get unique books from both sources
                        books_with_tasks = set(filtered_df['Card name'].unique()) if not filtered_df.empty else set()
                        books_without_tasks = set(book[0] for book in all_books if book[0] not in books_with_tasks)

                        # Filter books without tasks based on search query
                        books_without_tasks = {
                            book for book in books_without_tasks if search_query.lower() in book.lower()
                        }

                        # Combine and sort
                        books_to_display = sorted(books_with_tasks | books_without_tasks)
                    else:
                        # Show all books by default
                        books_to_display = sorted(book[0] for book in all_books)

                    # Pagination setup
                    books_per_page = 10
                    if 'book_page' not in st.session_state:
                        st.session_state.book_page = 0

                    # Reset to first page if search changes
                    prev_search = st.session_state.get('prev_completion_search')
                    if search_query != prev_search:
                        st.session_state.book_page = 0
                    st.session_state.prev_completion_search = search_query

                    total_books_to_display = len(books_to_display)
                    start_idx = st.session_state.book_page * books_per_page
                    end_idx = start_idx + books_per_page
                    books_subset = books_to_display[start_idx:end_idx]

                    # Only display books if we have search results
                    if books_subset:
                        # Display each book with enhanced visualization
                        for book_title in books_subset:
                            # Check if book has tasks
                            if not filtered_df.empty:
                                book_mask = filtered_df['Card name'] == book_title
                                book_data = filtered_df[book_mask].copy()
                            else:
                                book_data = pd.DataFrame()

                            # Debug: Let's see what we have
                            # st.write(f"DEBUG: Book '{book_title}' - book_data shape: {book_data.shape}")
                            # if not book_data.empty:
                            #     st.write(f"DEBUG: Book tasks found: {book_data['List'].unique()}")
                            # else:
                            #     st.write(f"DEBUG: Book data is empty for '{book_title}'")

                            # If book has no tasks, create empty data structure
                            if book_data.empty:
                                # Get book info from all_books
                                book_info = next((book for book in all_books if book[0] == book_title), None)
                                if book_info:
                                    # Create minimal book data structure
                                    book_data = pd.DataFrame(
                                        {
                                            'Card name': [book_title],
                                            'User': ['Not set'],
                                            'List': ['No tasks assigned'],
                                            'Time spent (s)': [0],
                                            'Date started (f)': [None],
                                            'Card estimate(s)': [0],
                                            'Board': [book_info[1] if book_info[1] else 'Not set'],
                                            'Tag': [book_info[2] if book_info[2] else None],
                                        }
                                    )

                            # Calculate overall progress using stage-based estimates
                            total_time_spent = book_data['Time spent (s)'].sum()

                            # Calculate total estimated time from the database entries
                            # Sum up all estimates stored in the database for this book
                            estimated_time = 0
                            if 'Card estimate(s)' in book_data.columns:
                                book_estimates = book_data['Card estimate(s)'].fillna(0).sum()
                                if book_estimates > 0:
                                    estimated_time = book_estimates

                            # If no estimates in database, use reasonable defaults per stage
                            if estimated_time == 0:
                                default_stage_estimates = {
                                    'Editorial R&D': 2 * 3600,  # 2 hours default
                                    'Editorial Writing': 8 * 3600,  # 8 hours default
                                    '1st Edit': 4 * 3600,  # 4 hours default
                                    '2nd Edit': 2 * 3600,  # 2 hours default
                                    'Design R&D': 3 * 3600,  # 3 hours default
                                    'In Design': 6 * 3600,  # 6 hours default
                                    '1st Proof': 2 * 3600,  # 2 hours default
                                    '2nd Proof': 1.5 * 3600,  # 1.5 hours default
                                    'Editorial Sign Off': 0.5 * 3600,  # 30 minutes default
                                    'Design Sign Off': 0.5 * 3600,  # 30 minutes default
                                }
                                unique_stages = book_data['List'].unique()
                                estimated_time = sum(
                                    default_stage_estimates.get(stage, 3600) for stage in unique_stages
                                )

                            # Calculate completion percentage for display
                            if estimated_time > 0:
                                completion_percentage = (total_time_spent / estimated_time) * 100
                                progress_text = f"{format_seconds_to_time(total_time_spent)}/{format_seconds_to_time(estimated_time)} ({completion_percentage:.1f}%)"
                            else:
                                completion_percentage = 0
                                progress_text = f"Total: {format_seconds_to_time(total_time_spent)} (No estimate)"

                            # Check for active timers more efficiently
                            has_active_timer = any(
                                timer_key.startswith(f"{book_title}_") and active
                                for timer_key, active in st.session_state.timers.items()
                            )

                            # Check if all tasks are completed (only if book has tasks)
                            all_tasks_completed = False
                            completion_emoji = ""
                            if not book_data.empty and book_data['List'].iloc[0] != 'No tasks assigned':
                                # Check completion status from database
                                all_tasks_completed = check_all_tasks_completed(engine, book_title)
                                completion_emoji = "✅ " if all_tasks_completed else ""

                            # Create book title with progress percentage
                            if estimated_time > 0:
                                if completion_percentage > 100:
                                    over_percentage = completion_percentage - 100
                                    book_title_with_progress = (
                                        f"{completion_emoji}**{book_title}** ({over_percentage:.1f}% over estimate)"
                                    )
                                else:
                                    book_title_with_progress = (
                                        f"{completion_emoji}**{book_title}** ({completion_percentage:.1f}%)"
                                    )
                            else:
                                book_title_with_progress = f"{completion_emoji}**{book_title}** (No estimate)"

                            # Check if book should be expanded (either has active timer or was manually expanded)
                            expanded_key = f"expanded_{book_title}"
                            if expanded_key not in st.session_state:
                                st.session_state[expanded_key] = has_active_timer

                            with st.expander(book_title_with_progress, expanded=st.session_state[expanded_key]):
                                # Show progress bar and completion info at the top
                                progress_bar_html = f"""
                                    <div style="width: 50%; background-color: #f0f0f0; border-radius: 5px; height: 10px; margin: 8px 0;">
                                    <div style="width: {min(completion_percentage, 100):.1f}%; background-color: #2AA395; height: 100%; border-radius: 5px;"></div>
                                    </div>
                                    """
                                st.markdown(progress_bar_html, unsafe_allow_html=True)
                                st.markdown(
                                    f'<div style="font-size: 14px; color: #666; margin-bottom: 10px;">{progress_text}</div>',
                                    unsafe_allow_html=True,
                                )

                                # Display tag if available
                                book_tags = book_data['Tag'].dropna().unique()
                                if len(book_tags) > 0 and book_tags[0]:
                                    # Handle multiple tags (comma-separated)
                                    tag_display = book_tags[0]
                                    # If there are commas, it means multiple tags
                                    if ',' in tag_display:
                                        tag_display = tag_display.replace(',', ', ')  # Ensure proper spacing
                                    st.markdown(
                                        f'<div style="font-size: 14px; color: #888; margin-bottom: 10px;"><strong>Tags:</strong> {tag_display}</div>',
                                        unsafe_allow_html=True,
                                    )

                                st.markdown("---")

                                # Define the order of stages to match the actual data entry form
                                stage_order = [
                                    'Editorial R&D',
                                    'Editorial Writing',
                                    '1st Edit',
                                    '2nd Edit',
                                    'Design R&D',
                                    'In Design',
                                    '1st Proof',
                                    '2nd Proof',
                                    'Editorial Sign Off',
                                    'Design Sign Off',
                                ]

                                # Group by stage/list and aggregate by user
                                stages_grouped = book_data.groupby('List')

                                # Display stages in accordion style (each stage as its own expander)
                                stage_counter = 0
                                for stage_name in stage_order:
                                    if stage_name in stages_grouped.groups:
                                        stage_data = stages_grouped.get_group(stage_name)

                                        # Check if this stage has any active timers (efficient lookup)
                                        stage_has_active_timer = any(
                                            timer_key.startswith(f"{book_title}_{stage_name}_") and active
                                            for timer_key, active in st.session_state.timers.items()
                                        )

                                        # Aggregate time by user for this stage
                                        user_aggregated = (
                                            stage_data.groupby('User')['Time spent (s)'].sum().reset_index()
                                        )

                                        # Create a summary for the expander title showing all users and their progress
                                        stage_summary_parts = []
                                        for idx, user_task in user_aggregated.iterrows():
                                            user_name = user_task['User']
                                            actual_time = user_task['Time spent (s)']

                                            # Get estimated time from the database for this specific user/stage combination
                                            user_stage_data = stage_data[stage_data['User'] == user_name]
                                            estimated_time_for_user = 3600  # Default 1 hour

                                            if (
                                                not user_stage_data.empty
                                                and 'Card estimate(s)' in user_stage_data.columns
                                            ):
                                                # Find the first record that has a non-null, non-zero estimate
                                                estimates = user_stage_data['Card estimate(s)'].dropna()
                                                non_zero_estimates = estimates[estimates > 0]
                                                if not non_zero_estimates.empty:
                                                    estimated_time_for_user = non_zero_estimates.iloc[0]

                                            # Check if task is completed and add tick emoji
                                            task_completed = get_task_completion(
                                                engine, book_title, user_name, stage_name
                                            )
                                            completion_emoji = "✅ " if task_completed else ""

                                            # Format times for display
                                            actual_time_str = format_seconds_to_time(actual_time)
                                            estimated_time_str = format_seconds_to_time(estimated_time_for_user)
                                            user_display = (
                                                user_name if user_name and user_name != "Not set" else "Unassigned"
                                            )

                                            stage_summary_parts.append(
                                                f"{user_display} | {actual_time_str}/{estimated_time_str} {completion_emoji}".rstrip()
                                            )

                                        # Create expander title with stage name and user summaries
                                        if stage_summary_parts:
                                            expander_title = f"**{stage_name}** | " + " | ".join(stage_summary_parts)
                                        else:
                                            expander_title = stage_name

                                        # Check if stage should be expanded (either has active timer or was manually expanded)
                                        stage_expanded_key = f"stage_expanded_{book_title}_{stage_name}"
                                        if stage_expanded_key not in st.session_state:
                                            st.session_state[stage_expanded_key] = stage_has_active_timer

                                        with st.expander(expander_title, expanded=st.session_state[stage_expanded_key]):
                                            # Show one task per user for this stage
                                            for idx, user_task in user_aggregated.iterrows():
                                                user_name = user_task['User']
                                                actual_time = user_task['Time spent (s)']
                                                task_key = f"{book_title}_{stage_name}_{user_name}"

                                                # Get estimated time from the database for this specific user/stage combination
                                                user_stage_data = stage_data[stage_data['User'] == user_name]
                                                estimated_time_for_user = 3600  # Default 1 hour

                                                if (
                                                    not user_stage_data.empty
                                                    and 'Card estimate(s)' in user_stage_data.columns
                                                ):
                                                    # Find the first record that has a non-null, non-zero estimate
                                                    estimates = user_stage_data['Card estimate(s)'].dropna()
                                                    non_zero_estimates = estimates[estimates > 0]
                                                    if not non_zero_estimates.empty:
                                                        estimated_time_for_user = non_zero_estimates.iloc[0]

                                                # Create columns for task info and timer
                                                col1, col2, col3 = st.columns([4, 1, 3])

                                                with col1:
                                                    # User assignment dropdown
                                                    current_user = user_name if user_name else "Not set"

                                                    # Determine user options based on stage type
                                                    if stage_name in [
                                                        "Editorial R&D",
                                                        "Editorial Writing",
                                                        "1st Edit",
                                                        "2nd Edit",
                                                        "1st Proof",
                                                        "2nd Proof",
                                                        "Editorial Sign Off",
                                                    ]:
                                                        user_options = [
                                                            "Not set",
                                                            "Bethany Latham",
                                                            "Charis Mather",
                                                            "Noah Leatherland",
                                                            "Rebecca Phillips-Bartlett",
                                                        ]
                                                    else:  # Design stages
                                                        user_options = [
                                                            "Not set",
                                                            "Amelia Harris",
                                                            "Amy Li",
                                                            "Drue Rintoul",
                                                            "Jasmine Pointer",
                                                            "Ker Ker Lee",
                                                            "Rob Delph",
                                                        ]

                                                    # Find current user index
                                                    try:
                                                        current_index = user_options.index(current_user)
                                                    except ValueError:
                                                        current_index = 0  # Default to "Not set"

                                                    # Include the row index so the key is always unique
                                                    selectbox_key = f"reassign_{book_title}_{stage_name}_{user_name}_{idx}"
                                                    # Include user_name in key to avoid duplicate elements for the same stage
                                                    selectbox_key = f"reassign_{book_title}_{stage_name}_{user_name}"
                                                    new_user = st.selectbox(
                                                        f"User for {stage_name}:",
                                                        user_options,
                                                        index=current_index,
                                                        key=selectbox_key,
                                                    )

                                                    # Display progress information directly under user dropdown
                                                    if user_name and user_name != "Not set":
                                                        # Use the actual_time variable that's already calculated for this user/stage
                                                        if estimated_time_for_user and estimated_time_for_user > 0:
                                                            progress_percentage = actual_time / estimated_time_for_user
                                                            time_spent_formatted = format_seconds_to_time(actual_time)
                                                            estimated_formatted = format_seconds_to_time(
                                                                estimated_time_for_user
                                                            )

                                                            # Progress bar
                                                            progress_value = max(0.0, min(progress_percentage, 1.0))
                                                            st.progress(progress_value)

                                                            # Progress text
                                                            if progress_percentage > 1.0:
                                                                st.write(
                                                                    f"{(progress_percentage - 1) * 100:.1f}% over estimate"
                                                                )
                                                            elif progress_percentage == 1.0:
                                                                st.write("COMPLETE: 100%")
                                                            else:
                                                                st.write(f"{progress_percentage * 100:.1f}% complete")

                                                            # Time information
                                                            st.write(
                                                                f"Time: {time_spent_formatted} / {estimated_formatted}"
                                                            )

                                                            # Completion checkbox - always get fresh status from database
                                                            completion_key = (
                                                                f"complete_{book_title}_{stage_name}_{user_name}"
                                                            )
                                                            current_completion_status = get_task_completion(
                                                                engine, book_title, user_name, stage_name
                                                            )

                                                            # Update session state with database value
                                                            st.session_state[completion_key] = current_completion_status

                                                            new_completion_status = st.checkbox(
                                                                "Completed",
                                                                value=current_completion_status,
                                                                key=f"checkbox_{completion_key}",
                                                            )

                                                            # Update completion status if changed
                                                            if new_completion_status != current_completion_status:
                                                                update_task_completion(
                                                                    engine,
                                                                    book_title,
                                                                    user_name,
                                                                    stage_name,
                                                                    new_completion_status,
                                                                )
                                                                # Update session state immediately
                                                                st.session_state[completion_key] = new_completion_status

                                                                # Clear any cached completion status to force refresh
                                                                completion_cache_key = f"book_completion_{book_title}"
                                                                if completion_cache_key in st.session_state:
                                                                    del st.session_state[completion_cache_key]

                                                                # Store success message for display without immediate refresh
                                                                success_msg_key = f"completion_success_{task_key}"
                                                                status_text = (
                                                                    "✅ Marked as completed"
                                                                    if new_completion_status
                                                                    else "❌ Marked as incomplete"
                                                                )
                                                                st.session_state[success_msg_key] = status_text

                                                                # Set flag for book-level completion update
                                                                st.session_state['completion_changed'] = True
                                                        else:
                                                            st.write("No time estimate set")

                                                    # Handle user reassignment with improved state management
                                                    if new_user != current_user:
                                                        try:
                                                            with engine.connect() as conn:
                                                                # Update user assignment in database
                                                                new_user_value = (
                                                                    new_user if new_user != "Not set" else None
                                                                )
                                                                old_user_value = (
                                                                    user_name if user_name != "Not set" else None
                                                                )

                                                                conn.execute(
                                                                    text(
                                                                        '''
                                                                        UPDATE trello_time_tracking
                                                                        SET user_name = :new_user
                                                                        WHERE card_name = :card_name
                                                                        AND list_name = :list_name
                                                                        AND COALESCE(user_name, '') = COALESCE(:old_user, '')
                                                                    '''
                                                                    ),
                                                                    {
                                                                        'new_user': new_user_value,
                                                                        'card_name': book_title,
                                                                        'list_name': stage_name,
                                                                        'old_user': old_user_value,
                                                                    },
                                                                )
                                                                conn.commit()

                                                                # Clear relevant session state to force refresh
                                                                keys_to_clear = [
                                                                    k
                                                                    for k in st.session_state.keys()
                                                                    if book_title in k and stage_name in k
                                                                ]
                                                                for key in keys_to_clear:
                                                                    if key.startswith(('complete_', 'timer_')):
                                                                        del st.session_state[key]

                                                                # Store success message instead of immediate refresh
                                                                success_key = (
                                                                    f"reassign_success_{book_title}_{stage_name}_{user_name}_{idx}"
                                                                    f"reassign_success_{book_title}_{stage_name}_{user_name}"
                                                                )
                                                                st.session_state[success_key] = (
                                                                    f"User reassigned from {current_user} to {new_user}"
                                                                )

                                                                # User reassignment completed
                                                        except Exception as e:
                                                            st.error(f"Error reassigning user: {str(e)}")

                                        with col2:
                                            # Empty space - timer moved to button column
                                            st.write("")

                                        with col3:
                                            # Start/Stop timer button with timer display
                                            if task_key not in st.session_state.timers:
                                                st.session_state.timers[task_key] = False

                                            # Timer controls and display
                                            if st.session_state.timers[task_key]:
                                                # Timer is active - show simple stop control
                                                if task_key in st.session_state.timer_start_times:

                                                    # Simple timer calculation
                                                    start_time = st.session_state.timer_start_times[task_key]
                                                    accumulated = st.session_state.timer_accumulated_time.get(task_key, 0)
                                                    paused = st.session_state.timer_paused.get(task_key, False)

                                                    current_elapsed = 0 if paused else calculate_timer_elapsed_time(start_time)
                                                    elapsed_seconds = accumulated + current_elapsed
                                                    elapsed_str = format_seconds_to_time(elapsed_seconds)

                                                    # Display recording status with layout - first row shows status and refresh
                                                    timer_row1_col1, timer_row1_col2 = st.columns([2, 1.5])
                                                    # Placeholders kept for compatibility
                                                    timer_row1_col3 = timer_row1_col1
                                                    timer_row1_col4 = timer_row1_col2
                                                    with timer_row1_col1:
                                                        status_label = "Paused" if paused else "Recording"
                                                        st.write(f"**{status_label}** ({elapsed_str})")

                                                    with timer_row1_col2:
                                                        if st.button(
                                                            "Refresh",
                                                            key=f"refresh_timer_{task_key}_{idx}",
                                                            type="secondary",
                                                        ):
                                                            st.rerun()

                                                    # Second row with pause and stop controls
                                                    timer_row2_col1, timer_row2_col2 = st.columns([1.5, 1])

                                                    with timer_row2_col1:
                                                        pause_label = "Resume" if paused else "Pause"

                                                        if st.button(
                                                            pause_label,
                                                            key=f"pause_{task_key}_{idx}",
                                                        ):
                                                            if paused:
                                                                resume_time = datetime.utcnow().replace(tzinfo=timezone.utc).astimezone(BST)
                                                                st.session_state.timer_start_times[task_key] = resume_time
                                                                st.session_state.timer_paused[task_key] = False
                                                                update_active_timer_state(
                                                                    engine,
                                                                    task_key,
                                                                    accumulated,
                                                                    False,
                                                                    resume_time,
                                                                )
                                                            else:
                                                                elapsed_since_start = calculate_timer_elapsed_time(start_time)
                                                                new_accum = accumulated + elapsed_since_start
                                                                st.session_state.timer_accumulated_time[task_key] = new_accum
                                                                st.session_state.timer_paused[task_key] = True
                                                                update_active_timer_state(
                                                                    engine,
                                                                    task_key,
                                                                    new_accum,
                                                                    True,
                                                                )
                                                            st.rerun()

                                                    with timer_row2_col2:
                                                        if st.button("Stop", key=f"stop_{task_key}_{idx}"):
                                                            final_time = elapsed_seconds
                                                            stop_active_timer(engine, task_key)

                                                            # Keep expanded states
                                                            expanded_key = f"expanded_{book_title}"
                                                            st.session_state[expanded_key] = True
                                                            stage_expanded_key = (
                                                                f"stage_expanded_{book_title}_{stage_name}"
                                                            )
                                                            st.session_state[stage_expanded_key] = True

                                                            # Always clear timer states first to prevent double-processing
                                                            st.session_state.timers[task_key] = False
                                                            timer_start_time = st.session_state.timer_start_times.get(
                                                                task_key
                                                            )

                                                            # Save to database only if time > 0
                                                            if final_time > 0 and timer_start_time:
                                                                try:
                                                                    user_original_data = stage_data[
                                                                        stage_data['User'] == user_name
                                                                    ].iloc[0]
                                                                    board_name = user_original_data['Board']
                                                                    existing_tag = (
                                                                        user_original_data.get('Tag', None)
                                                                        if 'Tag' in user_original_data
                                                                        else None
                                                                    )

                                                                    with engine.connect() as conn:
                                                                        # Use ON CONFLICT to handle duplicate entries by updating existing records
                                                                        conn.execute(
                                                                            text(
                                                                                '''
                                            INSERT INTO trello_time_tracking
                                            (card_name, user_name, list_name, time_spent_seconds,
                                             date_started, session_start_time, board_name, tag)
                                            VALUES (:card_name, :user_name, :list_name, :time_spent_seconds,
                                                   :date_started, :session_start_time, :board_name, :tag)
                                            ON CONFLICT (card_name, user_name, list_name, date_started, time_spent_seconds)
                                            DO UPDATE SET
                                                session_start_time = EXCLUDED.session_start_time,
                                                board_name = EXCLUDED.board_name,
                                                tag = EXCLUDED.tag,
                                                created_at = CURRENT_TIMESTAMP
                                        '''
                                                                            ),
                                                                            {
                                                                                'card_name': book_title,
                                                                                'user_name': user_name,
                                                                                'list_name': stage_name,
                                                                                'time_spent_seconds': final_time,
                                                                                'date_started': timer_start_time.date(),
                                                                                'session_start_time': timer_start_time,
                                                                                'board_name': board_name,
                                                                                'tag': existing_tag,
                                                                            },
                                                                        )

                                                                        # Remove from active timers
                                                                        conn.execute(
                                                                            text(
                                                                                'DELETE FROM active_timers WHERE timer_key = :timer_key'
                                                                            ),
                                                                            {'timer_key': task_key},
                                                                        )
                                                                        conn.commit()

                                                                    # Store success message for display at bottom
                                                                    success_msg_key = f"timer_success_{task_key}"
                                                                    st.session_state[success_msg_key] = (
                                                                        f"Added {elapsed_str} to {book_title} - {stage_name}"
                                                                    )

                                                                    # Timer stopped successfully
                                                                except Exception as e:
                                                                    st.error(f"Error saving timer data: {str(e)}")
                                                                    # Still try to clean up active timer from database on error
                                                                    try:
                                                                        with engine.connect() as conn:
                                                                            conn.execute(
                                                                                text(
                                                                                    'DELETE FROM active_timers WHERE timer_key = :timer_key'
                                                                                ),
                                                                                {'timer_key': task_key},
                                                                            )
                                                                            conn.commit()
                                                                    except:
                                                                        pass  # Ignore cleanup errors
                                                            else:
                                                                # Even if no time to save, clean up active timer
                                                                try:
                                                                    with engine.connect() as conn:
                                                                        conn.execute(
                                                                            text(
                                                                                'DELETE FROM active_timers WHERE timer_key = :timer_key'
                                                                            ),
                                                                            {'timer_key': task_key},
                                                                        )
                                                                        conn.commit()
                                                                except:
                                                                    pass  # Ignore cleanup errors

                                                            # Clear timer states
                                                            if task_key in st.session_state.timer_start_times:
                                                                del st.session_state.timer_start_times[task_key]
                                                            if task_key in st.session_state.timer_accumulated_time:
                                                                del st.session_state.timer_accumulated_time[task_key]
                                                            if task_key in st.session_state.timer_paused:
                                                                del st.session_state.timer_paused[task_key]

                                                            # Refresh the interface so totals update immediately
                                                            st.rerun()

                                            else:
                                                # Timer is not active - show Start button
                                                if st.button("Start", key=f"start_{task_key}_{idx}"):
                                                    # Preserve expanded state before rerun
                                                    expanded_key = f"expanded_{book_title}"
                                                    st.session_state[expanded_key] = True

                                                    # Also preserve stage expanded state
                                                    stage_expanded_key = f"stage_expanded_{book_title}_{stage_name}"
                                                    st.session_state[stage_expanded_key] = True

                                                    # Start timer - use UTC for consistency
                                                    start_time_utc = datetime.utcnow().replace(tzinfo=timezone.utc)
                                                    # Convert to BST for display/storage but keep UTC calculation base
                                                    start_time_bst = start_time_utc.astimezone(BST)
                                                    st.session_state.timers[task_key] = True
                                                    st.session_state.timer_start_times[task_key] = start_time_bst
                                                    st.session_state.timer_paused[task_key] = False
                                                    st.session_state.timer_accumulated_time[task_key] = 0

                                                    # Save to database for persistence
                                                    user_original_data = stage_data[
                                                        stage_data['User'] == user_name
                                                    ].iloc[0]
                                                    board_name = user_original_data['Board']

                                                    save_active_timer(
                                                        engine,
                                                        task_key,
                                                        book_title,
                                                        user_name if user_name != "Not set" else None,
                                                        stage_name,
                                                        board_name,
                                                        start_time_bst,
                                                        accumulated_seconds=0,
                                                        is_paused=False,
                                                    )

                                                    st.rerun()

                                            # Manual time entry section
                                            st.write("**Manual Entry:**")

                                            # Create a form to handle Enter key properly
                                            with st.form(key=f"time_form_{task_key}_{idx}"):
                                                manual_time = st.text_input(
                                                    "Add time (hh:mm:ss):", placeholder="01:30:00"
                                                )

                                                # Hide the submit button and form styling with CSS
                                                st.markdown(
                                                    """
                                                    <style>
                                                    div[data-testid="stForm"] button {
                                                        display: none;
                                                    }
                                                    div[data-testid="stForm"] {
                                                        border: none !important;
                                                        background: none !important;
                                                        padding: 0 !important;
                                                    }
                                                    </style>
                                                    """,
                                                    unsafe_allow_html=True,
                                                )

                                                submitted = st.form_submit_button("Add Time")

                                                if submitted and manual_time:
                                                    try:
                                                        # Parse the time format hh:mm:ss
                                                        time_parts = manual_time.split(':')
                                                        if len(time_parts) == 3:
                                                            hours = int(time_parts[0])
                                                            minutes = int(time_parts[1])
                                                            seconds = int(time_parts[2])

                                                            # Validate individual components
                                                            if hours > 100:
                                                                st.error(
                                                                    f"Maximum hours allowed is 100. You entered {hours} hours."
                                                                )
                                                            elif minutes >= 60:
                                                                st.error(
                                                                    f"Minutes must be less than 60. You entered {minutes} minutes."
                                                                )
                                                            elif seconds >= 60:
                                                                st.error(
                                                                    f"Seconds must be less than 60. You entered {seconds} seconds."
                                                                )
                                                            else:
                                                                total_seconds = hours * 3600 + minutes * 60 + seconds

                                                                # Validate maximum time (100 hours = 360,000 seconds)
                                                                max_seconds = 100 * 3600  # 360,000 seconds
                                                                if total_seconds > max_seconds:
                                                                    st.error(
                                                                        f"Maximum time allowed is 100:00:00. You entered {manual_time}"
                                                                    )
                                                                elif total_seconds > 0:
                                                                    # Add manual time to database
                                                                    try:
                                                                        # Get board name from original data
                                                                        user_original_data = stage_data[
                                                                            stage_data['User'] == user_name
                                                                        ].iloc[0]
                                                                        board_name = user_original_data['Board']
                                                                        # Get existing tag from original data
                                                                        existing_tag = (
                                                                            user_original_data.get('Tag', None)
                                                                            if 'Tag' in user_original_data
                                                                            else None
                                                                        )

                                                                        # Get current completion status to preserve it
                                                                        completion_key = f"complete_{book_title}_{stage_name}_{user_name}"
                                                                        current_completion = get_task_completion(
                                                                            engine, book_title, user_name, stage_name
                                                                        )
                                                                        # Also check session state in case it was just changed
                                                                        if completion_key in st.session_state:
                                                                            current_completion = st.session_state[
                                                                                completion_key
                                                                            ]

                                                                        # Preserve expanded state before rerun
                                                                        expanded_key = f"expanded_{book_title}"
                                                                        st.session_state[expanded_key] = True

                                                                        # Preserve stage expanded state
                                                                        stage_expanded_key = (
                                                                            f"stage_expanded_{book_title}_{stage_name}"
                                                                        )
                                                                        st.session_state[stage_expanded_key] = True

                                                                        with engine.connect() as conn:
                                                                            conn.execute(
                                                                                text(
                                                                                    '''
                                                                                    INSERT INTO trello_time_tracking
                                                                                    (card_name, user_name, list_name, time_spent_seconds, board_name, created_at, tag, completed)
                                                                                    VALUES (:card_name, :user_name, :list_name, :time_spent_seconds, :board_name, :created_at, :tag, :completed)
                                                                                '''
                                                                                ),
                                                                                {
                                                                                    'card_name': book_title,
                                                                                    'user_name': user_name,
                                                                                    'list_name': stage_name,
                                                                                    'time_spent_seconds': total_seconds,
                                                                                    'board_name': board_name,
                                                                                    'created_at': datetime.now(BST),
                                                                                    'tag': existing_tag,
                                                                                    'completed': current_completion,
                                                                                },
                                                                            )
                                                                            conn.commit()

                                                                        # Store success message in session state for display
                                                                        success_msg_key = (
                                                                            f"manual_time_success_{task_key}"
                                                                        )
                                                                        st.session_state[success_msg_key] = (
                                                                            f"Added {manual_time} to progress"
                                                                        )

                                                                    except Exception as e:
                                                                        st.error(f"Error saving time: {str(e)}")
                                                                else:
                                                                    st.error("Time must be greater than 00:00:00")
                                                        else:
                                                            st.error("Please use format hh:mm:ss (e.g., 01:30:00)")
                                                    except ValueError:
                                                        st.error("Please enter valid numbers in hh:mm:ss format")

                                            # Display various success messages
                                            # Timer success message
                                            timer_success_key = f"timer_success_{task_key}"
                                            if timer_success_key in st.session_state:
                                                st.success(st.session_state[timer_success_key])
                                                del st.session_state[timer_success_key]

                                            # Manual time success message
                                            manual_success_key = f"manual_time_success_{task_key}"
                                            if manual_success_key in st.session_state:
                                                st.success(st.session_state[manual_success_key])
                                                del st.session_state[manual_success_key]

                                            # Completion status success message
                                            completion_success_key = f"completion_success_{task_key}"
                                            if completion_success_key in st.session_state:
                                                st.success(st.session_state[completion_success_key])
                                                del st.session_state[completion_success_key]

                                            # User reassignment success message
                                            reassign_success_key = f"reassign_success_{book_title}_{stage_name}_{user_name}_{idx}"
                                            reassign_success_key = f"reassign_success_{book_title}_{stage_name}_{user_name}"
                                            if reassign_success_key in st.session_state:
                                                st.success(st.session_state[reassign_success_key])
                                                del st.session_state[reassign_success_key]

                                # Show count of running timers (refresh buttons now appear under individual timers)
                                running_timers = [
                                    k for k, v in st.session_state.timers.items() if v and book_title in k
                                ]
                                if running_timers:
                                    st.write(f"{len(running_timers)} timer(s) running")

                                # Add stage dropdown
                                available_stages = get_available_stages_for_book(engine, book_title)
                                if available_stages:
                                    st.markdown("---")
                                    col1, col2 = st.columns([3, 1])

                                    with col1:
                                        selected_stage = st.selectbox(
                                            "Add stage:",
                                            options=["Select a stage to add..."] + available_stages,
                                            key=f"add_stage_{book_title}",
                                        )

                                    with col2:
                                        time_estimate = st.number_input(
                                            "Hours:",
                                            min_value=0.0,
                                            step=0.1,
                                            format="%.1f",
                                            value=1.0,
                                            key=f"add_stage_time_{book_title}",
                                            on_change=None,  # Prevent automatic refresh
                                        )

                                    if selected_stage != "Select a stage to add...":
                                        # Get the current time estimate from session state
                                        time_estimate_key = f"add_stage_time_{book_title}"
                                        current_time_estimate = st.session_state.get(time_estimate_key, 1.0)

                                        # Get book info for board name and tag
                                        book_info = next((book for book in all_books if book[0] == book_title), None)
                                        board_name = book_info[1] if book_info else None
                                        tag = book_info[2] if book_info else None

                                        # Convert hours to seconds for estimate
                                        estimate_seconds = int(current_time_estimate * 3600)

                                        if add_stage_to_book(
                                            engine, book_title, selected_stage, board_name, tag, estimate_seconds
                                        ):
                                            st.success(
                                                f"Added {selected_stage} to {book_title} with {current_time_estimate} hour estimate"
                                            )
                                            # Stage added successfully
                                        else:
                                            st.error("Failed to add stage")

                                # Remove stage section at the bottom left of each book
                                if stages_grouped.groups:  # Only show if book has stages
                                    st.markdown("---")
                                    remove_col1, remove_col2, remove_col3 = st.columns([2, 1, 1])

                                    with remove_col1:
                                        # Get all current stages for this book
                                        current_stages_with_users = []
                                        for stage_name in stage_order:
                                            if stage_name in stages_grouped.groups:
                                                stage_data = stages_grouped.get_group(stage_name)
                                                user_aggregated = (
                                                    stage_data.groupby('User')['Time spent (s)'].sum().reset_index()
                                                )
                                                for idx, user_task in user_aggregated.iterrows():
                                                    user_name = user_task['User']
                                                    user_display = (
                                                        user_name
                                                        if user_name and user_name != "Not set"
                                                        else "Unassigned"
                                                    )
                                                    current_stages_with_users.append(f"{stage_name} ({user_display})")

                                        if current_stages_with_users:
                                            selected_remove_stage = st.selectbox(
                                                "Remove stage:",
                                                options=["Select stage to remove..."] + current_stages_with_users,
                                                key=f"remove_stage_select_{book_title}",
                                            )

                                            if selected_remove_stage != "Select stage to remove...":
                                                # Parse the selection to get stage name and user
                                                stage_user_match = selected_remove_stage.split(" (")
                                                remove_stage_name = stage_user_match[0]
                                                remove_user_name = stage_user_match[1].rstrip(")")
                                                if remove_user_name == "Unassigned":
                                                    remove_user_name = "Not set"

                                                if st.button(
                                                    "Remove",
                                                    key=f"remove_confirm_{book_title}_{remove_stage_name}_{remove_user_name}",
                                                    type="secondary",
                                                ):
                                                    if delete_task_stage(
                                                        engine, book_title, remove_user_name, remove_stage_name
                                                    ):
                                                        st.success(
                                                            f"Removed {remove_stage_name} for {remove_user_name}"
                                                        )
                                                        # Manual time added successfully
                                                    else:
                                                        st.error("Failed to remove stage")

                                # Archive and Delete buttons at the bottom of each book
                                st.markdown("---")
                                col1, col2 = st.columns(2)

                                with col1:
                                    if st.button(
                                        f"Archive '{book_title}'",
                                        key=f"archive_{book_title}",
                                        help="Move this book to archive",
                                    ):
                                        try:
                                            with engine.connect() as conn:
                                                # Check if book has time tracking records
                                                result = conn.execute(
                                                    text(
                                                        '''
                                                        SELECT COUNT(*) FROM trello_time_tracking
                                                        WHERE card_name = :card_name
                                                    '''
                                                    ),
                                                    {'card_name': book_title},
                                                )
                                                record_count = result.scalar()

                                                if record_count > 0:
                                                    # Archive existing time tracking records
                                                    conn.execute(
                                                        text(
                                                            '''
                                                            UPDATE trello_time_tracking
                                                            SET archived = TRUE
                                                            WHERE card_name = :card_name
                                                        '''
                                                        ),
                                                        {'card_name': book_title},
                                                    )
                                                else:
                                                    # Create a placeholder archived record for books without tasks
                                                    conn.execute(
                                                        text(
                                                            '''
                                                            INSERT INTO trello_time_tracking
                                                            (card_name, user_name, list_name, time_spent_seconds,
                                                             card_estimate_seconds, board_name, archived, created_at)
                                                            VALUES (:card_name, 'Not set', 'No tasks assigned', 0,
                                                                   0, 'Manual Entry', TRUE, NOW())
                                                        '''
                                                        ),
                                                        {'card_name': book_title},
                                                    )

                                                # Archive the book in books table
                                                conn.execute(
                                                    text(
                                                        '''
                                                        UPDATE books
                                                        SET archived = TRUE
                                                        WHERE card_name = :book_name
                                                    '''
                                                    ),
                                                    {'book_name': book_title},
                                                )

                                                conn.commit()

                                            # Keep user on the current tab
                                            st.session_state.active_tab = 0  # Book Progress tab
                                            st.success(f"'{book_title}' has been archived successfully!")
                                            # Archive operation completed
                                        except Exception as e:
                                            st.error(f"Error archiving book: {str(e)}")

                                with col2:
                                    if st.button(
                                        f"Delete '{book_title}'",
                                        key=f"delete_progress_{book_title}",
                                        help="Permanently delete this book and all its data",
                                        type="secondary",
                                    ):
                                        # Add confirmation using session state
                                        confirm_key = f"confirm_delete_progress_{book_title}"
                                        if confirm_key not in st.session_state:
                                            st.session_state[confirm_key] = False

                                        if not st.session_state[confirm_key]:
                                            st.session_state[confirm_key] = True
                                            st.warning(
                                                f"Click 'Delete {book_title}' again to permanently delete all data for this book."
                                            )
                                        else:
                                            try:
                                                with engine.connect() as conn:
                                                    conn.execute(
                                                        text(
                                                            '''
                                                            DELETE FROM trello_time_tracking
                                                            WHERE card_name = :card_name
                                                        '''
                                                        ),
                                                        {'card_name': book_title},
                                                    )
                                                    conn.commit()

                                                # Reset confirmation state
                                                del st.session_state[confirm_key]
                                                # Keep user on the Book Progress tab
                                                st.session_state.active_tab = 0  # Book Progress tab
                                                st.success(f"'{book_title}' has been permanently deleted!")
                                                # Delete operation completed
                                            except Exception as e:
                                                st.error(f"Error deleting book: {str(e)}")
                                                # Reset confirmation state on error
                                                if confirm_key in st.session_state:
                                                    del st.session_state[confirm_key]

                            stage_counter += 1

                    # Pagination controls below book cards
                    total_pages = (
                        (total_books_to_display - 1) // books_per_page + 1 if total_books_to_display > 0 else 1
                    )
                    nav_col1, nav_col2 = st.columns(2)
                    with nav_col1:
                        if st.button("Previous", disabled=st.session_state.book_page == 0):
                            st.session_state.book_page -= 1
                            st.rerun()
                    with nav_col2:
                        if st.button("Next", disabled=st.session_state.book_page >= total_pages - 1):
                            st.session_state.book_page += 1
                            st.rerun()

        except Exception as e:
            st.error(f"Error accessing database: {str(e)}")
            # Add simplified debug info
            try:
                import traceback

                error_details = traceback.format_exc().split('\n')[-3:-1]  # Get last 2 lines
                st.error(f"Location: {' '.join(error_details)}")
            except:
                pass  # Ignore debug errors

        # Add table showing all books with their boards below the book cards
        st.markdown("---")
        st.subheader("All Books Overview")

        # Create data for the table
        table_data = []

        # Create a dictionary to track books and their boards
        book_board_map = {}

        # First, add books with tasks from database
        if df_from_db is not None and not df_from_db.empty and 'Card name' in df_from_db.columns:
            try:
                for _, row in df_from_db.groupby('Card name').first().iterrows():
                    book_name = row['Card name']
                    board_name = row['Board'] if 'Board' in row and row['Board'] else 'Not set'
                    book_board_map[book_name] = board_name
            except Exception as e:
                # If groupby fails, fall back to simple iteration
                pass

        # Then add books without tasks from all_books
        try:
            for book_info in all_books:
                book_name = book_info[0]
                if book_name not in book_board_map:
                    board_name = book_info[1] if book_info[1] else 'Not set'
                    book_board_map[book_name] = board_name
        except Exception as e:
            # Handle case where all_books might be empty or malformed
            pass

        # Convert to sorted list for table display
        for book_name in sorted(book_board_map.keys()):
            table_data.append({'Book Name': book_name, 'Board': book_board_map[book_name]})

        if table_data:
            # Create DataFrame for display
            table_df = pd.DataFrame(table_data)
            st.dataframe(table_df, use_container_width=True, hide_index=True)
        else:
            st.info("No books found in the database.")

        # Clear refresh flags without automatic rerun to prevent infinite loops
        for flag in ['completion_changed', 'major_update_needed']:
            if flag in st.session_state:
                del st.session_state[flag]

    elif selected_tab == "Reporting":
        st.header("Reporting")
        st.markdown("Filter tasks by user, book, board, tag, and date range from all uploaded data.")

        # Get filter options from database
        users = get_users_from_database(engine)
        books = get_books_from_database(engine)
        boards = get_boards_from_database(engine)
        tags = get_tags_from_database(engine)

        if not users:
            st.info("No users found in database. Please add entries in the 'Add Book' tab first.")
            st.stop()

        # Filter selection - organized in columns
        col1, col2 = st.columns(2)

        with col1:
            # User selection dropdown
            selected_user = st.selectbox(
                "Select User:", options=["All Users"] + users, help="Choose a user to view their tasks"
            )

            # Book search input
            book_search = st.text_input(
                "Search Book (optional):",
                placeholder="Start typing to search books...",
                help="Type to search for a specific book",
            )
            # Match the search to available books
            if book_search:
                matched_books = [book for book in books if book_search.lower() in book.lower()]
                if matched_books:
                    selected_book = st.selectbox(
                        "Select from matches:", options=matched_books, help="Choose from matching books"
                    )
                else:
                    st.warning("No books found matching your search")
                    selected_book = "All Books"
            else:
                selected_book = "All Books"

        with col2:
            # Board selection dropdown
            selected_board = st.selectbox(
                "Select Board (optional):", options=["All Boards"] + boards, help="Choose a specific board to filter by"
            )

            # Tag selection dropdown
            selected_tag = st.selectbox(
                "Select Tag (optional):", options=["All Tags"] + tags, help="Choose a specific tag to filter by"
            )

        # Date range selection
        col1, col2 = st.columns(2)
        with col1:
            start_date = st.date_input("Start Date (optional):", value=None, help="Leave empty to include all dates")

        with col2:
            end_date = st.date_input("End Date (optional):", value=None, help="Leave empty to include all dates")

        # Update button
        update_button = st.button("Update Table", type="primary")

        # Validate date range
        if start_date and end_date and start_date > end_date:
            st.error("Start date must be before end date")
            return

        # Filter and display results only when button is clicked or on initial load
        if update_button or 'filtered_tasks_displayed' not in st.session_state:
            with st.spinner("Loading filtered tasks..."):
                filtered_tasks = get_filtered_tasks_from_database(
                    engine,
                    user_name=selected_user if selected_user != "All Users" else None,
                    book_name=selected_book if selected_book != "All Books" else None,
                    board_name=selected_board if selected_board != "All Boards" else None,
                    tag_name=selected_tag if selected_tag != "All Tags" else None,
                    start_date=start_date,
                    end_date=end_date,
                )

            # Store in session state to prevent automatic reloading
            st.session_state.filtered_tasks_displayed = True
            st.session_state.current_filtered_tasks = filtered_tasks
            st.session_state.current_filters = {
                'user': selected_user,
                'book': selected_book,
                'board': selected_board,
                'tag': selected_tag,
                'start_date': start_date,
                'end_date': end_date,
            }

        # Display cached results if available
        if 'current_filtered_tasks' in st.session_state:

            filtered_tasks = st.session_state.current_filtered_tasks
            current_filters = st.session_state.get('current_filters', {})

            if not filtered_tasks.empty:
                st.subheader("Filtered Results")

                # Show active filters info
                active_filters = []
                if current_filters.get('user') and current_filters.get('user') != "All Users":
                    active_filters.append(f"User: {current_filters.get('user')}")
                if current_filters.get('book') and current_filters.get('book') != "All Books":
                    active_filters.append(f"Book: {current_filters.get('book')}")
                if current_filters.get('board') and current_filters.get('board') != "All Boards":
                    active_filters.append(f"Board: {current_filters.get('board')}")
                if current_filters.get('tag') and current_filters.get('tag') != "All Tags":
                    active_filters.append(f"Tag: {current_filters.get('tag')}")
                if current_filters.get('start_date') or current_filters.get('end_date'):
                    start_str = (
                        current_filters.get('start_date').strftime('%d/%m/%Y')
                        if current_filters.get('start_date')
                        else 'All'
                    )
                    end_str = (
                        current_filters.get('end_date').strftime('%d/%m/%Y')
                        if current_filters.get('end_date')
                        else 'All'
                    )
                    active_filters.append(f"Date range: {start_str} to {end_str}")

                if active_filters:
                    left_col, right_col = st.columns([1, 3])
                    with left_col:
                        with st.expander("Active Filters", expanded=False):
                            for f in active_filters:
                                st.write(f)
                    with right_col:
                        st.dataframe(filtered_tasks, use_container_width=True, hide_index=True)
                else:
                    st.dataframe(filtered_tasks, use_container_width=True, hide_index=True)

                # Download button for filtered results
                csv_buffer = io.StringIO()
                filtered_tasks.to_csv(csv_buffer, index=False)
                st.download_button(
                    label="Download Filtered Results",
                    data=csv_buffer.getvalue(),
                    file_name="filtered_tasks.csv",
                    mime="text/csv",
                )

                # Summary statistics for filtered data
                st.subheader("Summary")
                col1, col2, col3, col4 = st.columns(4)

                with col1:
                    st.metric("Total Books", int(filtered_tasks['Book Title'].nunique()))

                with col2:
                    st.metric("Total Tasks", len(filtered_tasks))

                with col3:
                    st.metric("Unique Users", int(filtered_tasks['User'].nunique()))

                with col4:
                    # Calculate total time from formatted time strings
                    total_seconds = 0
                    for time_str in filtered_tasks['Time Spent']:
                        if time_str != "00:00:00":
                            parts = time_str.split(':')
                            total_seconds += int(parts[0]) * 3600 + int(parts[1]) * 60 + int(parts[2])
                    total_hours = total_seconds / 3600
                    st.metric("Total Time (Hours)", f"{total_hours:.1f}")

            else:
                st.warning("No tasks found matching the selected filters.")

        elif 'filtered_tasks_displayed' not in st.session_state:
            st.info("Click 'Update Table' to load filtered results.")

    elif selected_tab == "Archive":
        st.header("Archive")
        st.markdown("View and manage archived books.")

        try:
            # Get count of archived records
            with engine.connect() as conn:
                archived_count = conn.execute(
                    text('SELECT COUNT(*) FROM trello_time_tracking WHERE archived = TRUE')
                ).scalar()

            if archived_count and archived_count > 0:
                st.info(f"Showing archived books from {archived_count} database records.")

                # Get archived data from database
                df_archived = pd.read_sql(
                    '''SELECT card_name as "Card name",
                       COALESCE(user_name, 'Not set') as "User",
                       list_name as "List",
                       time_spent_seconds as "Time spent (s)",
                       date_started as "Date started (f)",
                       card_estimate_seconds as "Card estimate(s)",
                       board_name as "Board", created_at, tag as "Tag"
                       FROM trello_time_tracking WHERE archived = TRUE ORDER BY created_at DESC''',
                    engine,
                )

                if not df_archived.empty:
                    # Add search bar for archived book titles
                    archive_search_query = st.text_input(
                        "Search archived books by title:",
                        placeholder="Enter book title to filter archived results...",
                        help="Search for specific archived books by typing part of the title",
                        key="archive_search",
                    )

                    # Filter archived books based on search
                    filtered_archived_df = df_archived.copy()
                    if archive_search_query:
                        mask = filtered_archived_df['Card name'].str.contains(
                            archive_search_query, case=False, na=False
                        )
                        filtered_archived_df = filtered_archived_df[mask]

                    # Get unique archived books
                    unique_archived_books = filtered_archived_df['Card name'].unique()

                    if len(unique_archived_books) > 0:
                        st.write(f"Found {len(unique_archived_books)} archived books to display")

                        # Display each archived book with same structure as Book Completion
                        for book_title in unique_archived_books:
                            book_mask = filtered_archived_df['Card name'] == book_title
                            book_data = filtered_archived_df[book_mask].copy()

                            # Calculate overall progress
                            total_time_spent = book_data['Time spent (s)'].sum()

                            # Calculate total estimated time
                            estimated_time = 0
                            if 'Card estimate(s)' in book_data.columns:
                                book_estimates = book_data['Card estimate(s)'].fillna(0).sum()
                                if book_estimates > 0:
                                    estimated_time = book_estimates

                            # Calculate completion percentage and progress text
                            if estimated_time > 0:
                                completion_percentage = (total_time_spent / estimated_time) * 100
                                progress_text = f"{format_seconds_to_time(total_time_spent)}/{format_seconds_to_time(estimated_time)} ({completion_percentage:.1f}%)"
                            else:
                                completion_percentage = 0
                                progress_text = f"Total: {format_seconds_to_time(total_time_spent)} (No estimate)"

                            with st.expander(book_title, expanded=False):
                                # Show progress bar and completion info at the top
                                progress_bar_html = f"""
                                <div style="width: 50%; background-color: #f0f0f0; border-radius: 5px; height: 10px; margin: 8px 0;">
                                    <div style="width: {min(completion_percentage, 100):.1f}%; background-color: #2AA395; height: 100%; border-radius: 5px;"></div>
                                </div>
                                """
                                st.markdown(progress_bar_html, unsafe_allow_html=True)
                                st.markdown(
                                    f'<div style="font-size: 14px; color: #666; margin-bottom: 10px;">{progress_text}</div>',
                                    unsafe_allow_html=True,
                                )

                                st.markdown("---")

                                # Show task breakdown for archived book
                                task_breakdown = (
                                    book_data.groupby(['List', 'User'])['Time spent (s)'].sum().reset_index()
                                )
                                task_breakdown['Time Spent'] = task_breakdown['Time spent (s)'].apply(
                                    format_seconds_to_time
                                )
                                task_breakdown = task_breakdown[['List', 'User', 'Time Spent']]

                                st.write("**Task Breakdown:**")
                                st.dataframe(task_breakdown, use_container_width=True, hide_index=True)

                                # Unarchive and Delete buttons
                                st.markdown("---")
                                col1, col2 = st.columns(2)

                                with col1:
                                    if st.button(
                                        f"Unarchive '{book_title}'",
                                        key=f"unarchive_{book_title}",
                                        help="Move this book back to active books",
                                    ):
                                        try:
                                            with engine.connect() as conn:
                                                conn.execute(
                                                    text(
                                                        '''
                                                    UPDATE trello_time_tracking
                                                    SET archived = FALSE
                                                    WHERE card_name = :card_name
                                                '''
                                                    ),
                                                    {'card_name': book_title},
                                                )
                                                conn.commit()

                                            # Keep user on the Archive tab
                                            st.session_state.active_tab = 2  # Archive tab
                                            st.success(f"'{book_title}' has been unarchived successfully!")
                                            st.rerun()
                                        except Exception as e:
                                            st.error(f"Error unarchiving book: {str(e)}")

                                with col2:
                                    if st.button(
                                        f"Delete '{book_title}'",
                                        key=f"delete_{book_title}",
                                        help="Permanently delete this book and all its data",
                                        type="secondary",
                                    ):
                                        # Add confirmation using session state
                                        confirm_key = f"confirm_delete_{book_title}"
                                        if confirm_key not in st.session_state:
                                            st.session_state[confirm_key] = False

                                        if not st.session_state[confirm_key]:
                                            st.session_state[confirm_key] = True
                                            st.warning(
                                                f"Click 'Delete {book_title}' again to permanently delete all data for this book."
                                            )
                                            st.rerun()
                                        else:
                                            try:
                                                with engine.connect() as conn:
                                                    conn.execute(
                                                        text(
                                                            '''
                                                        DELETE FROM trello_time_tracking
                                                        WHERE card_name = :card_name
                                                    '''
                                                        ),
                                                        {'card_name': book_title},
                                                    )
                                                    conn.commit()

                                                # Reset confirmation state
                                                del st.session_state[confirm_key]
                                                # Keep user on the Archive tab
                                                st.session_state.active_tab = 2  # Archive tab
                                                st.success(f"'{book_title}' has been permanently deleted!")
                                                st.rerun()
                                            except Exception as e:
                                                st.error(f"Error deleting book: {str(e)}")
                                                # Reset confirmation state on error
                                                if confirm_key in st.session_state:
                                                    del st.session_state[confirm_key]
                    else:
                        if archive_search_query:
                            st.warning(f"No archived books found matching '{archive_search_query}'")
                        else:
                            st.warning("No archived books available")
                else:
                    st.warning("No archived books available")
            else:
                st.info("No archived books found. Archive books from the 'Book Completion' tab to see them here.")

        except Exception as e:
            st.error(f"Error accessing archived data: {str(e)}")


if __name__ == "__main__":
    main()<|MERGE_RESOLUTION|>--- conflicted
+++ resolved
@@ -1575,21 +1575,6 @@
         background-color: #F0F2F5;
     }
 
-<<<<<<< HEAD
-    /* Consistent button styling */
-    .stButton > button, .stDownloadButton > button {
-        background-color: #EB5D0C;
-        color: #ffffff;
-        border: none;
-    }
-    .stButton > button:hover, .stDownloadButton > button:hover,
-    .stButton > button:active, .stDownloadButton > button:active,
-    .stButton > button:focus, .stDownloadButton > button:focus,
-    .stButton > button:disabled, .stDownloadButton > button:disabled {
-        background-color: #2AA395;
-        color: #ffffff;
-    }
-
     /* Style radio selector to look like tabs */
     div[role="radiogroup"] {
         display: flex;
@@ -1612,7 +1597,6 @@
         background-color: #2AA395;
     }
 
-=======
    /* Consistent button styling */
 .stButton > button,
 .stDownloadButton > button,
@@ -1637,7 +1621,7 @@
     background-color: #2AA395;
     color: #ffffff;
 }
->>>>>>> 4f7761ae
+
     /* Custom progress bar colour */
     div[data-testid="stProgress"] div[data-testid="stProgressBar"] > div {
         background-color: #2AA395;
