import streamlit as st
import pandas as pd
import numpy as np
from datetime import datetime, timedelta, timezone
from zoneinfo import ZoneInfo
from collections import Counter
import hashlib
import io
import os
import re
import time
import streamlit.components.v1 as components
from sqlalchemy import create_engine, text
from sqlalchemy.exc import IntegrityError, SQLAlchemyError

# Small helper for deterministic, compact unique IDs for widget keys
def stable_hash(*values) -> str:
    s = "||".join("" if v is None else str(v) for v in values)
    return hashlib.md5(s.encode()).hexdigest()[:8]

st.set_page_config(page_title="Book Production Time Tracking", page_icon="favicon.png")

components.html(
    """
    <style>
      html, body { margin: 0; padding: 0; height: 10px; overflow: hidden; }
    </style>
    <script>
    (function() {
        const doc = window.parent.document;
        const head = doc.head;

        const link1 = doc.createElement('link');
        link1.rel = 'preconnect';
        link1.href = 'https://fonts.googleapis.com';
        head.appendChild(link1);

        const link2 = doc.createElement('link');
        link2.rel = 'preconnect';
        link2.href = 'https://fonts.gstatic.com';
        link2.crossOrigin = 'anonymous';
        head.appendChild(link2);

        const link3 = doc.createElement('link');
        link3.rel = 'stylesheet';
        link3.href = 'https://fonts.googleapis.com/css2?family=Source+Sans+3:ital,wght@0,200..900;1,200..900&display=swap';
        head.appendChild(link3);

        const style = doc.createElement('style');
        style.textContent = '[data-testid="stSidebar"] { resize: horizontal; overflow: auto; }';
        head.appendChild(style);

        const sidebar = doc.querySelector('section[data-testid="stSidebar"]');
        if (sidebar) {
            if (window.innerWidth <= 768) { sidebar.style.width = '100%'; }
            else { sidebar.style.width = '45%'; }
        }

        const me = window.frameElement;
        if (me) {
            me.style.height = '10px';
            me.style.maxHeight = '10px';
            me.style.minHeight = '0';
            me.style.overflow = 'hidden';
        }
    })();
    </script>
    """,
    height=10,
)

# Timezones
BST = timezone(timedelta(hours=1))            # legacy fixed offset for any old code that expects it
UTC_PLUS_1 = BST
LONDON_TZ = ZoneInfo("Europe/London")         # proper DST handling

# Helpers to safely read and write session state without attribute access
def ss_get(key, default=None):
    return st.session_state[key] if key in st.session_state else default

def ss_set(key, value):
    st.session_state[key] = value

# Capture the true Streamlit error function before any patching
_ORIG_ST_ERROR = st.error

# One-time initial state
if "error_log" not in st.session_state:
    ss_set("error_log", [])
if "_orig_st_error" not in st.session_state:
    ss_set("_orig_st_error", _ORIG_ST_ERROR)
if "_error_patched" not in st.session_state:
    ss_set("_error_patched", False)
if "_logging_error" not in st.session_state:
    ss_set("_logging_error", False)

def log_error(message, *args, **kwargs):
    """Log error messages with timestamp and display them without recursion."""
    if ss_get("_logging_error", False):
        # Already in the middle of logging, call the true original directly
        orig = ss_get("_orig_st_error", _ORIG_ST_ERROR)
        return orig(message, *args, **kwargs)

    ss_set("_logging_error", True)
    try:
        timestamp = datetime.now(LONDON_TZ).strftime("%Y-%m-%d %H:%M:%S")

        # Best effort to avoid logging noisy placeholders
        try:
            if message not in PLACEHOLDER_ERRORS:
                st.session_state.error_log.append({"time": timestamp, "message": str(message)})
        except NameError:
            st.session_state.error_log.append({"time": timestamp, "message": str(message)})

        # Resolve the original safely
        orig = ss_get("_orig_st_error", _ORIG_ST_ERROR)
        if orig is log_error:
            orig = _ORIG_ST_ERROR

        return orig(message, *args, **kwargs)
    finally:
        ss_set("_logging_error", False)

# Patch exactly once per session
if not ss_get("_error_patched", False):
    st.error = log_error
    ss_set("_error_patched", True)


# Known full user names for matching CSV imports
EDITORIAL_USERS_LIST = [
    "Bethany Latham",
    "Charis Mather",
    "Noah Leatherland",
]
DESIGN_USERS_LIST = [
    "Amelia Harris",
    "Amy Li",
    "Drue Rintoul",
    "Jasmine Pointer",
    "Ker Ker Lee",
    "Rob Delph",
]
ALL_USERS_LIST = EDITORIAL_USERS_LIST + DESIGN_USERS_LIST

STAGE_ORDER = [
    "Editorial R&D",
    "Editorial Writing",
    "1st Edit",
    "2nd Edit",
    "Design R&D",
    "In Design",
    "1st Proof",
    "2nd Proof",
    "Editorial Sign Off",
    "Design Sign Off",
]

# Map first names (and common short forms) to full user names
FIRST_NAME_TO_FULL = {name.split()[0].lower(): name for name in ALL_USERS_LIST}
FIRST_NAME_TO_FULL.update({
    "beth": "Bethany Latham",
    "ker ker": "Ker Ker Lee",
})

def normalize_user_name(name):
    """Return a canonical user name from various CSV formats."""
    if name is None:
        return "Not set"
    name = str(name).strip()
    if name == "" or name == "Not set":
        return "Not set"

    lower = name.lower()
    # Exact match to known users
    for full in ALL_USERS_LIST:
        if lower == full.lower():
            return full

    # Match by first name or short form
    first = lower.split()[0]
    if first in FIRST_NAME_TO_FULL:
        return FIRST_NAME_TO_FULL[first]

    return name

def require_login():
    """Authenticate user with a modal popup and blur the background."""
    if st.session_state.get("authenticated"):
        return st.session_state["user"]

    # Blur the app while login dialog is shown
    st.markdown(
        """
        <style>
        div[data-testid="stAppViewContainer"] {filter: blur(6px);}
        </style>
        """,
        unsafe_allow_html=True,
    )

<<<<<<< HEAD
    @st.dialog("Sign In")
    def login_dialog():
        username = st.text_input("User")
        password = st.text_input("Password", type="password")
        if st.button("Log In"):
            key = username.strip().split()[0].lower()
            full_name = FIRST_NAME_TO_FULL.get(key)
            if full_name and st.secrets.get("passwords", {}).get(full_name) == password:
                st.session_state["authenticated"] = True
                st.session_state["user"] = full_name
                st.rerun()
            else:
                st.error("Invalid username or password")

    login_dialog()
=======
    if "_show_login" not in st.session_state:
        st.session_state._show_login = True

    if st.session_state._show_login:
        with st.dialog("Sign In"):
            username = st.text_input("User")
            password = st.text_input("Password", type="password")
            if st.button("Log In"):
                key = username.strip().split()[0].lower()
                full_name = FIRST_NAME_TO_FULL.get(key)
                if full_name and st.secrets.get("passwords", {}).get(full_name) == password:
                    st.session_state["authenticated"] = True
                    st.session_state["user"] = full_name
                    st.session_state._show_login = False
                    st.rerun()
                else:
                    st.error("Invalid username or password")
>>>>>>> a3b06113
    st.stop()

@st.cache_resource
def init_database():
    """Initialise database connection and create tables"""
    try:
        # Prefer Streamlit secrets but allow an env var fallback
        database_url = st.secrets.get("database", {}).get("url") or os.getenv("DATABASE_URL")
        if not database_url:
            st.error(
                "Database URL not configured. Set database.url in Streamlit secrets "
                "or the DATABASE_URL environment variable."
            )
            return None

        engine = create_engine(database_url)

        # Create table if it doesn't exist
        with engine.connect() as conn:
            conn.execute(
                text(
                    '''
                CREATE TABLE IF NOT EXISTS trello_time_tracking (
                    id SERIAL PRIMARY KEY,
                    card_name VARCHAR(500) NOT NULL,
                    user_name VARCHAR(255) NOT NULL,
                    list_name VARCHAR(255) NOT NULL,
                    time_spent_seconds INTEGER NOT NULL,
                    date_started DATE,
                    card_estimate_seconds INTEGER,
                    board_name VARCHAR(255),
                    labels TEXT,
                    completed BOOLEAN DEFAULT FALSE,
                    archived BOOLEAN DEFAULT FALSE,
                    created_at TIMESTAMP DEFAULT CURRENT_TIMESTAMP,
                    UNIQUE(card_name, user_name, list_name, date_started, time_spent_seconds)
                )
            '''
                )
            )
            # Add archived column to existing table if it doesn't exist
            conn.execute(
                text(
                    '''
                ALTER TABLE trello_time_tracking
                ADD COLUMN IF NOT EXISTS archived BOOLEAN DEFAULT FALSE
            '''
                )
            )

            # Add session_start_time column if it doesn't exist
            conn.execute(
                text(
                    '''
                ALTER TABLE trello_time_tracking
                ADD COLUMN IF NOT EXISTS session_start_time TIMESTAMP
            '''
                )
            )

            # Add tag column if it doesn't exist
            conn.execute(
                text(
                    '''
                ALTER TABLE trello_time_tracking
                ADD COLUMN IF NOT EXISTS tag VARCHAR(255)
            '''
                )
            )

            # Ensure other optional columns exist for older databases
            conn.execute(
                text(
                    '''
                ALTER TABLE trello_time_tracking
                ADD COLUMN IF NOT EXISTS card_estimate_seconds INTEGER
            '''
                )
            )
            conn.execute(
                text(
                    '''
                ALTER TABLE trello_time_tracking
                ADD COLUMN IF NOT EXISTS board_name VARCHAR(255)
            '''
                )
            )
            conn.execute(
                text(
                    '''
                ALTER TABLE trello_time_tracking
                ADD COLUMN IF NOT EXISTS labels TEXT
            '''
                )
            )
            conn.execute(
                text(
                    '''
                ALTER TABLE trello_time_tracking
                ADD COLUMN IF NOT EXISTS created_at TIMESTAMP DEFAULT CURRENT_TIMESTAMP
            '''
                )
            )
            conn.execute(
                text(
                    '''
                ALTER TABLE trello_time_tracking
                ADD COLUMN IF NOT EXISTS completed BOOLEAN DEFAULT FALSE
            '''
                )
            )

            # Create books table for storing book metadata
            conn.execute(
                text(
                    '''
                CREATE TABLE IF NOT EXISTS books (
                    card_name VARCHAR(500) PRIMARY KEY,
                    board_name VARCHAR(255),
                    tag VARCHAR(255),
                    archived BOOLEAN DEFAULT FALSE,
                    created_at TIMESTAMP DEFAULT CURRENT_TIMESTAMP
                )
            '''
                )
            )

            # Add optional columns to books table if they are missing
            conn.execute(
                text(
                    '''
                ALTER TABLE books
                ADD COLUMN IF NOT EXISTS board_name VARCHAR(255)
            '''
                )
            )
            conn.execute(
                text(
                    '''
                ALTER TABLE books
                ADD COLUMN IF NOT EXISTS tag VARCHAR(255)
            '''
                )
            )
            conn.execute(
                text(
                    '''
                ALTER TABLE books
                ADD COLUMN IF NOT EXISTS archived BOOLEAN DEFAULT FALSE
            '''
                )
            )
            conn.execute(
                text(
                    '''
                ALTER TABLE books
                ADD COLUMN IF NOT EXISTS created_at TIMESTAMP DEFAULT CURRENT_TIMESTAMP
            '''
                )
            )

            # Create active timers table for persistent timer storage
            conn.execute(
                text(
                    '''
                CREATE TABLE IF NOT EXISTS active_timers (
                    id SERIAL PRIMARY KEY,
                    timer_key VARCHAR(500) NOT NULL UNIQUE,
                    card_name VARCHAR(255) NOT NULL,
                    user_name VARCHAR(100),
                    list_name VARCHAR(100) NOT NULL,
                    board_name VARCHAR(100),
                    start_time TIMESTAMPTZ NOT NULL,
                    accumulated_seconds INTEGER DEFAULT 0,
                    is_paused BOOLEAN DEFAULT FALSE,
                    created_at TIMESTAMPTZ DEFAULT CURRENT_TIMESTAMP
                )
            '''
                )
            )

            # Add new columns to existing active_timers table if they don't exist
            conn.execute(
                text(
                    '''
                ALTER TABLE active_timers
                ADD COLUMN IF NOT EXISTS accumulated_seconds INTEGER DEFAULT 0
            '''
                )
            )
            conn.execute(
                text(
                    '''
                ALTER TABLE active_timers
                ADD COLUMN IF NOT EXISTS is_paused BOOLEAN DEFAULT FALSE
            '''
                )
            )

            # Migrate existing TIMESTAMP columns to TIMESTAMPTZ if needed
            try:
                conn.execute(
                    text(
                        '''
                    ALTER TABLE active_timers
                    ALTER COLUMN start_time TYPE TIMESTAMPTZ USING start_time AT TIME ZONE 'Europe/London'
                '''
                    )
                )
                conn.execute(
                    text(
                        '''
                    ALTER TABLE active_timers
                    ALTER COLUMN created_at TYPE TIMESTAMPTZ USING created_at AT TIME ZONE 'Europe/London'
                '''
                    )
                )
            except Exception:
                # Columns might already be TIMESTAMPTZ, ignore the error
                pass
            conn.commit()

        return engine
    except Exception as e:
        st.error(f"Database initialisation failed: {str(e)}")
        return None


def get_users_from_database(_engine):
    """Get list of unique users from database with retry logic"""
    max_retries = 3
    for attempt in range(max_retries):
        try:
            with _engine.connect() as conn:
                result = conn.execute(
                    text(
                        'SELECT DISTINCT COALESCE(user_name, \'Not set\') FROM trello_time_tracking ORDER BY COALESCE(user_name, \'Not set\')'
                    )
                )
                return [row[0] for row in result]
        except Exception as e:
            if attempt < max_retries - 1:
                time.sleep(0.5)
                continue
            else:
                return []
    return []


def get_tags_from_database(_engine):
    """Get list of unique individual tags from database, splitting comma-separated values"""
    max_retries = 3
    for attempt in range(max_retries):
        try:
            with _engine.connect() as conn:
                result = conn.execute(
                    text(
                        "SELECT DISTINCT tag FROM trello_time_tracking WHERE tag IS NOT NULL AND tag != '' ORDER BY tag"
                    )
                )
                all_tag_strings = [row[0] for row in result]

                # Split comma-separated tags and create unique set
                individual_tags = set()
                for tag_string in all_tag_strings:
                    if tag_string:
                        # Split by comma and strip whitespace
                        tags_in_string = [tag.strip() for tag in tag_string.split(',')]
                        individual_tags.update(tags_in_string)

                # Return sorted list of individual tags
                return sorted(list(individual_tags))

        except Exception as e:
            if attempt < max_retries - 1:
                # Wait before retrying
                time.sleep(0.5)
                continue
            else:
                # Final attempt failed, return empty list instead of showing error
                return []

    return []


def get_books_from_database(_engine):
    """Get list of unique book names from database with retry logic"""
    max_retries = 3
    for attempt in range(max_retries):
        try:
            with _engine.connect() as conn:
                result = conn.execute(
                    text(
                        "SELECT DISTINCT card_name FROM trello_time_tracking WHERE card_name IS NOT NULL ORDER BY card_name"
                    )
                )
                books = [row[0] for row in result]
                return books
        except Exception as e:
            if attempt < max_retries - 1:
                time.sleep(0.5)
                continue
            else:
                return []
    return []


def get_boards_from_database(_engine):
    """Get list of unique board names from database with retry logic"""
    max_retries = 3
    for attempt in range(max_retries):
        try:
            with _engine.connect() as conn:
                result = conn.execute(
                    text(
                        "SELECT DISTINCT board_name FROM trello_time_tracking WHERE board_name IS NOT NULL AND board_name != '' ORDER BY board_name"
                    )
                )
                boards = [row[0] for row in result]
                return boards
        except Exception as e:
            if attempt < max_retries - 1:
                time.sleep(0.5)
                continue
            else:
                return []
    return []


def emergency_stop_all_timers(engine):
    """Emergency function to stop all active timers and save progress when database connection fails"""
    try:
        # Initialize session state if needed
        if 'timers' not in st.session_state:
            st.session_state.timers = {}
        if 'timer_start_times' not in st.session_state:
            st.session_state.timer_start_times = {}

        saved_timers = 0
        current_time_utc = datetime.utcnow().replace(tzinfo=timezone.utc)
        current_time_bst = current_time_utc.astimezone(BST)

        # Process any active timers from session state
        for timer_key, is_active in st.session_state.timers.items():
            if is_active and timer_key in st.session_state.timer_start_times:
                try:
                    # Parse timer key to extract details
                    parts = timer_key.split('_')
                    if len(parts) >= 3:
                        card_name = '_'.join(parts[:-2])  # Reconstruct card name
                        list_name = parts[-2]
                        user_name = parts[-1]

                        # Calculate elapsed time using UTC-based function
                        start_time = st.session_state.timer_start_times[timer_key]
                        elapsed_seconds = calculate_timer_elapsed_time(start_time)

                        # Only save if significant time elapsed
                        if elapsed_seconds > 0:
                            # Try to save to database with retry logic
                            for attempt in range(3):
                                try:
                                    with engine.connect() as conn:
                                        # Save the time entry
                                        conn.execute(
                                            text(
                                                '''
                                            INSERT INTO trello_time_tracking
                                            (card_name, user_name, list_name, time_spent_seconds,
                                             date_started, session_start_time, board_name)
                                            VALUES (:card_name, :user_name, :list_name, :time_spent_seconds,
                                                   :date_started, :session_start_time, :board_name)
                                        '''
                                            ),
                                            {
                                                'card_name': card_name,
                                                'user_name': user_name,
                                                'list_name': list_name,
                                                'time_spent_seconds': elapsed_seconds,
                                                'date_started': start_time.date(),
                                                'session_start_time': start_time,
                                                'board_name': 'Manual Entry',
                                            },
                                        )

                                        # Remove from active timers table
                                        conn.execute(
                                            text('DELETE FROM active_timers WHERE timer_key = :timer_key'),
                                            {'timer_key': timer_key},
                                        )
                                        conn.commit()
                                        saved_timers += 1
                                        break
                                except Exception:
                                    if attempt == 2:  # Last attempt failed
                                        # Store in session state as backup
                                        if 'emergency_saved_times' not in st.session_state:
                                            st.session_state.emergency_saved_times = []
                                        st.session_state.emergency_saved_times.append(
                                            {
                                                'card_name': card_name,
                                                'user_name': user_name,
                                                'list_name': list_name,
                                                'elapsed_seconds': elapsed_seconds,
                                                'start_time': start_time,
                                            }
                                        )
                                    continue

                except Exception as e:
                    continue  # Skip this timer if parsing fails

        if saved_timers > 0:
            st.success(f"Successfully saved {saved_timers} active timer(s) before stopping.")

        # Try to clear active timers table if possible
        try:
            with engine.connect() as conn:
                conn.execute(text('DELETE FROM active_timers'))
                conn.commit()
        except Exception:
            pass  # Database might be completely unavailable

    except Exception as e:
        st.error(f"Emergency timer save failed: {str(e)}")


def recover_emergency_saved_times(engine):
    """Recover and save any emergency saved times from previous session"""
    if 'emergency_saved_times' in st.session_state and st.session_state.emergency_saved_times:
        saved_count = 0
        for saved_time in st.session_state.emergency_saved_times:
            try:
                with engine.connect() as conn:
                    conn.execute(
                        text(
                            '''
                        INSERT INTO trello_time_tracking
                        (card_name, user_name, list_name, time_spent_seconds,
                         date_started, session_start_time, board_name)
                        VALUES (:card_name, :user_name, :list_name, :time_spent_seconds,
                               :date_started, :session_start_time, :board_name)
                    '''
                        ),
                        {
                            'card_name': saved_time['card_name'],
                            'user_name': saved_time['user_name'],
                            'list_name': saved_time['list_name'],
                            'time_spent_seconds': saved_time['elapsed_seconds'],
                            'date_started': saved_time['start_time'].date(),
                            'session_start_time': saved_time['start_time'],
                            'board_name': 'Manual Entry',
                        },
                    )
                    conn.commit()
                    saved_count += 1
            except Exception:
                continue  # Skip if unable to save

        if saved_count > 0:
            st.success(f"Recovered {saved_count} emergency saved timer(s) from previous session.")

        # Clear the emergency saved times
        st.session_state.emergency_saved_times = []
def finalize_stale_active_timers(engine):
    """Stop any timers left in the active_timers table and record them.

    This runs on startup to recover sessions that were active when the app
    last shut down unexpectedly.
    """
    try:
        with engine.connect() as conn:
            result = conn.execute(
                text(
                    '''
                SELECT timer_key, card_name, user_name, list_name, board_name,
                       start_time, accumulated_seconds, is_paused
                FROM active_timers
            '''
                )
            )

            rows = result.fetchall()
            stopped = 0
            now = datetime.now(BST)
            for row in rows:
                (
                    timer_key,
                    card_name,
                    user_name,
                    list_name,
                    board_name,
                    start_time,
                    accumulated,
                    is_paused,
                ) = row

                accumulated = accumulated or 0
                if start_time.tzinfo is None:
                    start_time = start_time.replace(tzinfo=BST)
                else:
                    start_time = start_time.astimezone(BST)

                elapsed = accumulated
                if not is_paused:
                    elapsed += int((now - start_time).total_seconds())

                if elapsed <= 0:
                    conn.execute(
                        text('DELETE FROM active_timers WHERE timer_key = :timer_key'),
                        {'timer_key': timer_key},
                    )
                    continue

                conn.execute(
                    text(
                        '''
                    INSERT INTO trello_time_tracking
                    (card_name, user_name, list_name, time_spent_seconds,
                     date_started, session_start_time, board_name)
                    VALUES (:card_name, :user_name, :list_name, :time_spent_seconds,
                            :date_started, :session_start_time, :board_name)
                    ON CONFLICT (card_name, user_name, list_name, date_started, time_spent_seconds)
                    DO UPDATE SET session_start_time = EXCLUDED.session_start_time,
                                  board_name = EXCLUDED.board_name,
                                  created_at = CURRENT_TIMESTAMP
                '''
                    ),
                    {
                        'card_name': card_name,
                        'user_name': user_name,
                        'list_name': list_name,
                        'time_spent_seconds': elapsed,
                        'date_started': start_time.date(),
                        'session_start_time': start_time,
                        'board_name': board_name or 'Manual Entry',
                    },
                )
                conn.execute(
                    text('DELETE FROM active_timers WHERE timer_key = :timer_key'),
                    {'timer_key': timer_key},
                )
                stopped += 1

            conn.commit()

        if stopped > 0:
            st.warning(
                f"Stopped {stopped} active timer(s) from previous session due to unexpected shutdown."
            )
    except Exception as e:
        st.error(f"Failed to finalise active timers: {str(e)}")

def load_active_timers(engine, current_user):
    """Load active timers for the current user from database."""
    try:
        with engine.connect() as conn:
            result = conn.execute(
                text(
                    '''
                SELECT timer_key, card_name, user_name, list_name, board_name,
                       start_time, accumulated_seconds, is_paused
                FROM active_timers
                WHERE user_name = :user_name
                ORDER BY start_time DESC
            '''
                ),
                {"user_name": current_user},
            )

            active_timers = []
            for row in result:
                timer_key = row[0]
                card_name = row[1]
                user_name = row[2]
                list_name = row[3]
                board_name = row[4]
                start_time = row[5]
                accumulated_seconds = row[6] or 0
                is_paused = row[7] or False

                # Simple session state - just track if timer is running
                if 'timers' not in st.session_state:
                    st.session_state.timers = {}
                if 'timer_start_times' not in st.session_state:
                    st.session_state.timer_start_times = {}
                if 'timer_paused' not in st.session_state:
                    st.session_state.timer_paused = {}
                if 'timer_accumulated_time' not in st.session_state:
                    st.session_state.timer_accumulated_time = {}
                if 'timer_base_times' not in st.session_state:
                    st.session_state.timer_base_times = {}
                if 'timer_session_counts' not in st.session_state:
                    st.session_state.timer_session_counts = {}

                # Ensure timezone-aware datetime for consistency
                if start_time.tzinfo is None:
                    start_time_with_tz = start_time.replace(tzinfo=BST)
                else:
                    # Convert to BST for consistency in session state
                    start_time_with_tz = start_time.astimezone(BST)

                st.session_state.timers[timer_key] = True
                st.session_state.timer_start_times[timer_key] = start_time_with_tz
                st.session_state.timer_paused[timer_key] = is_paused
                st.session_state.timer_accumulated_time[timer_key] = accumulated_seconds
                st.session_state.timer_session_counts.setdefault(timer_key, 0)
                total_base = get_total_time_spent(engine, card_name, user_name, list_name)
                st.session_state.timer_base_times[timer_key] = total_base
                active_timers.append(
                    {
                        'timer_key': timer_key,
                        'card_name': card_name,
                        'user_name': user_name,
                        'list_name': list_name,
                        'board_name': board_name,
                        'start_time': start_time_with_tz,
                    }
                )

            return active_timers
    except Exception as e:
        error_msg = str(e)

        # Check if this is an SSL connection error indicating app restart
        if "SSL connection has been closed unexpectedly" in error_msg or "connection" in error_msg.lower():
            st.warning("App restarted - automatically stopping all active timers and saving progress...")

            # Try to recover and save any active timers from session state
            emergency_stop_all_timers(engine)

            # Clear session state timers since they've been saved
            if 'timers' in st.session_state:
                st.session_state.timers = {}
            if 'timer_start_times' in st.session_state:
                st.session_state.timer_start_times = {}

            return []
        else:
            st.error(f"Error loading active timers: {error_msg}")
            return []


def save_active_timer(
    engine,
    timer_key,
    card_name,
    user_name,
    list_name,
    board_name,
    start_time,
    accumulated_seconds=0,
    is_paused=False,
):
    """Save or update an active timer in the database."""
    try:
        with engine.connect() as conn:
            if start_time.tzinfo is None:
                start_time_with_tz = start_time.replace(tzinfo=BST)
            else:
                start_time_with_tz = start_time

            conn.execute(
                text(
                    '''
                INSERT INTO active_timers (timer_key, card_name, user_name, list_name,
                    board_name, start_time, accumulated_seconds, is_paused, created_at)
                VALUES (:timer_key, :card_name, :user_name, :list_name, :board_name,
                    :start_time, :accumulated_seconds, :is_paused, CURRENT_TIMESTAMP)
                ON CONFLICT (timer_key) DO UPDATE SET
                    start_time = EXCLUDED.start_time,
                    accumulated_seconds = EXCLUDED.accumulated_seconds,
                    is_paused = EXCLUDED.is_paused,
                    created_at = CURRENT_TIMESTAMP
            '''
                ),
                {
                    'timer_key': timer_key,
                    'card_name': card_name,
                    'user_name': user_name,
                    'list_name': list_name,
                    'board_name': board_name,
                    'start_time': start_time_with_tz,
                    'accumulated_seconds': accumulated_seconds,
                    'is_paused': is_paused,
                },
            )
            conn.commit()
    except Exception as e:
        st.error(f"Error saving active timer: {str(e)}")

def get_total_time_spent(engine, card_name, user_name, list_name):
    """Return total seconds already tracked for a task."""
    try:
        with engine.connect() as conn:
            result = conn.execute(
                text(
                    '''
                SELECT COALESCE(SUM(time_spent_seconds), 0)
                FROM trello_time_tracking
                WHERE card_name = :card_name
                  AND list_name = :list_name
                  AND COALESCE(user_name, '') = COALESCE(:user_name, '')
            '''
                ),
                {
                    'card_name': card_name,
                    'list_name': list_name,
                    'user_name': user_name if user_name != "Not set" else None,
                },
            )
            total = result.scalar() or 0
            return int(total)
    except Exception as e:
        st.error(f"Error fetching total time: {str(e)}")
        return 0
    
def update_active_timer_state(
    engine, timer_key, accumulated_seconds, is_paused, start_time=None
):
    """Update active timer pause/resume state."""
    try:
        with engine.connect() as conn:
            params = {
                'accumulated_seconds': accumulated_seconds,
                'is_paused': is_paused,
                'timer_key': timer_key,
            }
            if start_time is not None:
                if start_time.tzinfo is None:
                    start_time_with_tz = start_time.replace(tzinfo=BST)
                else:
                    start_time_with_tz = start_time
                params['start_time'] = start_time_with_tz
                conn.execute(
                    text(
                        '''
                    UPDATE active_timers
                    SET accumulated_seconds = :accumulated_seconds,
                        is_paused = :is_paused,
                        start_time = :start_time
                    WHERE timer_key = :timer_key
                '''
                    ),
                    params,
                )
            else:
                conn.execute(
                    text(
                        '''
                    UPDATE active_timers
                    SET accumulated_seconds = :accumulated_seconds,
                        is_paused = :is_paused
                    WHERE timer_key = :timer_key
                '''
                    ),
                    params,
                )
            conn.commit()
    except Exception as e:
        st.error(f"Error updating active timer: {str(e)}")


def remove_active_timer(engine, timer_key):
    """Remove active timer from database"""
    try:
        with engine.connect() as conn:
            conn.execute(
                text(
                    '''
                DELETE FROM active_timers WHERE timer_key = :timer_key
            '''
                ),
                {'timer_key': timer_key},
            )
            conn.commit()
    except Exception as e:
        st.error(f"Error removing active timer: {str(e)}")


def stop_active_timer(engine, timer_key):
    """Stop a running timer and save its elapsed time."""
    if timer_key not in st.session_state.get('timers', {}):
        return

    start_time = st.session_state.timer_start_times.get(timer_key)
    accumulated = st.session_state.timer_accumulated_time.get(timer_key, 0)
    paused = st.session_state.timer_paused.get(timer_key, False)

    elapsed_seconds = accumulated
    if not paused and start_time:
        elapsed_seconds += calculate_timer_elapsed_time(start_time)

    parts = timer_key.split('_')
    if len(parts) < 3:
        return

    card_name = '_'.join(parts[:-2])
    list_name = parts[-2]
    user_name = parts[-1]

    board_name = 'Manual Entry'
    try:
        with engine.connect() as conn:
            res = conn.execute(
                text('SELECT board_name FROM active_timers WHERE timer_key = :timer_key'), {'timer_key': timer_key}
            )
            row = res.fetchone()
            if row and row[0]:
                board_name = row[0]
    except Exception:
        pass

    try:
        with engine.connect() as conn:
            conn.execute(
                text(
                    '''
                INSERT INTO trello_time_tracking
                (card_name, user_name, list_name, time_spent_seconds,
                 date_started, session_start_time, board_name)
                VALUES (:card_name, :user_name, :list_name, :time_spent_seconds,
                        :date_started, :session_start_time, :board_name)
                ON CONFLICT (card_name, user_name, list_name, date_started, time_spent_seconds)
                DO UPDATE SET
                    session_start_time = EXCLUDED.session_start_time,
                    board_name = EXCLUDED.board_name,
                    created_at = CURRENT_TIMESTAMP
            '''
                ),
                {
                    'card_name': card_name,
                    'user_name': user_name,
                    'list_name': list_name,
                    'time_spent_seconds': elapsed_seconds,
                    'date_started': (start_time or datetime.now(BST)).date(),
                    'session_start_time': start_time or datetime.now(BST),
                    'board_name': board_name,
                },
            )
            conn.execute(text('DELETE FROM active_timers WHERE timer_key = :timer_key'), {'timer_key': timer_key})
            conn.commit()
    except Exception as e:
        st.error(f"Error saving timer data: {str(e)}")

    st.session_state.timers[timer_key] = False
    if timer_key in st.session_state.timer_start_times:
        del st.session_state.timer_start_times[timer_key]
    if timer_key in st.session_state.timer_accumulated_time:
        del st.session_state.timer_accumulated_time[timer_key]
    if timer_key in st.session_state.timer_paused:
        del st.session_state.timer_paused[timer_key]
    if 'timer_base_times' in st.session_state and timer_key in st.session_state.timer_base_times:
        del st.session_state.timer_base_times[timer_key]
    st.session_state.setdefault('timer_session_counts', {})
    st.session_state.timer_session_counts[timer_key] = st.session_state.timer_session_counts.get(timer_key, 0) + 1
    st.rerun()


def display_active_timers_sidebar(engine):
    """Display running timers in the sidebar on every page."""
    current_user = ss_get("user")
    active_timer_count = sum(
        1
        for key, running in st.session_state.timers.items()
        if running and key.split('_')[-1] == current_user
    )
    with st.sidebar:
        st.write(f"**Active Timers ({active_timer_count})**")
        if active_timer_count == 0:
            st.write("No active timers")
        else:
            stage_order_map = {stage: i for i, stage in enumerate(STAGE_ORDER)}
            running = []
            for task_key, is_running in st.session_state.timers.items():
                if is_running and task_key in st.session_state.timer_start_times:
                    parts = task_key.split('_')
                    if len(parts) >= 3 and parts[-1] == current_user:
                        book_title = '_'.join(parts[:-2])
                        stage_name = parts[-2]
                        running.append((book_title, stage_name, task_key))

            running.sort(key=lambda x: (x[0].lower(), stage_order_map.get(x[1], 999)))

            for book_title, stage_name, task_key in running:
                parts = task_key.split('_')
                user_name = parts[-1]
                start_time = st.session_state.timer_start_times[task_key]
                base_time = st.session_state.timer_base_times.get(task_key, 0)
                accumulated = st.session_state.timer_accumulated_time.get(task_key, 0)
                paused = st.session_state.timer_paused.get(task_key, False)
                current_elapsed = 0 if paused else calculate_timer_elapsed_time(start_time)
                session_elapsed = accumulated + current_elapsed
                elapsed_seconds = base_time + session_elapsed
                elapsed_str = format_seconds_to_time(elapsed_seconds)

                estimate_seconds = get_task_estimate(engine, book_title, user_name, stage_name)
                estimate_str = format_seconds_to_time(estimate_seconds)

                user_display = user_name if user_name and user_name != "Not set" else "Unassigned"

                session_id = st.session_state.get('timer_session_counts', {}).get(task_key, 0)

                col1, col2, col3 = st.columns([3, 1, 1])
                with col1:
                    status_text = "PAUSED" if paused else "RECORDING"
                    sidebar_timer_id = f"sidebar_timer_{task_key}_{session_id}"
                    components.html(
                        f"""
<style>
body {{
  font-family: 'Noto Sans', sans-serif;
  margin: 0;
}}

.timer-text {{
  white-space: normal;
  word-break: break-word;
  font-weight: bold;
}}
</style>
<div id='{sidebar_timer_id}' class='timer-text'>{book_title} - {stage_name}<br>{user_display}<br>{elapsed_str}/{estimate_str} - {status_text}</div>
<script>
var elem = document.getElementById('{sidebar_timer_id}');
function updateThemeStyles() {{
  var parentStyles = window.parent.getComputedStyle(window.parent.document.body);
  elem.style.fontFamily = parentStyles.getPropertyValue('font-family');
  elem.style.color = parentStyles.getPropertyValue('color');
}}
updateThemeStyles();
setInterval(updateThemeStyles, 1000);

var elapsed = {elapsed_seconds};
var paused = {str(paused).lower()};
function fmt(sec) {{
  var h = Math.floor(sec / 3600).toString().padStart(2, '0');
  var m = Math.floor((sec % 3600) / 60).toString().padStart(2, '0');
  var s = Math.floor(sec % 60).toString().padStart(2, '0');
  return h + ':' + m + ':' + s;
}}
function resizeIframe() {{
  var iframe = window.frameElement;
  if (iframe) {{
    iframe.style.height = (document.body.scrollHeight + 4) + 'px';

  }}
}}
resizeIframe();
if (!paused) {{
  setInterval(function() {{
    elapsed += 1;
    elem.innerHTML = "{book_title} - {stage_name}<br>{user_display}<br>" + fmt(elapsed) + "/{estimate_str} - {status_text}";
    resizeIframe();
  }}, 1000);
}}
</script>
""",
                                height=0,
                            )
                with col2:
                    pause_label = "Resume" if paused else "Pause"
                    if st.button(pause_label, key=f"summary_pause_{task_key}_{session_id}"):
                        if paused:
                            resume_time = datetime.utcnow().replace(tzinfo=timezone.utc).astimezone(BST)
                            st.session_state.timer_start_times[task_key] = resume_time
                            st.session_state.timer_paused[task_key] = False
                            update_active_timer_state(engine, task_key, accumulated, False, resume_time)
                        else:
                            elapsed_since_start = calculate_timer_elapsed_time(start_time)
                            new_accum = accumulated + elapsed_since_start
                            st.session_state.timer_accumulated_time[task_key] = new_accum
                            st.session_state.timer_paused[task_key] = True
                            update_active_timer_state(engine, task_key, new_accum, True)
                        st.rerun()
                with col3:
                    if st.button("Stop", key=f"summary_stop_{task_key}_{session_id}"):
                        stop_active_timer(engine, task_key)

        st.markdown("---")


def update_task_completion(engine, card_name, user_name, list_name, completed):
    """Update task completion status for all matching records"""
    try:
        with engine.connect() as conn:
            # Update all matching records and get count of affected rows
            result = conn.execute(
                text(
                    """
                UPDATE trello_time_tracking
                SET completed = :completed
                WHERE card_name = :card_name
                AND COALESCE(user_name, 'Not set') = :user_name
                AND list_name = :list_name
                AND archived = FALSE
            """
                ),
                {'completed': completed, 'card_name': card_name, 'user_name': user_name, 'list_name': list_name},
            )
            conn.commit()

            # Verify the update worked
            rows_affected = result.rowcount
            if rows_affected == 0:
                st.warning(f"No records found to update for {card_name} - {list_name} ({user_name})")

    except Exception as e:
        st.error(f"Error updating task completion: {str(e)}")


def get_task_completion(engine, card_name, user_name, list_name):
    """Get task completion status"""
    try:
        with engine.connect() as conn:
            result = conn.execute(
                text(
                    """
                SELECT completed FROM trello_time_tracking
                WHERE card_name = :card_name
                AND COALESCE(user_name, 'Not set') = :user_name
                AND list_name = :list_name
                LIMIT 1
            """
                ),
                {'card_name': card_name, 'user_name': user_name, 'list_name': list_name},
            )
            row = result.fetchone()
            return row[0] if row else False
    except Exception as e:
        st.error(f"Error getting task completion: {str(e)}")
        return False


def get_task_estimate(engine, card_name, user_name, list_name):
    """Return estimated time for a task in seconds."""

    try:
        with engine.connect() as conn:
            result = conn.execute(
                text(
                    '''
                SELECT MAX(card_estimate_seconds)

                FROM trello_time_tracking
                WHERE card_name = :card_name
                AND list_name = :list_name
                AND COALESCE(user_name, 'Not set') = :user_name
                AND archived = FALSE
            '''
                ),
                {
                    'card_name': card_name,
                    'list_name': list_name,
                    'user_name': user_name,
                },
            )
            row = result.fetchone()
            return int(row[0]) if row and row[0] else 0
    except Exception as e:
        st.error(f"Error getting task estimate: {str(e)}")

        return 0


def check_all_tasks_completed(engine, card_name):
    """Check if all tasks for a book are completed"""
    try:
        with engine.connect() as conn:
            # Get all tasks for this book - need to check each user/stage combination
            result = conn.execute(
                text(
                    """
                SELECT list_name, COALESCE(user_name, 'Not set') as user_name,
                       BOOL_AND(COALESCE(completed, false)) as all_completed
                FROM trello_time_tracking
                WHERE card_name = :card_name
                AND archived = FALSE
                GROUP BY list_name, COALESCE(user_name, 'Not set')
            """
                ),
                {'card_name': card_name},
            )

            task_groups = result.fetchall()
            if not task_groups:
                return False

            # Check if all task groups are completed
            for task_group in task_groups:
                if not task_group[2]:  # all_completed column
                    return False

            return True
    except Exception as e:
        st.error(f"Error checking book completion: {str(e)}")
        return False


def delete_task_stage(engine, card_name, user_name, list_name):
    """Delete a specific task stage from the database"""
    try:
        with engine.connect() as conn:
            conn.execute(
                text(
                    """
                DELETE FROM trello_time_tracking
                WHERE card_name = :card_name
                AND COALESCE(user_name, 'Not set') = :user_name
                AND list_name = :list_name
            """
                ),
                {'card_name': card_name, 'user_name': user_name, 'list_name': list_name},
            )
            conn.commit()
            return True
    except Exception as e:
        st.error(f"Error deleting task stage: {str(e)}")
        return False


def create_book_record(engine, card_name, board_name=None, tag=None):
    """Create a book record in the books table"""
    try:
        with engine.connect() as conn:
            conn.execute(
                text(
                    """
                INSERT INTO books (card_name, board_name, tag)
                VALUES (:card_name, :board_name, :tag)
                ON CONFLICT (card_name) DO UPDATE SET
                    board_name = EXCLUDED.board_name,
                    tag = EXCLUDED.tag
            """
                ),
                {'card_name': card_name, 'board_name': board_name, 'tag': tag},
            )
            conn.commit()
            return True
    except Exception as e:
        st.error(f"Error creating book record: {str(e)}")
        return False


def get_all_books(engine):
    """Get all books from the books table, including those without tasks"""
    try:
        with engine.connect() as conn:
            result = conn.execute(
                text(
                    """
                SELECT DISTINCT card_name, board_name, tag
                FROM books
                WHERE archived = FALSE
                UNION
                SELECT DISTINCT card_name, board_name, tag
                FROM trello_time_tracking
                WHERE archived = FALSE
                ORDER BY card_name
            """
                )
            )
            return result.fetchall()
    except Exception as e:
        st.error(f"Error fetching books: {str(e)}")
        return []


def get_available_stages_for_book(engine, card_name):
    """Get stages not yet associated with a book"""
    all_stages = STAGE_ORDER

    try:
        with engine.connect() as conn:
            result = conn.execute(
                text(
                    """
                SELECT DISTINCT list_name
                FROM trello_time_tracking
                WHERE card_name = :card_name AND archived = FALSE
            """
                ),
                {'card_name': card_name},
            )

            existing_stages = [row[0] for row in result.fetchall()]
            available_stages = [stage for stage in all_stages if stage not in existing_stages]
            return available_stages
    except Exception as e:
        st.error(f"Error getting available stages: {str(e)}")
        return []


def add_stage_to_book(engine, card_name, stage_name, board_name=None, tag=None, estimate_seconds=3600):
    """Add a new stage to a book"""
    try:
        with engine.connect() as conn:
            conn.execute(
                text(
                    """
                INSERT INTO trello_time_tracking
                (card_name, user_name, list_name, time_spent_seconds, card_estimate_seconds, board_name, created_at, tag)
                VALUES (:card_name, :user_name, :list_name, :time_spent_seconds, :card_estimate_seconds, :board_name, :created_at, :tag)
            """
                ),
                {
                    'card_name': card_name,
                    'user_name': 'Not set',  # Unassigned initially
                    'list_name': stage_name,
                    'time_spent_seconds': 0,
                    'card_estimate_seconds': estimate_seconds,
                    'board_name': board_name,
                    'created_at': datetime.now(BST),
                    'tag': tag,
                },
            )
            conn.commit()
            return True
    except Exception as e:
        st.error(f"Error adding stage: {str(e)}")
        return False


def import_books_from_csv(engine, df):
    """Import books and stage estimates from a CSV DataFrame"""
    required_cols = {"Card Name", "Board", "Tags"}
    if not required_cols.issubset(df.columns):
        missing = required_cols - set(df.columns)
        return False, f"Missing columns: {', '.join(missing)}"

    # Identify stage columns (user and time pairs)
    stage_names = [col for col in df.columns if col not in required_cols and not col.endswith(" Time")]
    if not stage_names:
        return False, "No stage columns found in CSV"

    total_entries = 0

    for _, row in df.iterrows():
        card_name = str(row.get("Card Name", "")).strip()
        if not card_name:
            card_name = "Not set"
        board_name = row.get("Board")
        board_name = str(board_name).strip() if pd.notna(board_name) else None
        tag_value = row.get("Tags")
        if pd.notna(tag_value) and str(tag_value).strip():
            final_tag = ", ".join([t.strip() for t in str(tag_value).split(",") if t.strip()])
        else:
            final_tag = None

        # Create/update book record
        create_book_record(engine, card_name, board_name, final_tag)

        current_time = datetime.now(BST)

        with engine.connect() as conn:
            for stage in stage_names:
                time_col = f"{stage} Time"
                if time_col not in df.columns:
                    continue

                time_val = row.get(time_col)
                if pd.isna(time_val) or str(time_val).strip() == "":
                    continue

                try:
                    hours = parse_hours_minutes(time_val)
                except Exception:
                    continue
                if hours <= 0:
                    continue

                estimate_seconds = int(round(hours * 60)) * 60

                user_val = row.get(stage)
                if pd.notna(user_val):
                    final_user = normalize_user_name(user_val)
                else:
                    final_user = "Not set"

                conn.execute(
                    text(
                        '''
                    INSERT INTO trello_time_tracking
                    (card_name, user_name, list_name, time_spent_seconds,
                     card_estimate_seconds, board_name, created_at,
                     session_start_time, tag)
                    VALUES (:card_name, :user_name, :list_name, :time_spent_seconds,
                            :card_estimate_seconds, :board_name, :created_at,
                            :session_start_time, :tag)
                    '''
                    ),
                    {
                        'card_name': card_name,
                        'user_name': final_user,
                        'list_name': stage,
                        'time_spent_seconds': 0,
                        'card_estimate_seconds': estimate_seconds,
                        'board_name': board_name,
                        'created_at': current_time,
                        'session_start_time': None,
                        'tag': final_tag,
                    },
                )
                total_entries += 1

            conn.commit()

    return True, f"Imported {total_entries} stage entries from CSV"


def get_filtered_tasks_from_database(
    _engine, user_name=None, book_name=None, board_name=None, tag_name=None, start_date=None, end_date=None
):
    """Get filtered tasks from database with multiple filter options"""
    try:
        query = '''
            WITH task_summary AS (
                SELECT card_name,
                       list_name,
                       COALESCE(user_name, 'Not set') AS user_name,
                       board_name,
                       tag,
                       SUM(time_spent_seconds) AS total_time,
                       MAX(card_estimate_seconds) AS estimated_seconds,
                       MIN(CASE WHEN session_start_time IS NOT NULL THEN session_start_time END) AS first_session
                FROM trello_time_tracking
                WHERE 1=1
        '''
        params = {}

        # Filters
        if user_name and user_name != "All Users":
            query += ' AND COALESCE(user_name, \'Not set\') = :user_name'
            params['user_name'] = user_name

        if book_name and book_name != "All Books":
            query += ' AND card_name = :book_name'
            params['book_name'] = book_name

        if board_name and board_name != "All Boards":
            query += ' AND board_name = :board_name'
            params['board_name'] = board_name

        if tag_name and tag_name != "All Tags":
            query += ' AND (tag = :tag_name OR tag LIKE :tag_name_pattern1 OR tag LIKE :tag_name_pattern2 OR tag LIKE :tag_name_pattern3)'
            params['tag_name'] = tag_name
            params['tag_name_pattern1'] = f'{tag_name},%'
            params['tag_name_pattern2'] = f'%, {tag_name},%'
            params['tag_name_pattern3'] = f'%, {tag_name}'

        query += '''
                GROUP BY card_name, list_name, COALESCE(user_name, 'Not set'), board_name, tag
            )
            SELECT card_name, list_name, user_name, board_name, tag, first_session, total_time, estimated_seconds
            FROM task_summary
        '''

        # Date filtering
        date_conditions = []  # initialise so it always exists
        if start_date:
            date_conditions.append('first_session >= :start_date')
            params['start_date'] = start_date
        if end_date:
            date_conditions.append('first_session <= :end_date')
            params['end_date'] = end_date

        if date_conditions:
            query += ' WHERE ' + ' AND '.join(date_conditions)

        # Order by book then stage order
        stage_order_sql = "CASE list_name " + " ".join(
            f"WHEN '{stage}' THEN {i}" for i, stage in enumerate(STAGE_ORDER, start=1)
        ) + " ELSE 999 END"
        query += f' ORDER BY card_name, {stage_order_sql}'

        with _engine.connect() as conn:
            result = conn.execute(text(query), params)
            data = []
            for row in result:
                card_name = row[0]
                list_name = row[1]
                user_name = row[2]
                board_name = row[3]
                tag = row[4]
                first_session = row[5]
                total_time = row[6] or 0
                estimated_time = row[7] or 0

                if first_session:
                    date_time_str = first_session.strftime('%d/%m/%Y %H:%M')
                else:
                    date_time_str = 'Manual Entry'

                if estimated_time > 0:
                    completion_ratio = total_time / estimated_time
                    if completion_ratio <= 1.0:
                        completion_percentage = f"{int(completion_ratio * 100)}%"
                    else:
                        over_percentage = int((completion_ratio - 1.0) * 100)
                        completion_percentage = f"{over_percentage}% over"
                else:
                    completion_percentage = "No estimate"

                data.append(
                    {
                        'Book Title': card_name,
                        'Stage': list_name,
                        'User': user_name,
                        'Board': board_name,
                        'Tag': tag if tag else 'No Tag',
                        'Session Started': date_time_str,
                        'Time Allocation': format_seconds_to_time(estimated_time) if estimated_time > 0 else 'Not Set',
                        'Time Spent': format_seconds_to_time(total_time),
                        'Completion %': completion_percentage,
                    }
                )
            return pd.DataFrame(data)
    except Exception as e:
        st.error(f"Error fetching user tasks: {str(e)}")
        return pd.DataFrame()

def format_seconds_to_time(seconds):
    """Convert seconds to hh:mm:ss format"""
    if pd.isna(seconds) or seconds == 0:
        return "00:00:00"

    # Convert to integer to handle any float values
    seconds = int(seconds)
    hours = seconds // 3600
    minutes = (seconds % 3600) // 60
    secs = seconds % 60
    return f"{hours:02d}:{minutes:02d}:{secs:02d}"


def render_basic_js_timer(timer_id, status_label, elapsed_seconds, paused):
    """Render a simple JavaScript-based timer."""
    elapsed_str = format_seconds_to_time(elapsed_seconds)
    return f"""
<style>
body {{ font-family: 'Noto Sans', sans-serif; }}
</style>
<div id='{timer_id}'><strong>{status_label}</strong> ({elapsed_str})</div>
<script>
var elem = document.getElementById('{timer_id}');
function updateThemeStyles() {{
  var parentStyles = window.parent.getComputedStyle(window.parent.document.body);
  elem.style.fontFamily = parentStyles.getPropertyValue('font-family');
  elem.style.color = parentStyles.getPropertyValue('color');
}}
updateThemeStyles();
setInterval(updateThemeStyles, 1000);

var elapsed = {elapsed_seconds};
var paused = {str(paused).lower()};
function fmt(sec) {{
  var h = Math.floor(sec / 3600).toString().padStart(2, '0');
  var m = Math.floor((sec % 3600) / 60).toString().padStart(2, '0');
  var s = Math.floor(sec % 60).toString().padStart(2, '0');
  return h + ':' + m + ':' + s;
}}
if (!paused) {{
  setInterval(function() {{
    elapsed += 1;
    elem.innerHTML = "<strong>{status_label}</strong> (" + fmt(elapsed) + ")";
  }}, 1000);
}}
</script>
"""


def parse_hours_minutes(value):
    """Parse HH:MM or decimal hour strings to float hours."""
    if value is None or value == "":
        return 0.0

    try:
        if isinstance(value, (int, float)):
            return float(value)

        value = str(value).strip()

        if ":" in value:
            parts = value.split(":")
            if len(parts) == 2:
                hours = float(parts[0])
                minutes = float(parts[1])
                if minutes >= 60:
                    st.warning("Minutes must be less than 60")
                    return 0.0
                return hours + minutes / 60

        return float(value)
    except ValueError:
        st.warning("Use HH:MM or decimal hours (e.g., 2:30)")
        return 0.0


def calculate_timer_elapsed_time(start_time):
    """Calculate elapsed time from start_time to now using UTC for accuracy"""
    if not start_time:
        return 0

    # Use UTC for all calculations to avoid timezone issues
    current_time_utc = datetime.utcnow().replace(tzinfo=timezone.utc)

    # Convert start_time to UTC
    if start_time.tzinfo is None:
        # Assume start_time is in BST if no timezone info
        start_time = start_time.replace(tzinfo=BST).astimezone(timezone.utc)
    else:
        # Convert to UTC
        start_time = start_time.astimezone(timezone.utc)

    elapsed = current_time_utc - start_time
    return max(0, int(elapsed.total_seconds()))  # Ensure non-negative result


def calculate_completion_status(time_spent_seconds, estimated_seconds):
    """Calculate completion status based on time spent vs estimated time"""
    if pd.isna(estimated_seconds) or estimated_seconds == 0:
        return "No estimate"

    completion_ratio = time_spent_seconds / estimated_seconds

    if completion_ratio <= 1.0:
        percentage = int(completion_ratio * 100)
        return f"{percentage}% Complete"
    else:
        over_percentage = int((completion_ratio - 1.0) * 100)
        return f"{over_percentage}% over allocation"


@st.cache_data(ttl=60)
def process_book_summary(df):
    """Generate Book Summary Table"""
    try:
        grouped = df.groupby('Card name')

        total_time = grouped['Time spent (s)'].sum()
        estimated = grouped['Card estimate(s)'].max()
        boards = grouped['Board'].first()

        def get_main_user(group):
            user_totals = group.groupby('User')['Time spent (s)'].sum()
            return user_totals.idxmax() if not user_totals.empty else "Unknown"

        main_user_series = grouped.apply(get_main_user)

        completion_list = [
            calculate_completion_status(t, 0 if pd.isna(e) else e) for t, e in zip(total_time, estimated)
        ]

        df_summary = pd.DataFrame(
            {
                'Book Title': total_time.index,
                'Board': boards.values,
                'Main User': main_user_series.values,
                'Time Spent': total_time.apply(format_seconds_to_time).values,
                'Estimated Time': estimated.fillna(0).apply(format_seconds_to_time).values,
                'Completion': completion_list,
            }
        )

        return df_summary.reset_index(drop=True)

    except Exception as e:
        st.error(f"Error processing book summary: {str(e)}")
        return pd.DataFrame()


def get_most_recent_activity(df, card_name):
    """Get the most recent list/stage worked on for a specific card"""
    try:
        card_data = df[df['Card name'] == card_name]

        if card_data.empty:
            return "Unknown"

        # If Date started (f) exists, use it to find most recent
        if 'Date started (f)' in df.columns and not card_data['Date started (f)'].isna().all():
            # Convert dates and find the most recent entry
            card_data_with_dates = card_data.dropna(subset=['Date started (f)'])
            if not card_data_with_dates.empty:
                card_data_with_dates = card_data_with_dates.copy()
                card_data_with_dates['parsed_date'] = pd.to_datetime(
                    card_data_with_dates['Date started (f)'], format='%m/%d/%Y', errors='coerce'
                )
                card_data_with_dates = card_data_with_dates.dropna(subset=['parsed_date'])
                if not card_data_with_dates.empty:
                    most_recent = card_data_with_dates.loc[card_data_with_dates['parsed_date'].idxmax()]
                    return most_recent['List']

        # Fallback: return the last entry (by order in CSV)
        return card_data.iloc[-1]['List']
    except Exception as e:
        return "Unknown"


def create_progress_bar_html(completion_percentage):
    """Create HTML progress bar for completion status"""
    if completion_percentage <= 100:
        # Normal progress (green)
        width = min(completion_percentage, 100)
        color = "#2AA395"  # Updated progress colour
        return f"""
        <div style="margin-bottom: 5px;">
            <div style="background-color: #f0f0f0; border-radius: 10px; padding: 2px; width: 200px; height: 20px;">
                <div style="background-color: {color}; width: {width}%; height: 16px; border-radius: 8px;"></div>
            </div>
            <div style="font-size: 12px; font-weight: bold; color: {color}; text-align: center;">
                {completion_percentage:.1f}% complete
            </div>
        </div>
        """
    else:
        # Over allocation (red with overflow)
        over_percentage = completion_percentage - 100
        return f"""
        <div style="margin-bottom: 5px;">
            <div style="background-color: #f0f0f0; border-radius: 10px; padding: 2px; width: 200px; height: 20px;">
                <div style="background-color: #dc3545; width: 100%; height: 16px; border-radius: 8px;"></div>
            </div>
            <div style="font-size: 12px; font-weight: bold; color: #dc3545; text-align: center;">
                {over_percentage:.1f}% over allocation
            </div>
        </div>
        """


def process_book_completion(df, search_filter=None):
    """Generate Book Completion Table with visual progress"""
    try:
        # Apply search filter if provided
        if search_filter:
            # Escape special regex characters to handle punctuation properly
            escaped_filter = re.escape(search_filter)
            df = df[df['Card name'].str.contains(escaped_filter, case=False, na=False)]

        if df.empty:
            return pd.DataFrame()

        # Group by book title (Card name)
        book_groups = df.groupby('Card name')

        book_completion_data = []

        for book_title, group in book_groups:
            # Calculate total time spent
            total_time_spent = group['Time spent (s)'].sum()

            # Get estimated time (assuming it's the same for all rows of the same book)
            estimated_time = 0
            if 'Card estimate(s)' in group.columns and len(group) > 0:
                est_val = group['Card estimate(s)'].iloc[0]
                if not pd.isna(est_val):
                    estimated_time = est_val

            # Get most recent activity
            most_recent_list = get_most_recent_activity(df, book_title)

            # Calculate completion status
            completion = calculate_completion_status(total_time_spent, estimated_time)

            # Create visual progress element
            if estimated_time > 0:
                completion_percentage = (total_time_spent / estimated_time) * 100
                progress_bar_html = create_progress_bar_html(completion_percentage)
            else:
                progress_bar_html = '<div style="font-style: italic; color: #666;">No estimate</div>'

            visual_progress = f"""
            <div style="padding: 10px; border: 1px solid #ddd; border-radius: 8px; margin: 2px 0; background-color: #fafafa;">
                <div style="font-weight: bold; font-size: 14px; margin-bottom: 5px; color: #000;">{book_title}</div>
                <div style="font-size: 12px; color: #666; margin-bottom: 8px;">Current stage: {most_recent_list}</div>
                <div>{progress_bar_html}</div>
            </div>
            """

            book_completion_data.append(
                {
                    'Book Title': book_title,
                    'Visual Progress': visual_progress,
                }
            )

        return pd.DataFrame(book_completion_data)

    except Exception as e:
        st.error(f"Error processing book completion: {str(e)}")
        return pd.DataFrame()


def convert_date_format(date_str):
    """Convert date from mm/dd/yyyy format to dd/mm/yyyy format"""
    try:
        if pd.isna(date_str) or date_str == 'N/A':
            return 'N/A'

        # Parse the date string - handle both with and without time
        if ' ' in str(date_str):
            # Has time component
            date_part, time_part = str(date_str).split(' ', 1)
            date_obj = datetime.strptime(date_part, '%m/%d/%Y')
            return f"{date_obj.strftime('%d/%m/%Y')} {time_part}"
        else:
            # Date only
            date_obj = datetime.strptime(str(date_str), '%m/%d/%Y')
            return date_obj.strftime('%d/%m/%Y')
    except:
        return str(date_str)  # Return original if conversion fails


def process_user_task_breakdown(df):
    """Generate User Task Breakdown Table with aggregated time"""
    try:
        # Check if Date started column exists in the CSV
        has_date = 'Date started (f)' in df.columns

        if has_date:
            # Convert date format from mm/dd/yyyy to datetime for proper sorting
            df_copy = df.copy()

            # Try multiple date formats to handle different possible formats
            df_copy['Date_parsed'] = pd.to_datetime(df_copy['Date started (f)'], errors='coerce')

            # If initial parsing failed, try specific formats
            if df_copy['Date_parsed'].isna().all():
                # Try mm/dd/yyyy format without time
                df_copy['Date_parsed'] = pd.to_datetime(df_copy['Date started (f)'], format='%m/%d/%Y', errors='coerce')

            # Group by User, Book Title, and List to aggregate multiple sessions
            # For each group, sum the time and take the earliest date
            agg_funcs = {
                'Time spent (s)': 'sum',
                'Date_parsed': 'min',  # Get earliest date
                'Date started (f)': 'first',  # Keep original format for fallback
            }

            aggregated = df_copy.groupby(['User', 'Card name', 'List']).agg(agg_funcs).reset_index()

            # Convert the earliest date back to dd/mm/yyyy format for display (date only, no time)
            def format_date_display(date_val):
                if pd.notna(date_val):
                    return date_val.strftime('%d/%m/%Y')
                else:
                    return 'N/A'

            aggregated['Date_display'] = aggregated['Date_parsed'].apply(format_date_display)

            # Rename columns for clarity
            aggregated = aggregated[['User', 'Card name', 'List', 'Date_display', 'Time spent (s)']]
            aggregated.columns = ['User', 'Book Title', 'List', 'Date', 'Time Spent (s)']

        else:
            # Group by User, Book Title (Card name), and List (stage/task)
            # Aggregate time spent for duplicate combinations
            aggregated = df.groupby(['User', 'Card name', 'List'])['Time spent (s)'].sum().reset_index()

            # Rename columns for clarity
            aggregated.columns = ['User', 'Book Title', 'List', 'Time Spent (s)']

            # Add empty Date column if not present
            aggregated['Date'] = 'N/A'

        # Format time spent
        aggregated['Time Spent'] = aggregated['Time Spent (s)'].apply(format_seconds_to_time)

        # Drop the seconds column as we now have formatted time
        aggregated = aggregated.drop('Time Spent (s)', axis=1)

        # Reorder columns to put Date after List
        aggregated = aggregated[['User', 'Book Title', 'List', 'Date', 'Time Spent']]

        # Sort by User → Book Title → List
        aggregated = aggregated.sort_values(['User', 'Book Title', 'List'])

        return aggregated.reset_index(drop=True)

    except Exception as e:
        st.error(f"Error processing user task breakdown: {str(e)}")
        return pd.DataFrame()


def main():
    user_fullname = require_login()

    # Initialise database connection
    engine = init_database()
    if not engine:
        st.error("Could not connect to database. Please check your configuration.")
        return

    st.title("Book Production Time Tracking")
    st.markdown("Track time spent on different stages of book production with detailed stage-specific analysis.")

    # Database already initialized earlier

    # Initialize timer session state
    if 'timers' not in st.session_state:
        st.session_state.timers = {}
    if 'timer_start_times' not in st.session_state:
        st.session_state.timer_start_times = {}
    if 'timer_paused' not in st.session_state:
        st.session_state.timer_paused = {}
    if 'timer_accumulated_time' not in st.session_state:
        st.session_state.timer_accumulated_time = {}
    if 'timer_base_times' not in st.session_state:
        st.session_state.timer_base_times = {}
    if 'timer_session_counts' not in st.session_state:
        st.session_state.timer_session_counts = {}

    # Recover any emergency saved times from previous session
    recover_emergency_saved_times(engine)

    # Load and restore active timers from database on every page load
    # This ensures timers are always properly restored even if session state is lost
    active_timers = load_active_timers(engine, user_fullname)
    if active_timers and 'timers_loaded' not in st.session_state:
        st.info(f"Restored {len(active_timers)} active timer(s) from previous session.")
        st.session_state.timers_loaded = True

    # Show active timers in sidebar regardless of selected tab
    display_active_timers_sidebar(engine)

    # Create tabs for different views as a horizontal selection
    tab_names = ["Book Progress", "Add Book", "Archive", "Reporting", "Error Log"]
    (
        book_progress_tab,
        add_book_tab,
        archive_tab,
        reporting_tab,
        error_log_tab,
    ) = st.tabs(tab_names)

    # Divider below the tab selector
    st.markdown("---")


    # Create content for each tab
    with add_book_tab:
        st.header("Upload CSV")
        st.markdown(
            "Upload a CSV file with columns 'Card Name', 'Board', 'Tags' followed by stage/user and 'Stage Time' pairs."
        )
        uploaded_csv = st.file_uploader("Choose CSV file", type="csv", key="csv_upload")
        if uploaded_csv is not None:
            # Limit file size to 5MB
            max_size = 5 * 1024 * 1024  # 5MB in bytes
            if uploaded_csv.size > max_size:
                st.error("File size exceeds 5MB limit")
            else:
                try:
                    csv_df = pd.read_csv(uploaded_csv)
                    success, msg = import_books_from_csv(engine, csv_df)
                    if success:
                        st.success(msg)
                    else:
                        st.error(msg)
                except Exception as e:
                    st.error(f"Error reading CSV: {str(e)}")

        with open("time_tracker_example.csv", "rb") as example_file:

            st.download_button(
                label="Download example csv format",
                data=example_file,
                file_name="time_tracker_example.csv",
                mime="application/vnd.openxmlformats-officedocument.spreadsheetml.sheet",
            )
        st.markdown("---")

        # Manual Data Entry Form
        st.header("Manual Data Entry")
        st.markdown("*Add individual time tracking entries for detailed stage-specific analysis. Add the Card Name from Trello, the board it's from and any tags attached to the card. The Card Name is a required field.*")

        # Check if form should be cleared
        clear_form = st.session_state.get('clear_form', False)
        if clear_form:
            # Define all form field keys that need to be cleared
            form_keys_to_clear = [
                "manual_card_name",
                "manual_board_name",
                "manual_tag_select",
                "manual_add_new_tag",
                "manual_new_tag",
                # Time tracking field keys
                "user_editorial_r&d",
                "time_editorial_r&d",
                "user_editorial_writing",
                "time_editorial_writing",
                "user_1st_edit",
                "time_1st_edit",
                "user_2nd_edit",
                "time_2nd_edit",
                "user_design_r&d",
                "time_design_r&d",
                "user_in_design",
                "time_in_design",
                "user_1st_proof",
                "time_1st_proof",
                "user_2nd_proof",
                "time_2nd_proof",
                "user_editorial_sign_off",
                "time_editorial_sign_off",
                "user_design_sign_off",
                "time_design_sign_off",
            ]

            # Clear all form field keys from session state
            for key in form_keys_to_clear:
                if key in st.session_state:
                    del st.session_state[key]

            # Clear the flag
            del st.session_state['clear_form']

        # General fields
        col1, col2 = st.columns(2)
        with col1:
            card_name = st.text_input(
                "Card Name", placeholder="Enter book title", key="manual_card_name", value="" if clear_form else None
            )
        with col2:
            board_options = [
                "Accessible Readers",
                "Decodable Readers",
                "Freedom Readers",
                "Graphic Readers",
                "Non-Fiction",
                "Rapid Readers (Hi-Lo)",
            ]
            board_name = st.selectbox(
                "Board", options=board_options, key="manual_board_name", index=0 if clear_form else None
            )

        # Tag field - Multi-select
        existing_tags = get_tags_from_database(engine)

        # Create tag input - allow selecting multiple existing or adding new
        col1, col2 = st.columns([3, 1])
        with col1:
            selected_tags = st.multiselect(
                "Tags (optional)", existing_tags, key="manual_tag_select", placeholder="Choose an option"
            )
        with col2:
            add_new_tag = st.checkbox("Add New", key="manual_add_new_tag", value=False if clear_form else None)

        # If user wants to add new tag, show text input
        if add_new_tag:
            new_tag = st.text_input(
                "New Tag", placeholder="Enter new tag name", key="manual_new_tag", value="" if clear_form else None
            )
            if new_tag and new_tag.strip():
                new_tag_clean = new_tag.strip()
                if new_tag_clean not in selected_tags:
                    selected_tags.append(new_tag_clean)

        # Join multiple tags with commas for storage
        final_tag = ", ".join(selected_tags) if selected_tags else None

        st.subheader("Task Assignment & Estimates")
        st.markdown(
            "*Assign users to stages and set time estimates. You don't need to assign a user; that can be done later. Time should be added in hh:mm or decimal format. E.g. 1 hour and 30 minutes can be expressed as 1:30, 01:30 or 1.5.*"
        )

        # Define user groups for different types of work (alphabetically ordered)
        editorial_users = [
            "Not set",
            "Bethany Latham",
            "Charis Mather",
            "Noah Leatherland",
            "Rebecca Phillips-Bartlett",
        ]
        design_users = [
            "Not set",
            "Amelia Harris",
            "Amy Li",
            "Drue Rintoul",
            "Jasmine Pointer",
            "Ker Ker Lee",
            "Rob Delph",
        ]

        # Time tracking fields with specific user groups
        time_fields = [
            ("Editorial R&D", "Editorial R&D", editorial_users),
            ("Editorial Writing", "Editorial Writing", editorial_users),
            ("1st Edit", "1st Edit", editorial_users),
            ("2nd Edit", "2nd Edit", editorial_users),
            ("Design R&D", "Design R&D", design_users),
            ("In Design", "In Design", design_users),
            ("1st Proof", "1st Proof", editorial_users),
            ("2nd Proof", "2nd Proof", editorial_users),
            ("Editorial Sign Off", "Editorial Sign Off", editorial_users),
            ("Design Sign Off", "Design Sign Off", design_users),
        ]

        # Calculate and display time estimations in real-time
        editorial_total = 0.0
        design_total = 0.0
        time_entries = {}

        editorial_fields = [
            "Editorial R&D",
            "Editorial Writing",
            "1st Edit",
            "2nd Edit",
            "1st Proof",
            "2nd Proof",
            "Editorial Sign Off",
        ]
        design_fields = ["Design R&D", "In Design", "Design Sign Off"]

        for field_label, list_name, user_options in time_fields:
            st.markdown(f"**{field_label} (hours)**")
            col1, col2 = st.columns([2, 1])

            with col1:
                selected_user = st.selectbox(
                    f"User for {field_label}",
                    user_options,
                    key=f"user_{list_name.replace(' ', '_').lower()}",
                    label_visibility="collapsed",
                )

            with col2:
                time_input = st.text_input(
                    f"Time for {field_label}",
                    key=f"time_{list_name.replace(' ', '_').lower()}",
                    label_visibility="collapsed",
                    placeholder="HH:MM or hours",
                )
                time_value = parse_hours_minutes(time_input)

            # Handle user selection and calculate totals
            # Allow time entries with or without user assignment
            if time_value and time_value > 0:
                final_user = selected_user if selected_user != "Not set" else "Not set"

                # Store the entry (user can be None for unassigned tasks)
                time_entries[list_name] = {'user': final_user, 'time_hours': time_value}

                # Add to category totals
                if list_name in editorial_fields:
                    editorial_total += time_value
                elif list_name in design_fields:
                    design_total += time_value

        total_estimation = editorial_total + design_total

        # Display real-time calculations
        st.markdown("---")
        st.markdown("**Time Estimations:**")
        st.write(f"Editorial Time Estimation: {editorial_total:.1f} hours")
        st.write(f"Design Time Estimation: {design_total:.1f} hours")
        st.write(f"**Total Time Estimation: {total_estimation:.1f} hours**")
        st.markdown("---")

        st.markdown("---")

        # Submit button outside of form
        if st.button("Add Entry", type="primary", key="manual_submit"):
            if not card_name:
                st.error("Please fill in Card Name field")
            else:
                try:
                    entries_added = 0
                    current_time = datetime.now(BST)

                    # Always create a book record first
                    create_book_record(engine, card_name, board_name, final_tag)

                    with engine.connect() as conn:
                        # Add estimate entries (task assignments with 0 time spent) if any exist
                        for list_name, entry_data in time_entries.items():
                            # Create task entry with 0 time spent - users will use timer to track actual time
                            # The time_hours value from the form is just for estimation display, not actual time spent

                            # Convert hours to seconds for estimate
                            estimate_seconds = int(entry_data['time_hours'] * 3600)

                            # Insert into database with 0 time spent but store the estimate
                            conn.execute(
                                text(
                                    '''
                                INSERT INTO trello_time_tracking
                                (card_name, user_name, list_name, time_spent_seconds, card_estimate_seconds, board_name, created_at, session_start_time, tag)
                                VALUES (:card_name, :user_name, :list_name, :time_spent_seconds, :card_estimate_seconds, :board_name, :created_at, :session_start_time, :tag)
                            '''
                                ),
                                {
                                    'card_name': card_name,
                                    'user_name': entry_data['user'],
                                    'list_name': list_name,
                                    'time_spent_seconds': 0,  # Start with 0 time spent
                                    'card_estimate_seconds': estimate_seconds,  # Store the estimate
                                    'board_name': board_name if board_name else None,
                                    'created_at': current_time,
                                    'session_start_time': None,  # No active session for manual entries
                                    'tag': final_tag,
                                },
                            )
                            entries_added += 1

                        conn.commit()

                    # Keep user on the Add Book tab

                    if entries_added > 0:
                        # Store success message in session state for permanent display
                        st.session_state.book_created_message = (
                            f"Book '{card_name}' created successfully with {entries_added} time estimates!"
                        )
                    else:
                        # Book created without tasks
                        st.session_state.book_created_message = f"Book '{card_name}' created successfully! You can add tasks later from the Book Progress tab."

                    # Set flag to clear form on next render instead of modifying session state directly
                    st.session_state.clear_form = True

                except Exception as e:
                    st.error(f"Error adding manual entry: {str(e)}")

        # Show permanent success message if book was created (below the button)
        if 'book_created_message' in st.session_state:
            st.success(st.session_state.book_created_message)

    with book_progress_tab:
        # Header with hover clipboard functionality
        st.markdown(
            """
        <div style="position: relative; display: inline-block;">
            <h1 style="display: inline-block; margin: 0;" id="book-completion-progress">Book Completion Progress</h1>
            <span class="header-copy-icon" style="
                opacity: 0;
                transition: opacity 0.2s;
                margin-left: 10px;
                cursor: pointer;
                color: #666;
                font-size: 20px;
                vertical-align: middle;
            " onclick="copyHeaderLink()">🔗</span>
        </div>
        <style>
        #book-completion-progress:hover + .header-copy-icon,
        .header-copy-icon:hover {
            opacity: 1;
        }
        </style>
        <script>
        function copyHeaderLink() {
            const url = window.location.origin + window.location.pathname + '#book-completion-progress';
            navigator.clipboard.writeText(url).then(function() {
                console.log('Copied header link to clipboard');
            });
        }
        </script>
        """,
            unsafe_allow_html=True,
        )
        st.markdown("Visual progress tracking for all books with individual task timers.")


        # Check if we have data from database with SSL connection retry
        total_records = 0
        max_retries = 3
        for attempt in range(max_retries):
            try:
                with engine.connect() as conn:
                    result = conn.execute(text("SELECT COUNT(*) FROM trello_time_tracking"))
                    total_records = result.scalar()
                    break  # Success, exit retry loop
            except Exception as e:
                if attempt < max_retries - 1:
                    # Try to recreate engine connection
                    time.sleep(0.5)  # Brief pause before retry
                    continue
                else:
                    # Final attempt failed, show error but continue
                    st.error(f"Database connection issue (attempt {attempt + 1}): {str(e)[:100]}...")
                    total_records = 0
                    break

        try:
            # Clear pending refresh state at start of render
            if 'pending_refresh' in st.session_state:
                del st.session_state.pending_refresh

            # Initialize variables to avoid UnboundLocalError
            df_from_db = None
            all_books = []

            if total_records and total_records > 0:

                # Get all books including those without tasks
                all_books = get_all_books(engine)

                # Get task data from database for book completion (exclude archived)
                df_from_db = pd.read_sql(
                    '''SELECT card_name as "Card name",
                       COALESCE(user_name, 'Not set') as "User",
                       list_name as "List",
                       time_spent_seconds as "Time spent (s)",
                       date_started as "Date started (f)",
                       card_estimate_seconds as "Card estimate(s)",
                       board_name as "Board", created_at, tag as "Tag"
                       FROM trello_time_tracking WHERE archived = FALSE ORDER BY created_at DESC''',
                    engine,
                )

                if not df_from_db.empty:
                    # Calculate total books for search title
                    books_with_tasks = set(df_from_db['Card name'].unique()) if not df_from_db.empty else set()
                    books_without_tasks = set(book[0] for book in all_books if book[0] not in books_with_tasks)
                    total_books = len(books_with_tasks | books_without_tasks)

                    # Add search bar only
                    search_query = st.text_input(
                        f"Search books by title ({total_books}):",
                        placeholder="Enter book title to search...",
                        key="completion_search",
                    )

                    # Initialize filtered_df
                    filtered_df = df_from_db.copy()

                    # Determine books to display
                    if search_query:
                        # Filter books based on search
                        import re

                        escaped_query = re.escape(search_query)
                        mask = filtered_df['Card name'].str.contains(escaped_query, case=False, na=False)
                        filtered_df = filtered_df[mask]

                        # Get unique books from both sources
                        books_with_tasks = set(filtered_df['Card name'].unique()) if not filtered_df.empty else set()
                        books_without_tasks = set(book[0] for book in all_books if book[0] not in books_with_tasks)

                        # Filter books without tasks based on search query
                        books_without_tasks = {
                            book for book in books_without_tasks if search_query.lower() in book.lower()
                        }

                        # Combine and sort
                        books_to_display = sorted(books_with_tasks | books_without_tasks)
                    else:
                        # Show all books by default
                        books_to_display = sorted(book[0] for book in all_books)

                    # Pagination setup
                    books_per_page = 10
                    if 'book_page' not in st.session_state:
                        st.session_state.book_page = 0

                    # Reset to first page if search changes
                    prev_search = st.session_state.get('prev_completion_search')
                    if search_query != prev_search:
                        st.session_state.book_page = 0
                    st.session_state.prev_completion_search = search_query

                    total_books_to_display = len(books_to_display)
                    start_idx = st.session_state.book_page * books_per_page
                    end_idx = start_idx + books_per_page
                    books_subset = books_to_display[start_idx:end_idx]

                    # Only display books if we have search results
                    if books_subset:
                        # Display each book with enhanced visualization
                        for book_title in books_subset:
                            # Check if book has tasks
                            if not filtered_df.empty:
                                book_mask = filtered_df['Card name'] == book_title
                                book_data = filtered_df[book_mask].copy()
                            else:
                                book_data = pd.DataFrame()

                            # Debug: Let's see what we have
                            # st.write(f"DEBUG: Book '{book_title}' - book_data shape: {book_data.shape}")
                            # if not book_data.empty:
                            #     st.write(f"DEBUG: Book tasks found: {book_data['List'].unique()}")
                            # else:
                            #     st.write(f"DEBUG: Book data is empty for '{book_title}'")

                            # If book has no tasks, create empty data structure
                            if book_data.empty:
                                # Get book info from all_books
                                book_info = next((book for book in all_books if book[0] == book_title), None)
                                if book_info:
                                    # Create minimal book data structure
                                    book_data = pd.DataFrame(
                                        {
                                            'Card name': [book_title],
                                            'User': ['Not set'],
                                            'List': ['No tasks assigned'],
                                            'Time spent (s)': [0],
                                            'Date started (f)': [None],
                                            'Card estimate(s)': [0],
                                            'Board': [book_info[1] if book_info[1] else 'Not set'],
                                            'Tag': [book_info[2] if book_info[2] else None],
                                        }
                                    )

                            # Calculate overall progress using stage-based estimates
                            total_time_spent = book_data['Time spent (s)'].sum()

                            # Calculate total estimated time from the database entries
                            # Sum up all estimates stored in the database for this book
                            estimated_time = 0
                            if 'Card estimate(s)' in book_data.columns:
                                book_estimates = book_data['Card estimate(s)'].fillna(0).sum()
                                if book_estimates > 0:
                                    estimated_time = book_estimates

                            # If no estimates in database, use reasonable defaults per stage
                            if estimated_time == 0:
                                default_stage_estimates = {
                                    'Editorial R&D': 2 * 3600,  # 2 hours default
                                    'Editorial Writing': 8 * 3600,  # 8 hours default
                                    '1st Edit': 4 * 3600,  # 4 hours default
                                    '2nd Edit': 2 * 3600,  # 2 hours default
                                    'Design R&D': 3 * 3600,  # 3 hours default
                                    'In Design': 6 * 3600,  # 6 hours default
                                    '1st Proof': 2 * 3600,  # 2 hours default
                                    '2nd Proof': 1.5 * 3600,  # 1.5 hours default
                                    'Editorial Sign Off': 0.5 * 3600,  # 30 minutes default
                                    'Design Sign Off': 0.5 * 3600,  # 30 minutes default
                                }
                                unique_stages = book_data['List'].unique()
                                estimated_time = sum(
                                    default_stage_estimates.get(stage, 3600) for stage in unique_stages
                                )

                            # Calculate completion percentage for display
                            if estimated_time > 0:
                                completion_percentage = (total_time_spent / estimated_time) * 100
                                progress_text = f"{format_seconds_to_time(total_time_spent)}/{format_seconds_to_time(estimated_time)} ({completion_percentage:.1f}%)"
                            else:
                                completion_percentage = 0
                                progress_text = f"Total: {format_seconds_to_time(total_time_spent)} (No estimate)"

                            # Check for active timers more efficiently
                            has_active_timer = any(
                                timer_key.startswith(f"{book_title}_") and active
                                for timer_key, active in st.session_state.timers.items()
                            )

                            # Check if all tasks are completed (only if book has tasks)
                            all_tasks_completed = False
                            completion_emoji = ""
                            if not book_data.empty and book_data['List'].iloc[0] != 'No tasks assigned':
                                # Check completion status from database
                                all_tasks_completed = check_all_tasks_completed(engine, book_title)
                                completion_emoji = "✅ " if all_tasks_completed else ""

                            # Create book title with progress percentage
                            if estimated_time > 0:
                                if completion_percentage > 100:
                                    over_percentage = completion_percentage - 100
                                    book_title_with_progress = (
                                        f"{completion_emoji}**{book_title}** ({over_percentage:.1f}% over estimate)"
                                    )
                                else:
                                    book_title_with_progress = (
                                        f"{completion_emoji}**{book_title}** ({completion_percentage:.1f}%)"
                                    )
                            else:
                                book_title_with_progress = f"{completion_emoji}**{book_title}** (No estimate)"

                            # Check if book should be expanded (either has active timer or was manually expanded)
                            expanded_key = f"expanded_{book_title}"
                            if expanded_key not in st.session_state:
                                st.session_state[expanded_key] = has_active_timer

                            with st.expander(book_title_with_progress, expanded=st.session_state[expanded_key]):
                                # Show progress bar and completion info at the top
                                progress_bar_html = f"""
                                    <div style="width: 50%; background-color: #f0f0f0; border-radius: 5px; height: 10px; margin: 8px 0;">
                                    <div style="width: {min(completion_percentage, 100):.1f}%; background-color: #2AA395; height: 100%; border-radius: 5px;"></div>
                                    </div>
                                    """
                                st.markdown(progress_bar_html, unsafe_allow_html=True)
                                st.markdown(
                                    f'<div style="font-size: 14px; color: #666; margin-bottom: 10px;">{progress_text}</div>',
                                    unsafe_allow_html=True,
                                )

                                # Display tag if available
                                book_tags = book_data['Tag'].dropna().unique()
                                if len(book_tags) > 0 and book_tags[0]:
                                    # Handle multiple tags (comma-separated)
                                    tag_display = book_tags[0]
                                    # If there are commas, it means multiple tags
                                    if ',' in tag_display:
                                        tag_display = tag_display.replace(',', ', ')  # Ensure proper spacing
                                    st.markdown(
                                        f'<div style="font-size: 14px; color: #888; margin-bottom: 10px;"><strong>Tags:</strong> {tag_display}</div>',
                                        unsafe_allow_html=True,
                                    )

                                st.markdown("---")

                                # Define the order of stages to match the actual data entry form
                                stage_order = [
                                    'Editorial R&D',
                                    'Editorial Writing',
                                    '1st Edit',
                                    '2nd Edit',
                                    'Design R&D',
                                    'In Design',
                                    '1st Proof',
                                    '2nd Proof',
                                    'Editorial Sign Off',
                                    'Design Sign Off',
                                ]

                                # Group by stage/list and aggregate by user
                                stages_grouped = book_data.groupby('List')

                                # Display stages in accordion style (each stage as its own expander)
                                stage_counter = 0
                                for stage_name in stage_order:
                                    if stage_name in stages_grouped.groups:
                                        stage_data = stages_grouped.get_group(stage_name)

                                        # Check if this stage has any active timers (efficient lookup)
                                        stage_has_active_timer = any(
                                            timer_key.startswith(f"{book_title}_{stage_name}_") and active
                                            for timer_key, active in st.session_state.timers.items()
                                        )

                                        # Aggregate time by user for this stage
                                        user_aggregated = (
                                            stage_data.groupby('User')['Time spent (s)'].sum().reset_index()
                                        )

                                        # Create a summary for the expander title showing all users and their progress
                                        stage_summary_parts = []
                                        summary_users = set()
                                        for idx, user_task in user_aggregated.iterrows():
                                            user_name = user_task['User']
                                            if user_name in summary_users:
                                                continue
                                            summary_users.add(user_name)
                                            actual_time = user_task['Time spent (s)']

                                            # Get estimated time from the database for this specific user/stage combination
                                            user_stage_data = stage_data[stage_data['User'] == user_name]
                                            estimated_time_for_user = 3600  # Default 1 hour

                                            if (
                                                not user_stage_data.empty
                                                and 'Card estimate(s)' in user_stage_data.columns
                                            ):
                                                # Find the first record that has a non-null, non-zero estimate
                                                estimates = user_stage_data['Card estimate(s)'].dropna()
                                                non_zero_estimates = estimates[estimates > 0]
                                                if not non_zero_estimates.empty:
                                                    estimated_time_for_user = non_zero_estimates.iloc[0]

                                            # Check if task is completed and add tick emoji
                                            task_completed = get_task_completion(
                                                engine, book_title, user_name, stage_name
                                            )
                                            completion_emoji = "✅ " if task_completed else ""

                                            # Format times for display
                                            actual_time_str = format_seconds_to_time(actual_time)
                                            estimated_time_str = format_seconds_to_time(estimated_time_for_user)
                                            user_display = (
                                                user_name if user_name and user_name != "Not set" else "Unassigned"
                                            )

                                            stage_summary_parts.append(
                                                f"{user_display} | {actual_time_str}/{estimated_time_str} {completion_emoji}".rstrip()
                                            )

                                        # Create expander title with stage name and user summaries
                                        if stage_summary_parts:
                                            expander_title = f"**{stage_name}** | " + " | ".join(stage_summary_parts)
                                        else:
                                            expander_title = stage_name

                                        # Check if stage should be expanded (either has active timer or was manually expanded)
                                        stage_expanded_key = f"stage_expanded_{book_title}_{stage_name}"
                                        if stage_expanded_key not in st.session_state:
                                            st.session_state[stage_expanded_key] = stage_has_active_timer

                                        with st.expander(expander_title, expanded=st.session_state[stage_expanded_key]):
                                            processed_tasks = set()
                                            # Show one task per user for this stage
                                            for idx, user_task in user_aggregated.iterrows():
                                                user_name = user_task['User']
                                                task_key = f"{book_title}_{stage_name}_{user_name}"
                                                if task_key in processed_tasks:
                                                    continue
                                                processed_tasks.add(task_key)
                                                actual_time = user_task['Time spent (s)']
                                                task_key = f"{book_title}_{stage_name}_{user_name}"
                                                session_id = st.session_state.get('timer_session_counts', {}).get(task_key, 0)

                                                # Get estimated time from the database for this specific user/stage combination
                                                user_stage_data = stage_data[stage_data['User'] == user_name]
                                                estimated_time_for_user = 3600  # Default 1 hour

                                                if (
                                                    not user_stage_data.empty
                                                    and 'Card estimate(s)' in user_stage_data.columns
                                                ):
                                                    # Find the first record that has a non-null, non-zero estimate
                                                    estimates = user_stage_data['Card estimate(s)'].dropna()
                                                    non_zero_estimates = estimates[estimates > 0]
                                                    if not non_zero_estimates.empty:
                                                        estimated_time_for_user = non_zero_estimates.iloc[0]

                                                # Create columns for task info and timer
                                                col1, col2, col3 = st.columns([4, 1, 3])

                                                with col1:
                                                    # User assignment dropdown
                                                    current_user = user_name if user_name else "Not set"

                                                    # Determine user options based on stage type
                                                    if stage_name in [
                                                        "Editorial R&D",
                                                        "Editorial Writing",
                                                        "1st Edit",
                                                        "2nd Edit",
                                                        "1st Proof",
                                                        "2nd Proof",
                                                        "Editorial Sign Off",
                                                    ]:
                                                        user_options = [
                                                            "Not set",
                                                            "Bethany Latham",
                                                            "Charis Mather",
                                                            "Noah Leatherland",
                                                            "Rebecca Phillips-Bartlett",
                                                        ]
                                                    else:  # Design stages
                                                        user_options = [
                                                            "Not set",
                                                            "Amelia Harris",
                                                            "Amy Li",
                                                            "Drue Rintoul",
                                                            "Jasmine Pointer",
                                                            "Ker Ker Lee",
                                                            "Rob Delph",
                                                        ]

                                                    # Find current user index
                                                    try:
                                                        current_index = user_options.index(current_user)
                                                    except ValueError:
                                                        current_index = 0  # Default to "Not set"

                                                    # Use session counter and loop index to ensure the key is unique each run
                                                    selectbox_key = f"reassign_{book_title}_{stage_name}_{user_name}_{session_id}_{idx}"
                                                    new_user = st.selectbox(
                                                        f"User for {stage_name}:",
                                                        user_options,
                                                        index=current_index,
                                                        key=selectbox_key,
                                                    )

                                                    # Display progress information directly under user dropdown
                                                    if user_name and user_name != "Not set":
                                                        # Use the actual_time variable that's already calculated for this user/stage
                                                        if estimated_time_for_user and estimated_time_for_user > 0:
                                                            progress_percentage = actual_time / estimated_time_for_user
                                                            time_spent_formatted = format_seconds_to_time(actual_time)
                                                            estimated_formatted = format_seconds_to_time(
                                                                estimated_time_for_user
                                                            )

                                                            # Progress bar
                                                            progress_value = max(0.0, min(progress_percentage, 1.0))
                                                            st.progress(progress_value)

                                                            # Progress text
                                                            if progress_percentage > 1.0:
                                                                st.write(
                                                                    f"{(progress_percentage - 1) * 100:.1f}% over estimate"
                                                                )
                                                            elif progress_percentage == 1.0:
                                                                st.write("COMPLETE: 100%")
                                                            else:
                                                                st.write(f"{progress_percentage * 100:.1f}% complete")

                                                            # Time information
                                                            st.write(
                                                                f"Time: {time_spent_formatted} / {estimated_formatted}"
                                                            )

                                                            # Completion checkbox - always get fresh status from database
                                                            completion_key = (
                                                                f"complete_{book_title}_{stage_name}_{user_name}"
                                                            )
                                                            current_completion_status = get_task_completion(
                                                                engine, book_title, user_name, stage_name
                                                            )

                                                            # Update session state with database value
                                                            st.session_state[completion_key] = current_completion_status

                                                            new_completion_status = st.checkbox(
                                                                "Completed",
                                                                value=current_completion_status,
                                                                key=f"checkbox_{completion_key}",
                                                            )

                                                            # Update completion status if changed
                                                            if new_completion_status != current_completion_status:
                                                                update_task_completion(
                                                                    engine,
                                                                    book_title,
                                                                    user_name,
                                                                    stage_name,
                                                                    new_completion_status,
                                                                )
                                                                # Update session state immediately
                                                                st.session_state[completion_key] = new_completion_status

                                                                # Clear any cached completion status to force refresh
                                                                completion_cache_key = f"book_completion_{book_title}"
                                                                if completion_cache_key in st.session_state:
                                                                    del st.session_state[completion_cache_key]

                                                                # Store success message for display without immediate refresh
                                                                success_msg_key = f"completion_success_{task_key}"
                                                                status_text = (
                                                                    "✅ Marked as completed"
                                                                    if new_completion_status
                                                                    else "❌ Marked as incomplete"
                                                                )
                                                                st.session_state[success_msg_key] = status_text

                                                                # Set flag for book-level completion update
                                                                st.session_state['completion_changed'] = True
                                                        else:
                                                            st.write("No time estimate set")

                                                    # Handle user reassignment with improved state management
                                                    if new_user != current_user:
                                                        try:
                                                            with engine.connect() as conn:
                                                                # Update user assignment in database
                                                                new_user_value = (
                                                                    new_user if new_user != "Not set" else None
                                                                )
                                                                old_user_value = (
                                                                    user_name if user_name != "Not set" else None
                                                                )

                                                                conn.execute(
                                                                    text(
                                                                        '''
                                                                        UPDATE trello_time_tracking
                                                                        SET user_name = :new_user
                                                                        WHERE card_name = :card_name
                                                                        AND list_name = :list_name
                                                                        AND COALESCE(user_name, '') = COALESCE(:old_user, '')
                                                                    '''
                                                                    ),
                                                                    {
                                                                        'new_user': new_user_value,
                                                                        'card_name': book_title,
                                                                        'list_name': stage_name,
                                                                        'old_user': old_user_value,
                                                                    },
                                                                )
                                                                conn.commit()

                                                                # Clear relevant session state to force refresh
                                                                keys_to_clear = [
                                                                    k
                                                                    for k in st.session_state.keys()
                                                                    if book_title in k and stage_name in k
                                                                ]
                                                                for key in keys_to_clear:
                                                                    if key.startswith(('complete_', 'timer_')):
                                                                        del st.session_state[key]

                                                                # Store success message instead of immediate refresh
                                                                success_key = f"reassign_success_{book_title}_{stage_name}_{user_name}_{session_id}_{idx}"
                                                                st.session_state[success_key] = (
                                                                    f"User reassigned from {current_user} to {new_user}"
                                                                )

                                                                # User reassignment completed
                                                        except Exception as e:
                                                            st.error(f"Error reassigning user: {str(e)}")

                                        with col2:
                                            # Empty space - timer moved to button column
                                            st.write("")

                                        with col3:
                                            current_user = ss_get("user")
                                            if user_name != current_user:
                                                st.caption("Login as assigned user to control timer")
                                                continue
                                            # Start/Stop timer button with timer display
                                            if task_key not in st.session_state.timers:
                                                st.session_state.timers[task_key] = False

                                            # Timer controls and display
                                            if st.session_state.timers[task_key]:
                                                # Timer is active - show simple stop control
                                                if task_key in st.session_state.timer_start_times:

                                                    # Simple timer calculation
                                                    start_time = st.session_state.timer_start_times[task_key]
                                                    base_time = st.session_state.timer_base_times.get(task_key, 0)
                                                    accumulated = st.session_state.timer_accumulated_time.get(task_key, 0)
                                                    paused = st.session_state.timer_paused.get(task_key, False)

                                                    current_elapsed = 0 if paused else calculate_timer_elapsed_time(start_time)
                                                   
                                                    session_elapsed = accumulated + current_elapsed
                                                    display_elapsed = base_time + session_elapsed

                                                    # Display recording status with a client-side timer
                                                    status_label = "Paused" if paused else "Recording"
                                                    timer_id = f"timer_{task_key}_{session_id}"
                                                    components.html(
                                                        render_basic_js_timer(
                                                            timer_id,
                                                            status_label,
                                                            display_elapsed,
                                                            paused,
                                                        ),
                                                        height=40,

                                                    )

                                                    # Second row with pause and stop controls
                                                    timer_row2_col1, timer_row2_col2 = st.columns([1.5, 1])

                                                    with timer_row2_col1:
                                                        pause_label = "Resume" if paused else "Pause"

                                                        if st.button(
                                                            pause_label,
                                                            key=f"pause_{task_key}_{session_id}",
                                                        ):
                                                            if paused:
                                                                resume_time = datetime.utcnow().replace(tzinfo=timezone.utc).astimezone(BST)
                                                                st.session_state.timer_start_times[task_key] = resume_time
                                                                st.session_state.timer_paused[task_key] = False
                                                                update_active_timer_state(
                                                                    engine,
                                                                    task_key,
                                                                    accumulated,
                                                                    False,
                                                                    resume_time,
                                                                )
                                                            else:
                                                                elapsed_since_start = calculate_timer_elapsed_time(start_time)
                                                                new_accum = accumulated + elapsed_since_start
                                                                st.session_state.timer_accumulated_time[task_key] = new_accum
                                                                st.session_state.timer_paused[task_key] = True
                                                                update_active_timer_state(
                                                                    engine,
                                                                    task_key,
                                                                    new_accum,
                                                                    True,
                                                                )
                                                            st.rerun()

                                                    with timer_row2_col2:
                                                        if st.button("Stop", key=f"stop_{task_key}_{session_id}"):
                                                            final_time = session_elapsed
                                                            stop_active_timer(engine, task_key)

                                                            # Keep expanded states
                                                            expanded_key = f"expanded_{book_title}"
                                                            st.session_state[expanded_key] = True
                                                            stage_expanded_key = (
                                                                f"stage_expanded_{book_title}_{stage_name}"
                                                            )
                                                            st.session_state[stage_expanded_key] = True

                                                            # Always clear timer states first to prevent double-processing
                                                            st.session_state.timers[task_key] = False
                                                            timer_start_time = st.session_state.timer_start_times.get(
                                                                task_key
                                                            )

                                                            # Save to database only if time > 0
                                                            if final_time > 0 and timer_start_time:
                                                                try:
                                                                    user_original_data = stage_data[
                                                                        stage_data['User'] == user_name
                                                                    ].iloc[0]
                                                                    board_name = user_original_data['Board']
                                                                    existing_tag = (
                                                                        user_original_data.get('Tag', None)
                                                                        if 'Tag' in user_original_data
                                                                        else None
                                                                    )

                                                                    with engine.connect() as conn:
                                                                        # Use ON CONFLICT to handle duplicate entries by updating existing records
                                                                        conn.execute(
                                                                            text(
                                                                                '''
                                            INSERT INTO trello_time_tracking
                                            (card_name, user_name, list_name, time_spent_seconds,
                                             date_started, session_start_time, board_name, tag)
                                            VALUES (:card_name, :user_name, :list_name, :time_spent_seconds,
                                                   :date_started, :session_start_time, :board_name, :tag)
                                            ON CONFLICT (card_name, user_name, list_name, date_started, time_spent_seconds)
                                            DO UPDATE SET
                                                session_start_time = EXCLUDED.session_start_time,
                                                board_name = EXCLUDED.board_name,
                                                tag = EXCLUDED.tag,
                                                created_at = CURRENT_TIMESTAMP
                                        '''
                                                                            ),
                                                                            {
                                                                                'card_name': book_title,
                                                                                'user_name': user_name,
                                                                                'list_name': stage_name,
                                                                                'time_spent_seconds': final_time,
                                                                                'date_started': timer_start_time.date(),
                                                                                'session_start_time': timer_start_time,
                                                                                'board_name': board_name,
                                                                                'tag': existing_tag,
                                                                            },
                                                                        )

                                                                        # Remove from active timers
                                                                        conn.execute(
                                                                            text(
                                                                                'DELETE FROM active_timers WHERE timer_key = :timer_key'
                                                                            ),
                                                                            {'timer_key': task_key},
                                                                        )
                                                                        conn.commit()

                                                                    # Store success message for display at bottom
                                                                    success_msg_key = f"timer_success_{task_key}"
                                                                    session_str = format_seconds_to_time(final_time)
                                                                    st.session_state[success_msg_key] = (
                                                                        f"Added {session_str} to {book_title} - {stage_name}"                                                                    )

                                                                    # Timer stopped successfully
                                                                except Exception as e:
                                                                    st.error(f"Error saving timer data: {str(e)}")
                                                                    # Still try to clean up active timer from database on error
                                                                    try:
                                                                        with engine.connect() as conn:
                                                                            conn.execute(
                                                                                text(
                                                                                    'DELETE FROM active_timers WHERE timer_key = :timer_key'
                                                                                ),
                                                                                {'timer_key': task_key},
                                                                            )
                                                                            conn.commit()
                                                                    except:
                                                                        pass  # Ignore cleanup errors
                                                            else:
                                                                # Even if no time to save, clean up active timer
                                                                try:
                                                                    with engine.connect() as conn:
                                                                        conn.execute(
                                                                            text(
                                                                                'DELETE FROM active_timers WHERE timer_key = :timer_key'
                                                                            ),
                                                                            {'timer_key': task_key},
                                                                        )
                                                                        conn.commit()
                                                                except:
                                                                    pass  # Ignore cleanup errors

                                                            # Clear timer states
                                                            st.session_state.setdefault('timer_session_counts', {})
                                                            st.session_state.timer_session_counts[task_key] = (
                                                                st.session_state.timer_session_counts.get(task_key, 0) + 1
                                                            )
                                                            if task_key in st.session_state.timer_start_times:
                                                                del st.session_state.timer_start_times[task_key]
                                                            if task_key in st.session_state.timer_accumulated_time:
                                                                del st.session_state.timer_accumulated_time[task_key]
                                                            if task_key in st.session_state.timer_paused:
                                                                del st.session_state.timer_paused[task_key]
                                                            if task_key in st.session_state.timer_base_times:
                                                                del st.session_state.timer_base_times[task_key]
                                                            # Refresh the interface so totals update immediately
                                                            st.rerun()

                                            else:
                                                # Timer is not active - show Start button
                                                if st.button("Start", key=f"start_{task_key}_{session_id}"):
                                                    # Preserve expanded state before rerun
                                                    expanded_key = f"expanded_{book_title}"
                                                    st.session_state[expanded_key] = True

                                                    # Also preserve stage expanded state
                                                    stage_expanded_key = f"stage_expanded_{book_title}_{stage_name}"
                                                    st.session_state[stage_expanded_key] = True

                                                    # Start timer - use UTC for consistency
                                                    start_time_utc = datetime.utcnow().replace(tzinfo=timezone.utc)
                                                    # Convert to BST for display/storage but keep UTC calculation base
                                                    start_time_bst = start_time_utc.astimezone(BST)
                                                    st.session_state.timers[task_key] = True
                                                    st.session_state.timer_start_times[task_key] = start_time_bst
                                                    st.session_state.timer_paused[task_key] = False
                                                    existing_seconds = int(actual_time)
                                                    st.session_state.timer_accumulated_time[task_key] = 0
                                                    st.session_state.timer_base_times[task_key] = existing_seconds

                                                    # Save to database for persistence
                                                    user_original_data = stage_data[
                                                        stage_data['User'] == user_name
                                                    ].iloc[0]
                                                    board_name = user_original_data['Board']

                                                    save_active_timer(
                                                        engine,
                                                        task_key,
                                                        book_title,
                                                        user_name if user_name != "Not set" else None,
                                                        stage_name,
                                                        board_name,
                                                        start_time_bst,
                                                        accumulated_seconds=0,
                                                        is_paused=False,
                                                    )

                                                    st.rerun()

                                            # Manual time entry section
                                            st.write("**Manual Entry:**")

                                            # Create a form to handle Enter key properly
                                            with st.form(key=f"time_form_{task_key}_{session_id}"):
                                                manual_time = st.text_input(
                                                    "Add time (hh:mm:ss):", placeholder="01:30:00"
                                                )

                                                # Hide the submit button and form styling with CSS
                                                st.markdown(
                                                    """
                                                    <style>
                                                    div[data-testid="stForm"] button {
                                                        display: none;
                                                    }
                                                    div[data-testid="stForm"] {
                                                        border: none !important;
                                                        background: none !important;
                                                        padding: 0 !important;
                                                    }
                                                    </style>
                                                    """,
                                                    unsafe_allow_html=True,
                                                )

                                                submitted = st.form_submit_button("Add Time")

                                                if submitted and manual_time:
                                                    try:
                                                        # Parse the time format hh:mm:ss
                                                        time_parts = manual_time.split(':')
                                                        if len(time_parts) == 3:
                                                            hours = int(time_parts[0])
                                                            minutes = int(time_parts[1])
                                                            seconds = int(time_parts[2])

                                                            # Validate individual components
                                                            if hours > 100:
                                                                st.error(
                                                                    f"Maximum hours allowed is 100. You entered {hours} hours."
                                                                )
                                                            elif minutes >= 60:
                                                                st.error(
                                                                    f"Minutes must be less than 60. You entered {minutes} minutes."
                                                                )
                                                            elif seconds >= 60:
                                                                st.error(
                                                                    f"Seconds must be less than 60. You entered {seconds} seconds."
                                                                )
                                                            else:
                                                                total_seconds = hours * 3600 + minutes * 60 + seconds

                                                                # Validate maximum time (100 hours = 360,000 seconds)
                                                                max_seconds = 100 * 3600  # 360,000 seconds
                                                                if total_seconds > max_seconds:
                                                                    st.error(
                                                                        f"Maximum time allowed is 100:00:00. You entered {manual_time}"
                                                                    )
                                                                elif total_seconds > 0:
                                                                    # Add manual time to database
                                                                    try:
                                                                        # Get board name from original data
                                                                        user_original_data = stage_data[
                                                                            stage_data['User'] == user_name
                                                                        ].iloc[0]
                                                                        board_name = user_original_data['Board']
                                                                        # Get existing tag from original data
                                                                        existing_tag = (
                                                                            user_original_data.get('Tag', None)
                                                                            if 'Tag' in user_original_data
                                                                            else None
                                                                        )

                                                                        # Get current completion status to preserve it
                                                                        completion_key = f"complete_{book_title}_{stage_name}_{user_name}"
                                                                        current_completion = get_task_completion(
                                                                            engine, book_title, user_name, stage_name
                                                                        )
                                                                        # Also check session state in case it was just changed
                                                                        if completion_key in st.session_state:
                                                                            current_completion = st.session_state[
                                                                                completion_key
                                                                            ]

                                                                        # Preserve expanded state before rerun
                                                                        expanded_key = f"expanded_{book_title}"
                                                                        st.session_state[expanded_key] = True

                                                                        # Preserve stage expanded state
                                                                        stage_expanded_key = (
                                                                            f"stage_expanded_{book_title}_{stage_name}"
                                                                        )
                                                                        st.session_state[stage_expanded_key] = True

                                                                        with engine.connect() as conn:
                                                                            conn.execute(
                                                                                text(
                                                                                    '''
                                                                                    INSERT INTO trello_time_tracking
                                                                                    (card_name, user_name, list_name, time_spent_seconds, board_name, created_at, tag, completed)
                                                                                    VALUES (:card_name, :user_name, :list_name, :time_spent_seconds, :board_name, :created_at, :tag, :completed)
                                                                                '''
                                                                                ),
                                                                                {
                                                                                    'card_name': book_title,
                                                                                    'user_name': user_name,
                                                                                    'list_name': stage_name,
                                                                                    'time_spent_seconds': total_seconds,
                                                                                    'board_name': board_name,
                                                                                    'created_at': datetime.now(BST),
                                                                                    'tag': existing_tag,
                                                                                    'completed': current_completion,
                                                                                },
                                                                            )
                                                                            conn.commit()

                                                                        # Store success message in session state for display
                                                                        success_msg_key = (
                                                                            f"manual_time_success_{task_key}"
                                                                        )
                                                                        st.session_state[success_msg_key] = (
                                                                            f"Added {manual_time} to progress"
                                                                        )

                                                                    except Exception as e:
                                                                        st.error(f"Error saving time: {str(e)}")
                                                                else:
                                                                    st.error("Time must be greater than 00:00:00")
                                                        else:
                                                            st.error("Please use format hh:mm:ss (e.g., 01:30:00)")
                                                    except ValueError:
                                                        st.error("Please enter valid numbers in hh:mm:ss format")

                                            # Display various success messages
                                            # Timer success message
                                            timer_success_key = f"timer_success_{task_key}"
                                            if timer_success_key in st.session_state:
                                                st.success(st.session_state[timer_success_key])
                                                del st.session_state[timer_success_key]

                                            # Manual time success message
                                            manual_success_key = f"manual_time_success_{task_key}"
                                            if manual_success_key in st.session_state:
                                                st.success(st.session_state[manual_success_key])
                                                del st.session_state[manual_success_key]

                                            # Completion status success message
                                            completion_success_key = f"completion_success_{task_key}"
                                            if completion_success_key in st.session_state:
                                                st.success(st.session_state[completion_success_key])
                                                del st.session_state[completion_success_key]

                                            # User reassignment success message
                                            reassign_success_key = f"reassign_success_{book_title}_{stage_name}_{user_name}_{session_id}_{idx}"
                                            if reassign_success_key in st.session_state:
                                                st.success(st.session_state[reassign_success_key])
                                                del st.session_state[reassign_success_key]

                                # Show count of running timers (refresh buttons now appear under individual timers)
                                running_timers = [
                                    k for k, v in st.session_state.timers.items() if v and book_title in k
                                ]
                                if running_timers:
                                    st.write(f"{len(running_timers)} timer(s) running")

                                # Add stage dropdown
                                available_stages = get_available_stages_for_book(engine, book_title)
                                if available_stages:
                                    st.markdown("---")
                                    col1, col2 = st.columns([3, 1])

                                    with col1:
                                        selected_stage = st.selectbox(
                                            "Add stage:",
                                            options=["Select a stage to add..."] + available_stages,
                                            key=f"add_stage_{book_title}",
                                        )

                                    with col2:
                                        time_estimate = st.number_input(
                                            "Hours:",
                                            min_value=0.0,
                                            step=0.1,
                                            format="%.1f",
                                            value=1.0,
                                            key=f"add_stage_time_{book_title}",
                                            on_change=None,  # Prevent automatic refresh
                                        )

                                    if selected_stage != "Select a stage to add...":
                                        # Get the current time estimate from session state
                                        time_estimate_key = f"add_stage_time_{book_title}"
                                        current_time_estimate = st.session_state.get(time_estimate_key, 1.0)

                                        # Get book info for board name and tag
                                        book_info = next((book for book in all_books if book[0] == book_title), None)
                                        board_name = book_info[1] if book_info else None
                                        tag = book_info[2] if book_info else None

                                        # Convert hours to seconds for estimate
                                        estimate_seconds = int(current_time_estimate * 3600)

                                        if add_stage_to_book(
                                            engine, book_title, selected_stage, board_name, tag, estimate_seconds
                                        ):
                                            st.success(
                                                f"Added {selected_stage} to {book_title} with {current_time_estimate} hour estimate"
                                            )
                                            # Stage added successfully
                                        else:
                                            st.error("Failed to add stage")

                                # Remove stage section at the bottom left of each book
                                if stages_grouped.groups:  # Only show if book has stages
                                    st.markdown("---")
                                    remove_col1, remove_col2, remove_col3 = st.columns([2, 1, 1])

                                    with remove_col1:
                                        # Get all current stages for this book
                                        current_stages_with_users = []
                                        for stage_name in stage_order:
                                            if stage_name in stages_grouped.groups:
                                                stage_data = stages_grouped.get_group(stage_name)
                                                user_aggregated = (
                                                    stage_data.groupby('User')['Time spent (s)'].sum().reset_index()
                                                )
                                                for idx, user_task in user_aggregated.iterrows():
                                                    user_name = user_task['User']
                                                    user_display = (
                                                        user_name
                                                        if user_name and user_name != "Not set"
                                                        else "Unassigned"
                                                    )
                                                    current_stages_with_users.append(f"{stage_name} ({user_display})")

                                        if current_stages_with_users:
                                            selected_remove_stage = st.selectbox(
                                                "Remove stage:",
                                                options=["Select stage to remove..."] + current_stages_with_users,
                                                key=f"remove_stage_select_{book_title}",
                                            )

                                            if selected_remove_stage != "Select stage to remove...":
                                                # Parse the selection to get stage name and user
                                                stage_user_match = selected_remove_stage.split(" (")
                                                remove_stage_name = stage_user_match[0]
                                                remove_user_name = stage_user_match[1].rstrip(")")
                                                if remove_user_name == "Unassigned":
                                                    remove_user_name = "Not set"

                                                if st.button(
                                                    "Remove",
                                                    key=f"remove_confirm_{book_title}_{remove_stage_name}_{remove_user_name}",
                                                    type="secondary",
                                                ):
                                                    if delete_task_stage(
                                                        engine, book_title, remove_user_name, remove_stage_name
                                                    ):
                                                        st.success(
                                                            f"Removed {remove_stage_name} for {remove_user_name}"
                                                        )
                                                        # Manual time added successfully
                                                    else:
                                                        st.error("Failed to remove stage")

                                # Archive and Delete buttons at the bottom of each book
                                st.markdown("---")
                                col1, col2 = st.columns(2)

                                with col1:
                                    if st.button(
                                        f"Archive '{book_title}'",
                                        key=f"archive_{book_title}",
                                        help="Move this book to archive",
                                    ):
                                        try:
                                            with engine.connect() as conn:
                                                # Check if book has time tracking records
                                                result = conn.execute(
                                                    text(
                                                        '''
                                                        SELECT COUNT(*) FROM trello_time_tracking
                                                        WHERE card_name = :card_name
                                                    '''
                                                    ),
                                                    {'card_name': book_title},
                                                )
                                                record_count = result.scalar()

                                                if record_count > 0:
                                                    # Archive existing time tracking records
                                                    conn.execute(
                                                        text(
                                                            '''
                                                            UPDATE trello_time_tracking
                                                            SET archived = TRUE
                                                            WHERE card_name = :card_name
                                                        '''
                                                        ),
                                                        {'card_name': book_title},
                                                    )
                                                else:
                                                    # Create a placeholder archived record for books without tasks
                                                    conn.execute(
                                                        text(
                                                            '''
                                                            INSERT INTO trello_time_tracking
                                                            (card_name, user_name, list_name, time_spent_seconds,
                                                             card_estimate_seconds, board_name, archived, created_at)
                                                            VALUES (:card_name, 'Not set', 'No tasks assigned', 0,
                                                                   0, 'Manual Entry', TRUE, NOW())
                                                        '''
                                                        ),
                                                        {'card_name': book_title},
                                                    )

                                                # Archive the book in books table
                                                conn.execute(
                                                    text(
                                                        '''
                                                        UPDATE books
                                                        SET archived = TRUE
                                                        WHERE card_name = :book_name
                                                    '''
                                                    ),
                                                    {'book_name': book_title},
                                                )

                                                conn.commit()

                                            # Keep user on the current tab
                                            st.success(f"'{book_title}' has been archived successfully!")
                                            # Archive operation completed
                                        except Exception as e:
                                            st.error(f"Error archiving book: {str(e)}")

                                with col2:
                                    if st.button(
                                        f"Delete '{book_title}'",
                                        key=f"delete_progress_{book_title}",
                                        help="Permanently delete this book and all its data",
                                        type="secondary",
                                    ):
                                        # Add confirmation using session state
                                        confirm_key = f"confirm_delete_progress_{book_title}"
                                        if confirm_key not in st.session_state:
                                            st.session_state[confirm_key] = False

                                        if not st.session_state[confirm_key]:
                                            st.session_state[confirm_key] = True
                                            st.warning(
                                                f"Click 'Delete {book_title}' again to permanently delete all data for this book."
                                            )
                                        else:
                                            try:
                                                with engine.connect() as conn:
                                                    conn.execute(
                                                        text(
                                                            '''
                                                            DELETE FROM trello_time_tracking
                                                            WHERE card_name = :card_name
                                                        '''
                                                        ),
                                                        {'card_name': book_title},
                                                    )
                                                    conn.commit()

                                                # Reset confirmation state
                                                del st.session_state[confirm_key]
                                                # Keep user on the Book Progress tab
                                                st.success(f"'{book_title}' has been permanently deleted!")
                                                # Delete operation completed
                                            except Exception as e:
                                                st.error(f"Error deleting book: {str(e)}")
                                                # Reset confirmation state on error
                                                if confirm_key in st.session_state:
                                                    del st.session_state[confirm_key]

                            stage_counter += 1

                    # Pagination controls below book cards
                    total_pages = (
                        (total_books_to_display - 1) // books_per_page + 1 if total_books_to_display > 0 else 1
                    )
                    nav_col1, nav_col2 = st.columns(2)
                    with nav_col1:
                        if st.button("Previous", disabled=st.session_state.book_page == 0):
                            st.session_state.book_page -= 1
                            st.rerun()
                    with nav_col2:
                        if st.button("Next", disabled=st.session_state.book_page >= total_pages - 1):
                            st.session_state.book_page += 1
                            st.rerun()

        except SQLAlchemyError as e:
            timestamp = datetime.now(BST).strftime("%Y-%m-%d %H:%M:%S")

            st.session_state.error_log.append(
                {"time": timestamp, "message": f"Database error: {str(e)}"}
            )
            try:
                import traceback

                error_details = traceback.format_exc().split("\n")[-3:-1]
                st.session_state.error_log.append(
                    {"time": timestamp, "message": f"Location: {' '.join(error_details)}"}
                )
            except Exception:
                pass
            st.session_state._original_st_error(
                "Database error, please see the error log for more details"
            )
        except Exception as e:
            timestamp = datetime.now(BST).strftime("%Y-%m-%d %H:%M:%S")
            error_message = f"{type(e).__name__}: {e}"
            st.session_state.error_log.append(

                {"time": timestamp, "message": str(e)}
            )
            try:
                import traceback

                error_details = traceback.format_exc().split("\n")[-3:-1]
                st.session_state.error_log.append(
                    {"time": timestamp, "message": f"Location: {' '.join(error_details)}"}
                )
            except Exception:
                pass
            st.session_state._original_st_error(
                "An unexpected error occurred, please see the error log for more details"
            )

        # Add table showing all books with their boards below the book cards
        st.markdown("---")
        st.subheader("All Books Overview")

        # Create data for the table
        table_data = []

        # Create a dictionary to track books and their boards
        book_board_map = {}

        # First, add books with tasks from database
        if df_from_db is not None and not df_from_db.empty and 'Card name' in df_from_db.columns:
            try:
                for _, row in df_from_db.groupby('Card name').first().iterrows():
                    book_name = row['Card name']
                    board_name = row['Board'] if 'Board' in row and row['Board'] else 'Not set'
                    book_board_map[book_name] = board_name
            except Exception as e:
                # If groupby fails, fall back to simple iteration
                pass

        # Then add books without tasks from all_books
        try:
            for book_info in all_books:
                book_name = book_info[0]
                if book_name not in book_board_map:
                    board_name = book_info[1] if book_info[1] else 'Not set'
                    book_board_map[book_name] = board_name
        except Exception as e:
            # Handle case where all_books might be empty or malformed
            pass

        # Convert to sorted list for table display
        for book_name in sorted(book_board_map.keys()):
            table_data.append({'Book Name': book_name, 'Board': book_board_map[book_name]})

        if table_data:
            # Create DataFrame for display
            table_df = pd.DataFrame(table_data)
            st.dataframe(table_df, use_container_width=True, hide_index=True)
        else:
            st.info("No books found in the database.")

        # Clear refresh flags without automatic rerun to prevent infinite loops
        for flag in ['completion_changed', 'major_update_needed']:
            if flag in st.session_state:
                del st.session_state[flag]
                
        components.html(
        """
        <div style="text-align: center; margin-top: 10px;">
            <span style="font-size: 12px; color: #888; cursor: pointer; text-decoration: underline;"
                  onclick="document.getElementById('dont-click-modal').style.display='flex';">
                Please do not click
            </span>
        </div>
    
        <div id="dont-click-modal" style="display:none; position: fixed; top:0; left:0; width:100%; height:100%;
            background-color: rgba(0,0,0,0.5); z-index:1000; align-items: center; justify-content: center;">
          <div style="background-color: white; padding: 20px; border-radius: 8px; text-align: center; max-width: 300px;">
            <p style="margin-bottom: 20px;">What do you think you're doing? It clearly stated, 'Please do not click.'</p>
            <button onclick="document.getElementById('dont-click-modal').style.display='none';"
                    style="margin-right: 10px;">Go back</button>
            <button onclick="window.open('https://youtu.be/5T5BY1j2MkE', '_blank');">Proceed anyway</button>
          </div>
        </div>
        """,
        height=300,
    )
    with reporting_tab:
        st.header("Reporting")
        st.markdown("Filter tasks by user, book, board, tag, and date range from all uploaded data.")

        # Get filter options from database
        users = get_users_from_database(engine)
        books = get_books_from_database(engine)
        boards = get_boards_from_database(engine)
        tags = get_tags_from_database(engine)

        if not users:
            st.info("No users found in database. Please add entries in the 'Add Book' tab first.")
            st.stop()

        # Filter selection - organized in columns
        col1, col2 = st.columns(2)

        with col1:
            # User selection dropdown
            selected_user = st.selectbox(
                "Select User:", options=["All Users"] + users, help="Choose a user to view their tasks"
            )

            # Book search input
            book_search = st.text_input(
                "Search Book (optional):",
                placeholder="Start typing to search books...",
                help="Type to search for a specific book",
            )
            # Match the search to available books
            if book_search:
                matched_books = [book for book in books if book_search.lower() in book.lower()]
                if matched_books:
                    selected_book = st.selectbox(
                        "Select from matches:", options=matched_books, help="Choose from matching books"
                    )
                else:
                    st.warning("No books found matching your search")
                    selected_book = "All Books"
            else:
                selected_book = "All Books"

        with col2:
            # Board selection dropdown
            selected_board = st.selectbox(
                "Select Board (optional):", options=["All Boards"] + boards, help="Choose a specific board to filter by"
            )

            # Tag selection dropdown
            selected_tag = st.selectbox(
                "Select Tag (optional):", options=["All Tags"] + tags, help="Choose a specific tag to filter by"
            )

        # Date range selection
        col1, col2 = st.columns(2)
        with col1:
            start_date = st.date_input("Start Date (optional):", value=None, help="Leave empty to include all dates")

        with col2:
            end_date = st.date_input("End Date (optional):", value=None, help="Leave empty to include all dates")

        # Update button
        update_button = st.button("Update Table", type="primary")

        # Validate date range
        if start_date and end_date and start_date > end_date:
            st.error("Start date must be before end date")
            return

        # Filter and display results only when button is clicked or on initial load
        if update_button or 'filtered_tasks_displayed' not in st.session_state:
            with st.spinner("Loading filtered tasks..."):
                filtered_tasks = get_filtered_tasks_from_database(
                    engine,
                    user_name=selected_user if selected_user != "All Users" else None,
                    book_name=selected_book if selected_book != "All Books" else None,
                    board_name=selected_board if selected_board != "All Boards" else None,
                    tag_name=selected_tag if selected_tag != "All Tags" else None,
                    start_date=start_date,
                    end_date=end_date,
                )

            # Store in session state to prevent automatic reloading
            st.session_state.filtered_tasks_displayed = True
            st.session_state.current_filtered_tasks = filtered_tasks
            st.session_state.current_filters = {
                'user': selected_user,
                'book': selected_book,
                'board': selected_board,
                'tag': selected_tag,
                'start_date': start_date,
                'end_date': end_date,
            }

        # Display cached results if available
        if 'current_filtered_tasks' in st.session_state:

            filtered_tasks = st.session_state.current_filtered_tasks
            current_filters = st.session_state.get('current_filters', {})

            if not filtered_tasks.empty:
                st.subheader("Filtered Results")

                # Show active filters info
                active_filters = []
                if current_filters.get('user') and current_filters.get('user') != "All Users":
                    active_filters.append(f"User: {current_filters.get('user')}")
                if current_filters.get('book') and current_filters.get('book') != "All Books":
                    active_filters.append(f"Book: {current_filters.get('book')}")
                if current_filters.get('board') and current_filters.get('board') != "All Boards":
                    active_filters.append(f"Board: {current_filters.get('board')}")
                if current_filters.get('tag') and current_filters.get('tag') != "All Tags":
                    active_filters.append(f"Tag: {current_filters.get('tag')}")
                if current_filters.get('start_date') or current_filters.get('end_date'):
                    start_str = (
                        current_filters.get('start_date').strftime('%d/%m/%Y')
                        if current_filters.get('start_date')
                        else 'All'
                    )
                    end_str = (
                        current_filters.get('end_date').strftime('%d/%m/%Y')
                        if current_filters.get('end_date')
                        else 'All'
                    )
                    active_filters.append(f"Date range: {start_str} to {end_str}")

                if active_filters:
                    left_col, right_col = st.columns([1, 3])
                    with left_col:
                        with st.expander("Active Filters", expanded=False):
                            for f in active_filters:
                                st.write(f)
                    with right_col:
                        st.dataframe(filtered_tasks, use_container_width=True, hide_index=True)
                else:
                    st.dataframe(filtered_tasks, use_container_width=True, hide_index=True)

                # Download button for filtered results
                csv_buffer = io.StringIO()
                filtered_tasks.to_csv(csv_buffer, index=False)
                st.download_button(
                    label="Download Filtered Results",
                    data=csv_buffer.getvalue(),
                    file_name="filtered_tasks.csv",
                    mime="text/csv",
                )

                # Summary statistics for filtered data
                st.subheader("Summary")
                col1, col2, col3, col4 = st.columns(4)

                with col1:
                    st.metric("Total Books", int(filtered_tasks['Book Title'].nunique()))

                with col2:
                    st.metric("Total Tasks", len(filtered_tasks))

                with col3:
                    st.metric("Unique Users", int(filtered_tasks['User'].nunique()))

                with col4:
                    # Calculate total time from formatted time strings
                    total_seconds = 0
                    for time_str in filtered_tasks['Time Spent']:
                        if time_str != "00:00:00":
                            parts = time_str.split(':')
                            total_seconds += int(parts[0]) * 3600 + int(parts[1]) * 60 + int(parts[2])
                    total_hours = total_seconds / 3600
                    st.metric("Total Time (Hours)", f"{total_hours:.1f}")

            else:
                st.warning("No tasks found matching the selected filters.")

        elif 'filtered_tasks_displayed' not in st.session_state:
            st.info("Click 'Update Table' to load filtered results.")

    with archive_tab:
        st.header("Archive")
        st.markdown("View and manage archived books.")

        try:
            # Get count of archived records
            with engine.connect() as conn:
                archived_count = conn.execute(
                    text('SELECT COUNT(*) FROM trello_time_tracking WHERE archived = TRUE')
                ).scalar()

            if archived_count and archived_count > 0:
                st.info(f"Showing archived books from {archived_count} database records.")

                # Get archived data from database
                df_archived = pd.read_sql(
                    '''SELECT card_name as "Card name",
                       COALESCE(user_name, 'Not set') as "User",
                       list_name as "List",
                       time_spent_seconds as "Time spent (s)",
                       date_started as "Date started (f)",
                       card_estimate_seconds as "Card estimate(s)",
                       board_name as "Board", created_at, tag as "Tag"
                       FROM trello_time_tracking WHERE archived = TRUE ORDER BY created_at DESC''',
                    engine,
                )

                if not df_archived.empty:
                    # Add search bar for archived book titles
                    archive_search_query = st.text_input(
                        "Search archived books by title:",
                        placeholder="Enter book title to filter archived results...",
                        help="Search for specific archived books by typing part of the title",
                        key="archive_search",
                    )

                    # Filter archived books based on search
                    filtered_archived_df = df_archived.copy()
                    if archive_search_query:
                        mask = filtered_archived_df['Card name'].str.contains(
                            archive_search_query, case=False, na=False
                        )
                        filtered_archived_df = filtered_archived_df[mask]

                    # Get unique archived books
                    unique_archived_books = filtered_archived_df['Card name'].unique()

                    if len(unique_archived_books) > 0:
                        st.write(f"Found {len(unique_archived_books)} archived books to display")

                        # Display each archived book with same structure as Book Completion
                        for book_title in unique_archived_books:
                            book_mask = filtered_archived_df['Card name'] == book_title
                            book_data = filtered_archived_df[book_mask].copy()

                            # Calculate overall progress
                            total_time_spent = book_data['Time spent (s)'].sum()

                            # Calculate total estimated time
                            estimated_time = 0
                            if 'Card estimate(s)' in book_data.columns:
                                book_estimates = book_data['Card estimate(s)'].fillna(0).sum()
                                if book_estimates > 0:
                                    estimated_time = book_estimates

                            # Calculate completion percentage and progress text
                            if estimated_time > 0:
                                completion_percentage = (total_time_spent / estimated_time) * 100
                                progress_text = f"{format_seconds_to_time(total_time_spent)}/{format_seconds_to_time(estimated_time)} ({completion_percentage:.1f}%)"
                            else:
                                completion_percentage = 0
                                progress_text = f"Total: {format_seconds_to_time(total_time_spent)} (No estimate)"

                            with st.expander(book_title, expanded=False):
                                # Show progress bar and completion info at the top
                                progress_bar_html = f"""
                                <div style="width: 50%; background-color: #f0f0f0; border-radius: 5px; height: 10px; margin: 8px 0;">
                                    <div style="width: {min(completion_percentage, 100):.1f}%; background-color: #2AA395; height: 100%; border-radius: 5px;"></div>
                                </div>
                                """
                                st.markdown(progress_bar_html, unsafe_allow_html=True)
                                st.markdown(
                                    f'<div style="font-size: 14px; color: #666; margin-bottom: 10px;">{progress_text}</div>',
                                    unsafe_allow_html=True,
                                )

                                st.markdown("---")

                                # Show task breakdown for archived book
                                task_breakdown = (
                                    book_data.groupby(['List', 'User'])['Time spent (s)'].sum().reset_index()
                                )
                                task_breakdown['Time Spent'] = task_breakdown['Time spent (s)'].apply(
                                    format_seconds_to_time
                                )
                                task_breakdown = task_breakdown[['List', 'User', 'Time Spent']]

                                st.write("**Task Breakdown:**")
                                st.dataframe(task_breakdown, use_container_width=True, hide_index=True)

                                # Unarchive and Delete buttons
                                st.markdown("---")
                                col1, col2 = st.columns(2)

                                with col1:
                                    if st.button(
                                        f"Unarchive '{book_title}'",
                                        key=f"unarchive_{book_title}",
                                        help="Move this book back to active books",
                                    ):
                                        try:
                                            with engine.connect() as conn:
                                                conn.execute(
                                                    text(
                                                        '''
                                                    UPDATE trello_time_tracking
                                                    SET archived = FALSE
                                                    WHERE card_name = :card_name
                                                '''
                                                    ),
                                                    {'card_name': book_title},
                                                )
                                                conn.commit()

                                            # Keep user on the Archive tab
                                            st.success(f"'{book_title}' has been unarchived successfully!")
                                            st.rerun()
                                        except Exception as e:
                                            st.error(f"Error unarchiving book: {str(e)}")

                                with col2:
                                    if st.button(
                                        f"Delete '{book_title}'",
                                        key=f"delete_{book_title}",
                                        help="Permanently delete this book and all its data",
                                        type="secondary",
                                    ):
                                        # Add confirmation using session state
                                        confirm_key = f"confirm_delete_{book_title}"
                                        if confirm_key not in st.session_state:
                                            st.session_state[confirm_key] = False

                                        if not st.session_state[confirm_key]:
                                            st.session_state[confirm_key] = True
                                            st.warning(
                                                f"Click 'Delete {book_title}' again to permanently delete all data for this book."
                                            )
                                            st.rerun()
                                        else:
                                            try:
                                                with engine.connect() as conn:
                                                    conn.execute(
                                                        text(
                                                            '''
                                                        DELETE FROM trello_time_tracking
                                                        WHERE card_name = :card_name
                                                    '''
                                                        ),
                                                        {'card_name': book_title},
                                                    )
                                                    conn.commit()

                                                # Reset confirmation state
                                                del st.session_state[confirm_key]
                                                # Keep user on the Archive tab
                                                st.success(f"'{book_title}' has been permanently deleted!")
                                                st.rerun()
                                            except Exception as e:
                                                st.error(f"Error deleting book: {str(e)}")
                                                # Reset confirmation state on error
                                                if confirm_key in st.session_state:
                                                    del st.session_state[confirm_key]
                    else:
                        if archive_search_query:
                            st.warning(f"No archived books found matching '{archive_search_query}'")
                        else:
                            st.warning("No archived books available")
                else:
                    st.warning("No archived books available")
            else:
                st.info("No archived books found. Archive books from the 'Book Completion' tab to see them here.")

        except Exception as e:
            st.error(f"Error accessing archived data: {str(e)}")
    with error_log_tab:
        st.header("Error Log")
        password_input = st.text_input(
            "Enter password",
            type="password",
            key="error_log_password",
        )
        if password_input == "nan":
            if st.session_state.error_log:
                df_log = pd.DataFrame(st.session_state.error_log)
                st.dataframe(df_log, use_container_width=True, hide_index=True)
                csv = df_log.to_csv(index=False).encode("utf-8")
                st.download_button(
                    "Download Error Log",
                    csv,
                    "error_log.csv",
                    "text/csv",
                )
            else:
                st.info("No errors logged yet.")
        elif password_input:
            st.warning("Incorrect password")
        else:
            st.info("Enter password to view logs")


if __name__ == "__main__":
    main()<|MERGE_RESOLUTION|>--- conflicted
+++ resolved
@@ -199,7 +199,6 @@
         unsafe_allow_html=True,
     )
 
-<<<<<<< HEAD
     @st.dialog("Sign In")
     def login_dialog():
         username = st.text_input("User")
@@ -215,25 +214,7 @@
                 st.error("Invalid username or password")
 
     login_dialog()
-=======
-    if "_show_login" not in st.session_state:
-        st.session_state._show_login = True
-
-    if st.session_state._show_login:
-        with st.dialog("Sign In"):
-            username = st.text_input("User")
-            password = st.text_input("Password", type="password")
-            if st.button("Log In"):
-                key = username.strip().split()[0].lower()
-                full_name = FIRST_NAME_TO_FULL.get(key)
-                if full_name and st.secrets.get("passwords", {}).get(full_name) == password:
-                    st.session_state["authenticated"] = True
-                    st.session_state["user"] = full_name
-                    st.session_state._show_login = False
-                    st.rerun()
-                else:
-                    st.error("Invalid username or password")
->>>>>>> a3b06113
+
     st.stop()
 
 @st.cache_resource
