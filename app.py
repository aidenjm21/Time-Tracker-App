import streamlit as st
import pandas as pd
import numpy as np
from datetime import datetime, timedelta, timezone
from collections import Counter
import io
import os
import re
import time
from sqlalchemy import create_engine, text
from sqlalchemy.exc import IntegrityError

st.set_page_config(page_title="Book Production Time Tracking", page_icon="favicon.png")

# Set BST timezone (UTC+1)
BST = timezone(timedelta(hours=1))
UTC_PLUS_1 = BST  # Keep backward compatibility

# Known full user names for matching CSV imports
EDITORIAL_USERS_LIST = [
    "Bethany Latham",
    "Charis Mather",
    "Noah Leatherland",
    "Rebecca Phillips-Bartlett",
]
DESIGN_USERS_LIST = [
    "Amelia Harris",
    "Amy Li",
    "Drue Rintoul",
    "Jasmine Pointer",
    "Ker Ker Lee",
    "Rob Delph",
]
ALL_USERS_LIST = EDITORIAL_USERS_LIST + DESIGN_USERS_LIST

# Map first names (and common short forms) to full user names
FIRST_NAME_TO_FULL = {name.split()[0].lower(): name for name in ALL_USERS_LIST}
FIRST_NAME_TO_FULL.update({
    "beth": "Bethany Latham",
    "becca": "Rebecca Phillips-Bartlett",
    "ker ker": "Ker Ker Lee",
})

def normalize_user_name(name):
    """Return a canonical user name from various CSV formats."""
    if name is None:
        return "Not set"
    name = str(name).strip()
    if name == "" or name == "Not set":
        return "Not set"

    lower = name.lower()
    # Exact match to known users
    for full in ALL_USERS_LIST:
        if lower == full.lower():
            return full

    # Match by first name or short form
    first = lower.split()[0]
    if first in FIRST_NAME_TO_FULL:
        return FIRST_NAME_TO_FULL[first]

    return name


@st.cache_resource
def init_database():
    """Initialise database connection and create tables"""
    try:
        # Prefer Streamlit secrets but allow an env var fallback
        database_url = st.secrets.get("database", {}).get("url") or os.getenv("DATABASE_URL")
        if not database_url:
            st.error(
                "Database URL not configured. Set database.url in Streamlit secrets "
                "or the DATABASE_URL environment variable."
            )
            return None

        engine = create_engine(database_url)

        # Create table if it doesn't exist
        with engine.connect() as conn:
            conn.execute(
                text(
                    '''
                CREATE TABLE IF NOT EXISTS trello_time_tracking (
                    id SERIAL PRIMARY KEY,
                    card_name VARCHAR(500) NOT NULL,
                    user_name VARCHAR(255) NOT NULL,
                    list_name VARCHAR(255) NOT NULL,
                    time_spent_seconds INTEGER NOT NULL,
                    date_started DATE,
                    card_estimate_seconds INTEGER,
                    board_name VARCHAR(255),
                    labels TEXT,
                    completed BOOLEAN DEFAULT FALSE,
                    archived BOOLEAN DEFAULT FALSE,
                    created_at TIMESTAMP DEFAULT CURRENT_TIMESTAMP,
                    UNIQUE(card_name, user_name, list_name, date_started, time_spent_seconds)
                )
            '''
                )
            )
            # Add archived column to existing table if it doesn't exist
            conn.execute(
                text(
                    '''
                ALTER TABLE trello_time_tracking
                ADD COLUMN IF NOT EXISTS archived BOOLEAN DEFAULT FALSE
            '''
                )
            )

            # Add session_start_time column if it doesn't exist
            conn.execute(
                text(
                    '''
                ALTER TABLE trello_time_tracking
                ADD COLUMN IF NOT EXISTS session_start_time TIMESTAMP
            '''
                )
            )

            # Add tag column if it doesn't exist
            conn.execute(
                text(
                    '''
                ALTER TABLE trello_time_tracking
                ADD COLUMN IF NOT EXISTS tag VARCHAR(255)
            '''
                )
            )

            # Ensure other optional columns exist for older databases
            conn.execute(
                text(
                    '''
                ALTER TABLE trello_time_tracking
                ADD COLUMN IF NOT EXISTS card_estimate_seconds INTEGER
            '''
                )
            )
            conn.execute(
                text(
                    '''
                ALTER TABLE trello_time_tracking
                ADD COLUMN IF NOT EXISTS board_name VARCHAR(255)
            '''
                )
            )
            conn.execute(
                text(
                    '''
                ALTER TABLE trello_time_tracking
                ADD COLUMN IF NOT EXISTS labels TEXT
            '''
                )
            )
            conn.execute(
                text(
                    '''
                ALTER TABLE trello_time_tracking
                ADD COLUMN IF NOT EXISTS created_at TIMESTAMP DEFAULT CURRENT_TIMESTAMP
            '''
                )
            )
            conn.execute(
                text(
                    '''
                ALTER TABLE trello_time_tracking
                ADD COLUMN IF NOT EXISTS completed BOOLEAN DEFAULT FALSE
            '''
                )
            )

            # Create books table for storing book metadata
            conn.execute(
                text(
                    '''
                CREATE TABLE IF NOT EXISTS books (
                    card_name VARCHAR(500) PRIMARY KEY,
                    board_name VARCHAR(255),
                    tag VARCHAR(255),
                    archived BOOLEAN DEFAULT FALSE,
                    created_at TIMESTAMP DEFAULT CURRENT_TIMESTAMP
                )
            '''
                )
            )

            # Add optional columns to books table if they are missing
            conn.execute(
                text(
                    '''
                ALTER TABLE books
                ADD COLUMN IF NOT EXISTS board_name VARCHAR(255)
            '''
                )
            )
            conn.execute(
                text(
                    '''
                ALTER TABLE books
                ADD COLUMN IF NOT EXISTS tag VARCHAR(255)
            '''
                )
            )
            conn.execute(
                text(
                    '''
                ALTER TABLE books
                ADD COLUMN IF NOT EXISTS archived BOOLEAN DEFAULT FALSE
            '''
                )
            )
            conn.execute(
                text(
                    '''
                ALTER TABLE books
                ADD COLUMN IF NOT EXISTS created_at TIMESTAMP DEFAULT CURRENT_TIMESTAMP
            '''
                )
            )

            # Create active timers table for persistent timer storage
            conn.execute(
                text(
                    '''
                CREATE TABLE IF NOT EXISTS active_timers (
                    id SERIAL PRIMARY KEY,
                    timer_key VARCHAR(500) NOT NULL UNIQUE,
                    card_name VARCHAR(255) NOT NULL,
                    user_name VARCHAR(100),
                    list_name VARCHAR(100) NOT NULL,
                    board_name VARCHAR(100),
                    start_time TIMESTAMPTZ NOT NULL,
                    accumulated_seconds INTEGER DEFAULT 0,
                    is_paused BOOLEAN DEFAULT FALSE,
                    created_at TIMESTAMPTZ DEFAULT CURRENT_TIMESTAMP
                )
            '''
                )
            )

            # Add new columns to existing active_timers table if they don't exist
            conn.execute(
                text(
                    '''
                ALTER TABLE active_timers
                ADD COLUMN IF NOT EXISTS accumulated_seconds INTEGER DEFAULT 0
            '''
                )
            )
            conn.execute(
                text(
                    '''
                ALTER TABLE active_timers
                ADD COLUMN IF NOT EXISTS is_paused BOOLEAN DEFAULT FALSE
            '''
                )
            )

            # Migrate existing TIMESTAMP columns to TIMESTAMPTZ if needed
            try:
                conn.execute(
                    text(
                        '''
                    ALTER TABLE active_timers
                    ALTER COLUMN start_time TYPE TIMESTAMPTZ USING start_time AT TIME ZONE 'Europe/London'
                '''
                    )
                )
                conn.execute(
                    text(
                        '''
                    ALTER TABLE active_timers
                    ALTER COLUMN created_at TYPE TIMESTAMPTZ USING created_at AT TIME ZONE 'Europe/London'
                '''
                    )
                )
            except Exception:
                # Columns might already be TIMESTAMPTZ, ignore the error
                pass
            conn.commit()

        return engine
    except Exception as e:
        st.error(f"Database initialisation failed: {str(e)}")
        return None


def get_users_from_database(_engine):
    """Get list of unique users from database with retry logic"""
    max_retries = 3
    for attempt in range(max_retries):
        try:
            with _engine.connect() as conn:
                result = conn.execute(
                    text(
                        'SELECT DISTINCT COALESCE(user_name, \'Not set\') FROM trello_time_tracking ORDER BY COALESCE(user_name, \'Not set\')'
                    )
                )
                return [row[0] for row in result]
        except Exception as e:
            if attempt < max_retries - 1:
                time.sleep(0.5)
                continue
            else:
                return []
    return []


def get_tags_from_database(_engine):
    """Get list of unique individual tags from database, splitting comma-separated values"""
    max_retries = 3
    for attempt in range(max_retries):
        try:
            with _engine.connect() as conn:
                result = conn.execute(
                    text(
                        "SELECT DISTINCT tag FROM trello_time_tracking WHERE tag IS NOT NULL AND tag != '' ORDER BY tag"
                    )
                )
                all_tag_strings = [row[0] for row in result]

                # Split comma-separated tags and create unique set
                individual_tags = set()
                for tag_string in all_tag_strings:
                    if tag_string:
                        # Split by comma and strip whitespace
                        tags_in_string = [tag.strip() for tag in tag_string.split(',')]
                        individual_tags.update(tags_in_string)

                # Return sorted list of individual tags
                return sorted(list(individual_tags))

        except Exception as e:
            if attempt < max_retries - 1:
                # Wait before retrying
                time.sleep(0.5)
                continue
            else:
                # Final attempt failed, return empty list instead of showing error
                return []

    return []


def get_books_from_database(_engine):
    """Get list of unique book names from database with retry logic"""
    max_retries = 3
    for attempt in range(max_retries):
        try:
            with _engine.connect() as conn:
                result = conn.execute(
                    text(
                        "SELECT DISTINCT card_name FROM trello_time_tracking WHERE card_name IS NOT NULL ORDER BY card_name"
                    )
                )
                books = [row[0] for row in result]
                return books
        except Exception as e:
            if attempt < max_retries - 1:
                time.sleep(0.5)
                continue
            else:
                return []
    return []


def get_boards_from_database(_engine):
    """Get list of unique board names from database with retry logic"""
    max_retries = 3
    for attempt in range(max_retries):
        try:
            with _engine.connect() as conn:
                result = conn.execute(
                    text(
                        "SELECT DISTINCT board_name FROM trello_time_tracking WHERE board_name IS NOT NULL AND board_name != '' ORDER BY board_name"
                    )
                )
                boards = [row[0] for row in result]
                return boards
        except Exception as e:
            if attempt < max_retries - 1:
                time.sleep(0.5)
                continue
            else:
                return []
    return []


def emergency_stop_all_timers(engine):
    """Emergency function to stop all active timers and save progress when database connection fails"""
    try:
        # Initialize session state if needed
        if 'timers' not in st.session_state:
            st.session_state.timers = {}
        if 'timer_start_times' not in st.session_state:
            st.session_state.timer_start_times = {}

        saved_timers = 0
        current_time_utc = datetime.utcnow().replace(tzinfo=timezone.utc)
        current_time_bst = current_time_utc.astimezone(BST)

        # Process any active timers from session state
        for timer_key, is_active in st.session_state.timers.items():
            if is_active and timer_key in st.session_state.timer_start_times:
                try:
                    # Parse timer key to extract details
                    parts = timer_key.split('_')
                    if len(parts) >= 3:
                        card_name = '_'.join(parts[:-2])  # Reconstruct card name
                        list_name = parts[-2]
                        user_name = parts[-1]

                        # Calculate elapsed time using UTC-based function
                        start_time = st.session_state.timer_start_times[timer_key]
                        elapsed_seconds = calculate_timer_elapsed_time(start_time)

                        # Only save if significant time elapsed
                        if elapsed_seconds > 0:
                            # Try to save to database with retry logic
                            for attempt in range(3):
                                try:
                                    with engine.connect() as conn:
                                        # Save the time entry
                                        conn.execute(
                                            text(
                                                '''
                                            INSERT INTO trello_time_tracking
                                            (card_name, user_name, list_name, time_spent_seconds,
                                             date_started, session_start_time, board_name)
                                            VALUES (:card_name, :user_name, :list_name, :time_spent_seconds,
                                                   :date_started, :session_start_time, :board_name)
                                        '''
                                            ),
                                            {
                                                'card_name': card_name,
                                                'user_name': user_name,
                                                'list_name': list_name,
                                                'time_spent_seconds': elapsed_seconds,
                                                'date_started': start_time.date(),
                                                'session_start_time': start_time,
                                                'board_name': 'Manual Entry',
                                            },
                                        )

                                        # Remove from active timers table
                                        conn.execute(
                                            text('DELETE FROM active_timers WHERE timer_key = :timer_key'),
                                            {'timer_key': timer_key},
                                        )
                                        conn.commit()
                                        saved_timers += 1
                                        break
                                except Exception:
                                    if attempt == 2:  # Last attempt failed
                                        # Store in session state as backup
                                        if 'emergency_saved_times' not in st.session_state:
                                            st.session_state.emergency_saved_times = []
                                        st.session_state.emergency_saved_times.append(
                                            {
                                                'card_name': card_name,
                                                'user_name': user_name,
                                                'list_name': list_name,
                                                'elapsed_seconds': elapsed_seconds,
                                                'start_time': start_time,
                                            }
                                        )
                                    continue

                except Exception as e:
                    continue  # Skip this timer if parsing fails

        if saved_timers > 0:
            st.success(f"Successfully saved {saved_timers} active timer(s) before stopping.")

        # Try to clear active timers table if possible
        try:
            with engine.connect() as conn:
                conn.execute(text('DELETE FROM active_timers'))
                conn.commit()
        except Exception:
            pass  # Database might be completely unavailable

    except Exception as e:
        st.error(f"Emergency timer save failed: {str(e)}")


def recover_emergency_saved_times(engine):
    """Recover and save any emergency saved times from previous session"""
    if 'emergency_saved_times' in st.session_state and st.session_state.emergency_saved_times:
        saved_count = 0
        for saved_time in st.session_state.emergency_saved_times:
            try:
                with engine.connect() as conn:
                    conn.execute(
                        text(
                            '''
                        INSERT INTO trello_time_tracking
                        (card_name, user_name, list_name, time_spent_seconds,
                         date_started, session_start_time, board_name)
                        VALUES (:card_name, :user_name, :list_name, :time_spent_seconds,
                               :date_started, :session_start_time, :board_name)
                    '''
                        ),
                        {
                            'card_name': saved_time['card_name'],
                            'user_name': saved_time['user_name'],
                            'list_name': saved_time['list_name'],
                            'time_spent_seconds': saved_time['elapsed_seconds'],
                            'date_started': saved_time['start_time'].date(),
                            'session_start_time': saved_time['start_time'],
                            'board_name': 'Manual Entry',
                        },
                    )
                    conn.commit()
                    saved_count += 1
            except Exception:
                continue  # Skip if unable to save

        if saved_count > 0:
            st.success(f"Recovered {saved_count} emergency saved timer(s) from previous session.")

        # Clear the emergency saved times
        st.session_state.emergency_saved_times = []


def load_active_timers(engine):
    """Load active timers from database - simplified version"""
    try:
        with engine.connect() as conn:
            result = conn.execute(
                text(
                    '''
                SELECT timer_key, card_name, user_name, list_name, board_name,
                       start_time, accumulated_seconds, is_paused
                FROM active_timers
                ORDER BY start_time DESC
            '''
                )
            )

            active_timers = []
            for row in result:
                timer_key = row[0]
                card_name = row[1]
                user_name = row[2]
                list_name = row[3]
                board_name = row[4]
                start_time = row[5]
                accumulated_seconds = row[6] or 0
                is_paused = row[7] or False

                # Simple session state - just track if timer is running
                if 'timers' not in st.session_state:
                    st.session_state.timers = {}
                if 'timer_start_times' not in st.session_state:
                    st.session_state.timer_start_times = {}
                if 'timer_paused' not in st.session_state:
                    st.session_state.timer_paused = {}
                if 'timer_accumulated_time' not in st.session_state:
                    st.session_state.timer_accumulated_time = {}

                # Ensure timezone-aware datetime for consistency
                if start_time.tzinfo is None:
                    start_time_with_tz = start_time.replace(tzinfo=BST)
                else:
                    # Convert to BST for consistency in session state
                    start_time_with_tz = start_time.astimezone(BST)

                st.session_state.timers[timer_key] = True
                st.session_state.timer_start_times[timer_key] = start_time_with_tz
                st.session_state.timer_paused[timer_key] = is_paused
                st.session_state.timer_accumulated_time[timer_key] = accumulated_seconds

                active_timers.append(
                    {
                        'timer_key': timer_key,
                        'card_name': card_name,
                        'user_name': user_name,
                        'list_name': list_name,
                        'board_name': board_name,
                        'start_time': start_time_with_tz,
                    }
                )

            return active_timers
    except Exception as e:
        error_msg = str(e)

        # Check if this is an SSL connection error indicating app restart
        if "SSL connection has been closed unexpectedly" in error_msg or "connection" in error_msg.lower():
            st.warning("App restarted - automatically stopping all active timers and saving progress...")

            # Try to recover and save any active timers from session state
            emergency_stop_all_timers(engine)

            # Clear session state timers since they've been saved
            if 'timers' in st.session_state:
                st.session_state.timers = {}
            if 'timer_start_times' in st.session_state:
                st.session_state.timer_start_times = {}

            return []
        else:
            st.error(f"Error loading active timers: {error_msg}")
            return []


def save_active_timer(
    engine,
    timer_key,
    card_name,
    user_name,
    list_name,
    board_name,
    start_time,
    accumulated_seconds=0,
    is_paused=False,
):
    """Save or update an active timer in the database."""
    try:
        with engine.connect() as conn:
            if start_time.tzinfo is None:
                start_time_with_tz = start_time.replace(tzinfo=BST)
            else:
                start_time_with_tz = start_time

            conn.execute(
                text(
                    '''
                INSERT INTO active_timers (timer_key, card_name, user_name, list_name,
                    board_name, start_time, accumulated_seconds, is_paused, created_at)
                VALUES (:timer_key, :card_name, :user_name, :list_name, :board_name,
                    :start_time, :accumulated_seconds, :is_paused, CURRENT_TIMESTAMP)
                ON CONFLICT (timer_key) DO UPDATE SET
                    start_time = EXCLUDED.start_time,
                    accumulated_seconds = EXCLUDED.accumulated_seconds,
                    is_paused = EXCLUDED.is_paused,
                    created_at = CURRENT_TIMESTAMP
            '''
                ),
                {
                    'timer_key': timer_key,
                    'card_name': card_name,
                    'user_name': user_name,
                    'list_name': list_name,
                    'board_name': board_name,
                    'start_time': start_time_with_tz,
                    'accumulated_seconds': accumulated_seconds,
                    'is_paused': is_paused,
                },
            )
            conn.commit()
    except Exception as e:
        st.error(f"Error saving active timer: {str(e)}")


def update_active_timer_state(
    engine, timer_key, accumulated_seconds, is_paused, start_time=None
):
    """Update active timer pause/resume state."""
    try:
        with engine.connect() as conn:
            params = {
                'accumulated_seconds': accumulated_seconds,
                'is_paused': is_paused,
                'timer_key': timer_key,
            }
            if start_time is not None:
                if start_time.tzinfo is None:
                    start_time_with_tz = start_time.replace(tzinfo=BST)
                else:
                    start_time_with_tz = start_time
                params['start_time'] = start_time_with_tz
                conn.execute(
                    text(
                        '''
                    UPDATE active_timers
                    SET accumulated_seconds = :accumulated_seconds,
                        is_paused = :is_paused,
                        start_time = :start_time
                    WHERE timer_key = :timer_key
                '''
                    ),
                    params,
                )
            else:
                conn.execute(
                    text(
                        '''
                    UPDATE active_timers
                    SET accumulated_seconds = :accumulated_seconds,
                        is_paused = :is_paused
                    WHERE timer_key = :timer_key
                '''
                    ),
                    params,
                )
            conn.commit()
    except Exception as e:
        st.error(f"Error updating active timer: {str(e)}")


def remove_active_timer(engine, timer_key):
    """Remove active timer from database"""
    try:
        with engine.connect() as conn:
            conn.execute(
                text(
                    '''
                DELETE FROM active_timers WHERE timer_key = :timer_key
            '''
                ),
                {'timer_key': timer_key},
            )
            conn.commit()
    except Exception as e:
        st.error(f"Error removing active timer: {str(e)}")


def stop_active_timer(engine, timer_key):
    """Stop a running timer and save its elapsed time."""
    if timer_key not in st.session_state.get('timers', {}):
        return

    start_time = st.session_state.timer_start_times.get(timer_key)
    accumulated = st.session_state.timer_accumulated_time.get(timer_key, 0)
    paused = st.session_state.timer_paused.get(timer_key, False)

    elapsed_seconds = accumulated
    if not paused and start_time:
        elapsed_seconds += calculate_timer_elapsed_time(start_time)

    parts = timer_key.split('_')
    if len(parts) < 3:
        return

    card_name = '_'.join(parts[:-2])
    list_name = parts[-2]
    user_name = parts[-1]

    board_name = 'Manual Entry'
    try:
        with engine.connect() as conn:
            res = conn.execute(
                text('SELECT board_name FROM active_timers WHERE timer_key = :timer_key'), {'timer_key': timer_key}
            )
            row = res.fetchone()
            if row and row[0]:
                board_name = row[0]
    except Exception:
        pass

    try:
        with engine.connect() as conn:
            conn.execute(
                text(
                    '''
                INSERT INTO trello_time_tracking
                (card_name, user_name, list_name, time_spent_seconds,
                 date_started, session_start_time, board_name)
                VALUES (:card_name, :user_name, :list_name, :time_spent_seconds,
                        :date_started, :session_start_time, :board_name)
                ON CONFLICT (card_name, user_name, list_name, date_started, time_spent_seconds)
                DO UPDATE SET
                    session_start_time = EXCLUDED.session_start_time,
                    board_name = EXCLUDED.board_name,
                    created_at = CURRENT_TIMESTAMP
            '''
                ),
                {
                    'card_name': card_name,
                    'user_name': user_name,
                    'list_name': list_name,
                    'time_spent_seconds': elapsed_seconds,
                    'date_started': (start_time or datetime.now(BST)).date(),
                    'session_start_time': start_time or datetime.now(BST),
                    'board_name': board_name,
                },
            )
            conn.execute(text('DELETE FROM active_timers WHERE timer_key = :timer_key'), {'timer_key': timer_key})
            conn.commit()
    except Exception as e:
        st.error(f"Error saving timer data: {str(e)}")

    st.session_state.timers[timer_key] = False
    if timer_key in st.session_state.timer_start_times:
        del st.session_state.timer_start_times[timer_key]
    if timer_key in st.session_state.timer_accumulated_time:
        del st.session_state.timer_accumulated_time[timer_key]
    if timer_key in st.session_state.timer_paused:
        del st.session_state.timer_paused[timer_key]
    st.rerun()


def display_active_timers_sidebar(engine):
    """Display running timers in the sidebar on every page."""
    active_timer_count = sum(1 for running in st.session_state.timers.values() if running)
    with st.sidebar:
        st.write(f"**Active Timers ({active_timer_count})**")
        if active_timer_count == 0:
            st.write("No active timers")
        else:
            for task_key, is_running in st.session_state.timers.items():
                if is_running and task_key in st.session_state.timer_start_times:
                    parts = task_key.split('_')
                    if len(parts) >= 3:
                        book_title = '_'.join(parts[:-2])
                        stage_name = parts[-2]
                        user_name = parts[-1]
                        start_time = st.session_state.timer_start_times[task_key]
                        accumulated = st.session_state.timer_accumulated_time.get(task_key, 0)
                        paused = st.session_state.timer_paused.get(task_key, False)
                        current_elapsed = 0 if paused else calculate_timer_elapsed_time(start_time)
                        elapsed_seconds = accumulated + current_elapsed
                        elapsed_str = format_seconds_to_time(elapsed_seconds)

                        estimate_seconds = get_task_estimate(engine, book_title, user_name, stage_name)
                        estimate_str = format_seconds_to_time(estimate_seconds)

                        user_display = user_name if user_name and user_name != "Not set" else "Unassigned"

                        col1, col2, col3 = st.columns([3, 1, 1])
                        with col1:
                            status_text = "PAUSED" if paused else "RECORDING"
                            st.write(
                                f"**{book_title} - {stage_name} ({user_display})**: **{elapsed_str}**/{estimate_str} - {status_text}"

                            )
                        with col2:
                            pause_label = "Resume" if paused else "Pause"
                            if st.button(pause_label, key=f"summary_pause_{task_key}"):
                                if paused:
                                    resume_time = datetime.utcnow().replace(tzinfo=timezone.utc).astimezone(BST)
                                    st.session_state.timer_start_times[task_key] = resume_time
                                    st.session_state.timer_paused[task_key] = False
                                    update_active_timer_state(engine, task_key, accumulated, False, resume_time)
                                else:
                                    elapsed_since_start = calculate_timer_elapsed_time(start_time)
                                    new_accum = accumulated + elapsed_since_start
                                    st.session_state.timer_accumulated_time[task_key] = new_accum
                                    st.session_state.timer_paused[task_key] = True
                                    update_active_timer_state(engine, task_key, new_accum, True)
                                st.rerun()
                        with col3:
                            if st.button("Stop", key=f"summary_stop_{task_key}"):
                                stop_active_timer(engine, task_key)

        if st.button("Refresh Active Timers", key="refresh_active_timers_sidebar", type="secondary"):
            st.rerun()
        st.markdown("---")


def update_task_completion(engine, card_name, user_name, list_name, completed):
    """Update task completion status for all matching records"""
    try:
        with engine.connect() as conn:
            # Update all matching records and get count of affected rows
            result = conn.execute(
                text(
                    """
                UPDATE trello_time_tracking
                SET completed = :completed
                WHERE card_name = :card_name
                AND COALESCE(user_name, 'Not set') = :user_name
                AND list_name = :list_name
                AND archived = FALSE
            """
                ),
                {'completed': completed, 'card_name': card_name, 'user_name': user_name, 'list_name': list_name},
            )
            conn.commit()

            # Verify the update worked
            rows_affected = result.rowcount
            if rows_affected == 0:
                st.warning(f"No records found to update for {card_name} - {list_name} ({user_name})")

    except Exception as e:
        st.error(f"Error updating task completion: {str(e)}")


def get_task_completion(engine, card_name, user_name, list_name):
    """Get task completion status"""
    try:
        with engine.connect() as conn:
            result = conn.execute(
                text(
                    """
                SELECT completed FROM trello_time_tracking
                WHERE card_name = :card_name
                AND COALESCE(user_name, 'Not set') = :user_name
                AND list_name = :list_name
                LIMIT 1
            """
                ),
                {'card_name': card_name, 'user_name': user_name, 'list_name': list_name},
            )
            row = result.fetchone()
            return row[0] if row else False
    except Exception as e:
        st.error(f"Error getting task completion: {str(e)}")
        return False


def get_task_estimate(engine, card_name, user_name, list_name):
    """Return estimated time for a task in seconds."""

    try:
        with engine.connect() as conn:
            result = conn.execute(
                text(
                    '''
                SELECT MAX(card_estimate_seconds)

                FROM trello_time_tracking
                WHERE card_name = :card_name
                AND list_name = :list_name
                AND COALESCE(user_name, 'Not set') = :user_name
                AND archived = FALSE
            '''
                ),
                {
                    'card_name': card_name,
                    'list_name': list_name,
                    'user_name': user_name,
                },
            )
            row = result.fetchone()
            return int(row[0]) if row and row[0] else 0
    except Exception as e:
        st.error(f"Error getting task estimate: {str(e)}")

        return 0


def check_all_tasks_completed(engine, card_name):
    """Check if all tasks for a book are completed"""
    try:
        with engine.connect() as conn:
            # Get all tasks for this book - need to check each user/stage combination
            result = conn.execute(
                text(
                    """
                SELECT list_name, COALESCE(user_name, 'Not set') as user_name,
                       BOOL_AND(COALESCE(completed, false)) as all_completed
                FROM trello_time_tracking
                WHERE card_name = :card_name
                AND archived = FALSE
                GROUP BY list_name, COALESCE(user_name, 'Not set')
            """
                ),
                {'card_name': card_name},
            )

            task_groups = result.fetchall()
            if not task_groups:
                return False

            # Check if all task groups are completed
            for task_group in task_groups:
                if not task_group[2]:  # all_completed column
                    return False

            return True
    except Exception as e:
        st.error(f"Error checking book completion: {str(e)}")
        return False


def delete_task_stage(engine, card_name, user_name, list_name):
    """Delete a specific task stage from the database"""
    try:
        with engine.connect() as conn:
            conn.execute(
                text(
                    """
                DELETE FROM trello_time_tracking
                WHERE card_name = :card_name
                AND COALESCE(user_name, 'Not set') = :user_name
                AND list_name = :list_name
            """
                ),
                {'card_name': card_name, 'user_name': user_name, 'list_name': list_name},
            )
            conn.commit()
            return True
    except Exception as e:
        st.error(f"Error deleting task stage: {str(e)}")
        return False


def create_book_record(engine, card_name, board_name=None, tag=None):
    """Create a book record in the books table"""
    try:
        with engine.connect() as conn:
            conn.execute(
                text(
                    """
                INSERT INTO books (card_name, board_name, tag)
                VALUES (:card_name, :board_name, :tag)
                ON CONFLICT (card_name) DO UPDATE SET
                    board_name = EXCLUDED.board_name,
                    tag = EXCLUDED.tag
            """
                ),
                {'card_name': card_name, 'board_name': board_name, 'tag': tag},
            )
            conn.commit()
            return True
    except Exception as e:
        st.error(f"Error creating book record: {str(e)}")
        return False


def get_all_books(engine):
    """Get all books from the books table, including those without tasks"""
    try:
        with engine.connect() as conn:
            result = conn.execute(
                text(
                    """
                SELECT DISTINCT card_name, board_name, tag
                FROM books
                WHERE archived = FALSE
                UNION
                SELECT DISTINCT card_name, board_name, tag
                FROM trello_time_tracking
                WHERE archived = FALSE
                ORDER BY card_name
            """
                )
            )
            return result.fetchall()
    except Exception as e:
        st.error(f"Error fetching books: {str(e)}")
        return []


def get_available_stages_for_book(engine, card_name):
    """Get stages not yet associated with a book"""
    all_stages = [
        "Editorial R&D",
        "Editorial Writing",
        "1st Edit",
        "2nd Edit",
        "Design R&D",
        "In Design",
        "1st Proof",
        "2nd Proof",
        "Editorial Sign Off",
        "Design Sign Off",
    ]

    try:
        with engine.connect() as conn:
            result = conn.execute(
                text(
                    """
                SELECT DISTINCT list_name
                FROM trello_time_tracking
                WHERE card_name = :card_name AND archived = FALSE
            """
                ),
                {'card_name': card_name},
            )

            existing_stages = [row[0] for row in result.fetchall()]
            available_stages = [stage for stage in all_stages if stage not in existing_stages]
            return available_stages
    except Exception as e:
        st.error(f"Error getting available stages: {str(e)}")
        return []


def add_stage_to_book(engine, card_name, stage_name, board_name=None, tag=None, estimate_seconds=3600):
    """Add a new stage to a book"""
    try:
        with engine.connect() as conn:
            conn.execute(
                text(
                    """
                INSERT INTO trello_time_tracking
                (card_name, user_name, list_name, time_spent_seconds, card_estimate_seconds, board_name, created_at, tag)
                VALUES (:card_name, :user_name, :list_name, :time_spent_seconds, :card_estimate_seconds, :board_name, :created_at, :tag)
            """
                ),
                {
                    'card_name': card_name,
                    'user_name': 'Not set',  # Unassigned initially
                    'list_name': stage_name,
                    'time_spent_seconds': 0,
                    'card_estimate_seconds': estimate_seconds,
                    'board_name': board_name,
                    'created_at': datetime.now(BST),
                    'tag': tag,
                },
            )
            conn.commit()
            return True
    except Exception as e:
        st.error(f"Error adding stage: {str(e)}")
        return False


def import_books_from_csv(engine, df):
    """Import books and stage estimates from a CSV DataFrame"""
    required_cols = {"Card Name", "Board", "Tags"}
    if not required_cols.issubset(df.columns):
        missing = required_cols - set(df.columns)
        return False, f"Missing columns: {', '.join(missing)}"

    # Identify stage columns (user and time pairs)
    stage_names = [col for col in df.columns if col not in required_cols and not col.endswith(" Time")]
    if not stage_names:
        return False, "No stage columns found in CSV"

    total_entries = 0

    for _, row in df.iterrows():
        card_name = str(row.get("Card Name", "")).strip()
        if not card_name:
            card_name = "Not set"
        board_name = row.get("Board")
        board_name = str(board_name).strip() if pd.notna(board_name) else None
        tag_value = row.get("Tags")
        if pd.notna(tag_value) and str(tag_value).strip():
            final_tag = ", ".join([t.strip() for t in str(tag_value).split(",") if t.strip()])
        else:
            final_tag = None

        # Create/update book record
        create_book_record(engine, card_name, board_name, final_tag)

        current_time = datetime.now(BST)

        with engine.connect() as conn:
            for stage in stage_names:
                time_col = f"{stage} Time"
                if time_col not in df.columns:
                    continue

                time_val = row.get(time_col)
                if pd.isna(time_val) or str(time_val).strip() == "":
                    continue

                try:
                    hours = parse_hours_minutes(time_val)
                except Exception:
                    continue
                if hours <= 0:
                    continue

                estimate_seconds = int(round(hours * 60)) * 60

                user_val = row.get(stage)
                if pd.notna(user_val):
                    final_user = normalize_user_name(user_val)
                else:
                    final_user = "Not set"

                conn.execute(
                    text(
                        '''
                    INSERT INTO trello_time_tracking
                    (card_name, user_name, list_name, time_spent_seconds,
                     card_estimate_seconds, board_name, created_at,
                     session_start_time, tag)
                    VALUES (:card_name, :user_name, :list_name, :time_spent_seconds,
                            :card_estimate_seconds, :board_name, :created_at,
                            :session_start_time, :tag)
                    '''
                    ),
                    {
                        'card_name': card_name,
                        'user_name': final_user,
                        'list_name': stage,
                        'time_spent_seconds': 0,
                        'card_estimate_seconds': estimate_seconds,
                        'board_name': board_name,
                        'created_at': current_time,
                        'session_start_time': None,
                        'tag': final_tag,
                    },
                )
                total_entries += 1

            conn.commit()

    return True, f"Imported {total_entries} stage entries from CSV"


def get_filtered_tasks_from_database(
    _engine, user_name=None, book_name=None, board_name=None, tag_name=None, start_date=None, end_date=None
):
    """Get filtered tasks from database with multiple filter options"""
    try:
        query = '''
            WITH task_summary AS (
                SELECT card_name, list_name, COALESCE(user_name, 'Not set') as user_name, board_name, tag,
                       SUM(time_spent_seconds) as total_time,
                       MAX(card_estimate_seconds) as estimated_seconds,
                       MIN(CASE WHEN session_start_time IS NOT NULL THEN session_start_time END) as first_session
                FROM trello_time_tracking
                WHERE 1=1
        '''
        params = {}

        # Add filters based on provided parameters
        if user_name and user_name != "All Users":
            query += ' AND COALESCE(user_name, \'Not set\') = :user_name'
            params['user_name'] = user_name

        if book_name and book_name != "All Books":
            query += ' AND card_name = :book_name'
            params['book_name'] = book_name

        if board_name and board_name != "All Boards":
            query += ' AND board_name = :board_name'
            params['board_name'] = board_name

        if tag_name and tag_name != "All Tags":
            query += ' AND (tag = :tag_name OR tag LIKE :tag_name_pattern1 OR tag LIKE :tag_name_pattern2 OR tag LIKE :tag_name_pattern3)'
            params['tag_name'] = tag_name
            params['tag_name_pattern1'] = f'{tag_name},%'  # Tag at start
            params['tag_name_pattern2'] = f'%, {tag_name},%'  # Tag in middle
            params['tag_name_pattern3'] = f'%, {tag_name}'  # Tag at end

        query += '''
                GROUP BY card_name, list_name, COALESCE(user_name, 'Not set'), board_name, tag
            )
            SELECT card_name, list_name, user_name, board_name, tag, first_session, total_time, estimated_seconds
            FROM task_summary
        '''

        # Add date filtering to the main query if needed
        if start_date or end_date:
            date_conditions = []
            if start_date:
                date_conditions.append('first_session >= :start_date')
                params['start_date'] = start_date
            if end_date:
                date_conditions.append('first_session <= :end_date')
                params['end_date'] = end_date

            if date_conditions:
                query += ' WHERE ' + ' AND '.join(date_conditions)

        query += ' ORDER BY first_session DESC, card_name, list_name'

        with _engine.connect() as conn:
            result = conn.execute(text(query), params)
            data = []
            for row in result:
                card_name = row[0]
                list_name = row[1]
                user_name = row[2]
                board_name = row[3]
                tag = row[4]
                first_session = row[5]
                total_time = row[6]
                estimated_time = row[7] if row[7] else 0

                if first_session:
                    # Format as DD/MM/YYYY HH:MM
                    date_time_str = first_session.strftime('%d/%m/%Y %H:%M')
                else:
                    date_time_str = 'Manual Entry'

                # Calculate completion percentage
                if estimated_time > 0:
                    completion_ratio = total_time / estimated_time
                    if completion_ratio <= 1.0:
                        completion_percentage = f"{int(completion_ratio * 100)}%"
                    else:
                        over_percentage = int((completion_ratio - 1.0) * 100)
                        completion_percentage = f"{over_percentage}% over"
                else:
                    completion_percentage = "No estimate"

                data.append(
                    {
                        'Book Title': card_name,
                        'Stage': list_name,
                        'User': user_name,
                        'Board': board_name,
                        'Tag': tag if tag else 'No Tag',
                        'Session Started': date_time_str,
                        'Time Allocation': format_seconds_to_time(estimated_time) if estimated_time > 0 else 'Not Set',
                        'Time Spent': format_seconds_to_time(total_time),
                        'Completion %': completion_percentage,
                    }
                )
            return pd.DataFrame(data)
    except Exception as e:
        st.error(f"Error fetching user tasks: {str(e)}")
        return pd.DataFrame()


def format_seconds_to_time(seconds):
    """Convert seconds to hh:mm:ss format"""
    if pd.isna(seconds) or seconds == 0:
        return "00:00:00"

    # Convert to integer to handle any float values
    seconds = int(seconds)
    hours = seconds // 3600
    minutes = (seconds % 3600) // 60
    secs = seconds % 60
    return f"{hours:02d}:{minutes:02d}:{secs:02d}"


def parse_hours_minutes(value):
    """Parse HH:MM or decimal hour strings to float hours."""
    if value is None or value == "":
        return 0.0

    try:
        if isinstance(value, (int, float)):
            return float(value)

        value = str(value).strip()

        if ":" in value:
            parts = value.split(":")
            if len(parts) == 2:
                hours = float(parts[0])
                minutes = float(parts[1])
                if minutes >= 60:
                    st.warning("Minutes must be less than 60")
                    return 0.0
                return hours + minutes / 60

        return float(value)
    except ValueError:
        st.warning("Use HH:MM or decimal hours (e.g., 2:30)")
        return 0.0


def calculate_timer_elapsed_time(start_time):
    """Calculate elapsed time from start_time to now using UTC for accuracy"""
    if not start_time:
        return 0

    # Use UTC for all calculations to avoid timezone issues
    current_time_utc = datetime.utcnow().replace(tzinfo=timezone.utc)

    # Convert start_time to UTC
    if start_time.tzinfo is None:
        # Assume start_time is in BST if no timezone info
        start_time = start_time.replace(tzinfo=BST).astimezone(timezone.utc)
    else:
        # Convert to UTC
        start_time = start_time.astimezone(timezone.utc)

    elapsed = current_time_utc - start_time
    return max(0, int(elapsed.total_seconds()))  # Ensure non-negative result


def calculate_completion_status(time_spent_seconds, estimated_seconds):
    """Calculate completion status based on time spent vs estimated time"""
    if pd.isna(estimated_seconds) or estimated_seconds == 0:
        return "No estimate"

    completion_ratio = time_spent_seconds / estimated_seconds

    if completion_ratio <= 1.0:
        percentage = int(completion_ratio * 100)
        return f"{percentage}% Complete"
    else:
        over_percentage = int((completion_ratio - 1.0) * 100)
        return f"{over_percentage}% over allocation"


@st.cache_data(ttl=60)
def process_book_summary(df):
    """Generate Book Summary Table"""
    try:
        grouped = df.groupby('Card name')

        total_time = grouped['Time spent (s)'].sum()
        estimated = grouped['Card estimate(s)'].max()
        boards = grouped['Board'].first()

        def get_main_user(group):
            user_totals = group.groupby('User')['Time spent (s)'].sum()
            return user_totals.idxmax() if not user_totals.empty else "Unknown"

        main_user_series = grouped.apply(get_main_user)

        completion_list = [
            calculate_completion_status(t, 0 if pd.isna(e) else e) for t, e in zip(total_time, estimated)
        ]

        df_summary = pd.DataFrame(
            {
                'Book Title': total_time.index,
                'Board': boards.values,
                'Main User': main_user_series.values,
                'Time Spent': total_time.apply(format_seconds_to_time).values,
                'Estimated Time': estimated.fillna(0).apply(format_seconds_to_time).values,
                'Completion': completion_list,
            }
        )

        return df_summary.reset_index(drop=True)

    except Exception as e:
        st.error(f"Error processing book summary: {str(e)}")
        return pd.DataFrame()


def get_most_recent_activity(df, card_name):
    """Get the most recent list/stage worked on for a specific card"""
    try:
        card_data = df[df['Card name'] == card_name]

        if card_data.empty:
            return "Unknown"

        # If Date started (f) exists, use it to find most recent
        if 'Date started (f)' in df.columns and not card_data['Date started (f)'].isna().all():
            # Convert dates and find the most recent entry
            card_data_with_dates = card_data.dropna(subset=['Date started (f)'])
            if not card_data_with_dates.empty:
                card_data_with_dates = card_data_with_dates.copy()
                card_data_with_dates['parsed_date'] = pd.to_datetime(
                    card_data_with_dates['Date started (f)'], format='%m/%d/%Y', errors='coerce'
                )
                card_data_with_dates = card_data_with_dates.dropna(subset=['parsed_date'])
                if not card_data_with_dates.empty:
                    most_recent = card_data_with_dates.loc[card_data_with_dates['parsed_date'].idxmax()]
                    return most_recent['List']

        # Fallback: return the last entry (by order in CSV)
        return card_data.iloc[-1]['List']
    except Exception as e:
        return "Unknown"


def create_progress_bar_html(completion_percentage):
    """Create HTML progress bar for completion status"""
    if completion_percentage <= 100:
        # Normal progress (green)
        width = min(completion_percentage, 100)
        color = "#2AA395"  # Updated progress colour
        return f"""
        <div style="margin-bottom: 5px;">
            <div style="background-color: #f0f0f0; border-radius: 10px; padding: 2px; width: 200px; height: 20px;">
                <div style="background-color: {color}; width: {width}%; height: 16px; border-radius: 8px;"></div>
            </div>
            <div style="font-size: 12px; font-weight: bold; color: {color}; text-align: center;">
                {completion_percentage:.1f}% complete
            </div>
        </div>
        """
    else:
        # Over allocation (red with overflow)
        over_percentage = completion_percentage - 100
        return f"""
        <div style="margin-bottom: 5px;">
            <div style="background-color: #f0f0f0; border-radius: 10px; padding: 2px; width: 200px; height: 20px;">
                <div style="background-color: #dc3545; width: 100%; height: 16px; border-radius: 8px;"></div>
            </div>
            <div style="font-size: 12px; font-weight: bold; color: #dc3545; text-align: center;">
                {over_percentage:.1f}% over allocation
            </div>
        </div>
        """


def process_book_completion(df, search_filter=None):
    """Generate Book Completion Table with visual progress"""
    try:
        # Apply search filter if provided
        if search_filter:
            # Escape special regex characters to handle punctuation properly
            escaped_filter = re.escape(search_filter)
            df = df[df['Card name'].str.contains(escaped_filter, case=False, na=False)]

        if df.empty:
            return pd.DataFrame()

        # Group by book title (Card name)
        book_groups = df.groupby('Card name')

        book_completion_data = []

        for book_title, group in book_groups:
            # Calculate total time spent
            total_time_spent = group['Time spent (s)'].sum()

            # Get estimated time (assuming it's the same for all rows of the same book)
            estimated_time = 0
            if 'Card estimate(s)' in group.columns and len(group) > 0:
                est_val = group['Card estimate(s)'].iloc[0]
                if not pd.isna(est_val):
                    estimated_time = est_val

            # Get most recent activity
            most_recent_list = get_most_recent_activity(df, book_title)

            # Calculate completion status
            completion = calculate_completion_status(total_time_spent, estimated_time)

            # Create visual progress element
            if estimated_time > 0:
                completion_percentage = (total_time_spent / estimated_time) * 100
                progress_bar_html = create_progress_bar_html(completion_percentage)
            else:
                progress_bar_html = '<div style="font-style: italic; color: #666;">No estimate</div>'

            visual_progress = f"""
            <div style="padding: 10px; border: 1px solid #ddd; border-radius: 8px; margin: 2px 0; background-color: #fafafa;">
                <div style="font-weight: bold; font-size: 14px; margin-bottom: 5px; color: #000;">{book_title}</div>
                <div style="font-size: 12px; color: #666; margin-bottom: 8px;">Current stage: {most_recent_list}</div>
                <div>{progress_bar_html}</div>
            </div>
            """

            book_completion_data.append(
                {
                    'Book Title': book_title,
                    'Visual Progress': visual_progress,
                }
            )

        return pd.DataFrame(book_completion_data)

    except Exception as e:
        st.error(f"Error processing book completion: {str(e)}")
        return pd.DataFrame()


def convert_date_format(date_str):
    """Convert date from mm/dd/yyyy format to dd/mm/yyyy format"""
    try:
        if pd.isna(date_str) or date_str == 'N/A':
            return 'N/A'

        # Parse the date string - handle both with and without time
        if ' ' in str(date_str):
            # Has time component
            date_part, time_part = str(date_str).split(' ', 1)
            date_obj = datetime.strptime(date_part, '%m/%d/%Y')
            return f"{date_obj.strftime('%d/%m/%Y')} {time_part}"
        else:
            # Date only
            date_obj = datetime.strptime(str(date_str), '%m/%d/%Y')
            return date_obj.strftime('%d/%m/%Y')
    except:
        return str(date_str)  # Return original if conversion fails


def process_user_task_breakdown(df):
    """Generate User Task Breakdown Table with aggregated time"""
    try:
        # Check if Date started column exists in the CSV
        has_date = 'Date started (f)' in df.columns

        if has_date:
            # Convert date format from mm/dd/yyyy to datetime for proper sorting
            df_copy = df.copy()

            # Try multiple date formats to handle different possible formats
            df_copy['Date_parsed'] = pd.to_datetime(df_copy['Date started (f)'], errors='coerce')

            # If initial parsing failed, try specific formats
            if df_copy['Date_parsed'].isna().all():
                # Try mm/dd/yyyy format without time
                df_copy['Date_parsed'] = pd.to_datetime(df_copy['Date started (f)'], format='%m/%d/%Y', errors='coerce')

            # Group by User, Book Title, and List to aggregate multiple sessions
            # For each group, sum the time and take the earliest date
            agg_funcs = {
                'Time spent (s)': 'sum',
                'Date_parsed': 'min',  # Get earliest date
                'Date started (f)': 'first',  # Keep original format for fallback
            }

            aggregated = df_copy.groupby(['User', 'Card name', 'List']).agg(agg_funcs).reset_index()

            # Convert the earliest date back to dd/mm/yyyy format for display (date only, no time)
            def format_date_display(date_val):
                if pd.notna(date_val):
                    return date_val.strftime('%d/%m/%Y')
                else:
                    return 'N/A'

            aggregated['Date_display'] = aggregated['Date_parsed'].apply(format_date_display)

            # Rename columns for clarity
            aggregated = aggregated[['User', 'Card name', 'List', 'Date_display', 'Time spent (s)']]
            aggregated.columns = ['User', 'Book Title', 'List', 'Date', 'Time Spent (s)']

        else:
            # Group by User, Book Title (Card name), and List (stage/task)
            # Aggregate time spent for duplicate combinations
            aggregated = df.groupby(['User', 'Card name', 'List'])['Time spent (s)'].sum().reset_index()

            # Rename columns for clarity
            aggregated.columns = ['User', 'Book Title', 'List', 'Time Spent (s)']

            # Add empty Date column if not present
            aggregated['Date'] = 'N/A'

        # Format time spent
        aggregated['Time Spent'] = aggregated['Time Spent (s)'].apply(format_seconds_to_time)

        # Drop the seconds column as we now have formatted time
        aggregated = aggregated.drop('Time Spent (s)', axis=1)

        # Reorder columns to put Date after List
        aggregated = aggregated[['User', 'Book Title', 'List', 'Date', 'Time Spent']]

        # Sort by User → Book Title → List
        aggregated = aggregated.sort_values(['User', 'Book Title', 'List'])

        return aggregated.reset_index(drop=True)

    except Exception as e:
        st.error(f"Error processing user task breakdown: {str(e)}")
        return pd.DataFrame()


def main():
    # Initialise database connection
    engine = init_database()
    if not engine:
        st.error("Could not connect to database. Please check your configuration.")
        return

    # Add custom CSS to reduce padding and margins
    st.markdown(
        """
    <style>
    .main .block-container {
        padding-top: 1rem;
        padding-bottom: 1rem;
        padding-left: 1rem;
        padding-right: 1rem;
    }
    .stExpander > div:first-child {
        padding: 0.5rem 0;
    }
    .element-container {
        margin-bottom: 0.5rem;
    }
    div[data-testid="column"] {
        padding: 0 0.5rem;
    }
    /* Sidebar uses Streamlit secondary background */
<<<<<<< HEAD
    section[data-testid="stSidebar"],
    section[data-testid="stSidebar"] > div:first-child,
    div[data-testid="stSidebarContent"] {
        background: var(--secondary-background-color) !important;
=======
    [data-testid="stSidebar"],
    section[data-testid="stSidebar"] > div:first-child {
        background-color: var(--secondary-background-color) !important;

>>>>>>> 5259c507
    }

    /* Consistent button styling */
    .stButton > button, .stDownloadButton > button {
        background-color: #EB5D0C;
        color: #ffffff;
        border: none;
    }
    .stButton > button:hover, .stDownloadButton > button:hover,
    .stButton > button:active, .stDownloadButton > button:active,
    .stButton > button:focus, .stDownloadButton > button:focus,
    .stButton > button:disabled, .stDownloadButton > button:disabled {

        background-color: #2AA395;
        color: #ffffff;
    }

    /* Custom progress bar colour */
    div[data-testid="stProgress"] div[data-testid="stProgressBar"] > div {
        background-color: #2AA395;
    }

    /* Style tabs with brand colour when active or hovered */
    div[data-testid="stTabs"] button[data-baseweb="tab"]:hover {
        color: #EB5D0C;
    }
    div[data-testid="stTabs"] button[data-baseweb="tab"][aria-selected="true"] {
        color: #EB5D0C;
    }
    
/* Consistent button styling */
.stButton > button,
.stDownloadButton > button,
button.st-emotion-cache-1h08hrp.e1e4lema2 {
    background-color: #EB5D0C;
    color: #ffffff;
    border: none;
}

.stButton > button:hover,
.stDownloadButton > button:hover,
button.st-emotion-cache-1h08hrp.e1e4lema2:hover,
.stButton > button:active,
.stDownloadButton > button:active,
button.st-emotion-cache-1h08hrp.e1e4lema2:active,
.stButton > button:focus,
.stDownloadButton > button:focus,
button.st-emotion-cache-1h08hrp.e1e4lema2:focus,
.stButton > button:disabled,
.stDownloadButton > button:disabled,
button.st-emotion-cache-1h08hrp.e1e4lema2:disabled {
    background-color: #2AA395;
    color: #ffffff;
}

    </style>
    """,
        unsafe_allow_html=True,
    )

    st.title("Book Production Time Tracking")
    st.markdown("Track time spent on different stages of book production with detailed stage-specific analysis.")

    # Database already initialized earlier

    # Initialize timer session state
    if 'timers' not in st.session_state:
        st.session_state.timers = {}
    if 'timer_start_times' not in st.session_state:
        st.session_state.timer_start_times = {}
    if 'timer_paused' not in st.session_state:
        st.session_state.timer_paused = {}
    if 'timer_accumulated_time' not in st.session_state:
        st.session_state.timer_accumulated_time = {}

    # Recover any emergency saved times from previous session
    recover_emergency_saved_times(engine)

    # Load and restore active timers from database on every page load
    # This ensures timers are always properly restored even if session state is lost
    active_timers = load_active_timers(engine)
    if active_timers and 'timers_loaded' not in st.session_state:
        st.info(f"Restored {len(active_timers)} active timer(s) from previous session.")
        st.session_state.timers_loaded = True

    # Show active timers in sidebar regardless of selected tab
    display_active_timers_sidebar(engine)

    # Create tabs for different views as a horizontal selection
    tab_names = ["Book Progress", "Add Book", "Archive", "Reporting"]
    book_progress_tab, add_book_tab, archive_tab, reporting_tab = st.tabs(tab_names)

    # Divider below the tab selector
    st.markdown("---")


    # Create content for each tab
    with add_book_tab:
        st.header("Upload CSV")
        st.markdown(
            "Upload a CSV file with columns 'Card Name', 'Board', 'Tags' followed by stage/user and 'Stage Time' pairs."
        )
        uploaded_csv = st.file_uploader("Choose CSV file", type="csv", key="csv_upload")
        if uploaded_csv is not None:
            # Limit file size to 5MB
            max_size = 5 * 1024 * 1024  # 5MB in bytes
            if uploaded_csv.size > max_size:
                st.error("File size exceeds 5MB limit")
            else:
                try:
                    csv_df = pd.read_csv(uploaded_csv)
                    success, msg = import_books_from_csv(engine, csv_df)
                    if success:
                        st.success(msg)
                    else:
                        st.error(msg)
                except Exception as e:
                    st.error(f"Error reading CSV: {str(e)}")

        with open("time_tracker_example.csv", "rb") as example_file:

            st.download_button(
                label="Download example csv format",
                data=example_file,
                file_name="time_tracker_example.csv",
                mime="application/vnd.openxmlformats-officedocument.spreadsheetml.sheet",
            )
        st.markdown("---")

        # Manual Data Entry Form
        st.header("Manual Data Entry")
        st.markdown("*Add individual time tracking entries for detailed stage-specific analysis. Add the Card Name from Trello, the board it's from and any tags attached to the card. The Card Name is a required field.*")

        # Check if form should be cleared
        clear_form = st.session_state.get('clear_form', False)
        if clear_form:
            # Define all form field keys that need to be cleared
            form_keys_to_clear = [
                "manual_card_name",
                "manual_board_name",
                "manual_tag_select",
                "manual_add_new_tag",
                "manual_new_tag",
                # Time tracking field keys
                "user_editorial_r&d",
                "time_editorial_r&d",
                "user_editorial_writing",
                "time_editorial_writing",
                "user_1st_edit",
                "time_1st_edit",
                "user_2nd_edit",
                "time_2nd_edit",
                "user_design_r&d",
                "time_design_r&d",
                "user_in_design",
                "time_in_design",
                "user_1st_proof",
                "time_1st_proof",
                "user_2nd_proof",
                "time_2nd_proof",
                "user_editorial_sign_off",
                "time_editorial_sign_off",
                "user_design_sign_off",
                "time_design_sign_off",
            ]

            # Clear all form field keys from session state
            for key in form_keys_to_clear:
                if key in st.session_state:
                    del st.session_state[key]

            # Clear the flag
            del st.session_state['clear_form']

        # General fields
        col1, col2 = st.columns(2)
        with col1:
            card_name = st.text_input(
                "Card Name", placeholder="Enter book title", key="manual_card_name", value="" if clear_form else None
            )
        with col2:
            board_options = [
                "Accessible Readers",
                "Decodable Readers",
                "Freedom Readers",
                "Graphic Readers",
                "Non-Fiction",
                "Rapid Readers (Hi-Lo)",
            ]
            board_name = st.selectbox(
                "Board", options=board_options, key="manual_board_name", index=0 if clear_form else None
            )

        # Tag field - Multi-select
        existing_tags = get_tags_from_database(engine)

        # Create tag input - allow selecting multiple existing or adding new
        col1, col2 = st.columns([3, 1])
        with col1:
            selected_tags = st.multiselect(
                "Tags (optional)", existing_tags, key="manual_tag_select", placeholder="Choose an option"
            )
        with col2:
            add_new_tag = st.checkbox("Add New", key="manual_add_new_tag", value=False if clear_form else None)

        # If user wants to add new tag, show text input
        if add_new_tag:
            new_tag = st.text_input(
                "New Tag", placeholder="Enter new tag name", key="manual_new_tag", value="" if clear_form else None
            )
            if new_tag and new_tag.strip():
                new_tag_clean = new_tag.strip()
                if new_tag_clean not in selected_tags:
                    selected_tags.append(new_tag_clean)

        # Join multiple tags with commas for storage
        final_tag = ", ".join(selected_tags) if selected_tags else None

        st.subheader("Task Assignment & Estimates")
        st.markdown(
            "*Assign users to stages and set time estimates. You don't need to assign a user; that can be done later. Time should be added in hh:mm or decimal format. E.g. 1 hour and 30 minutes can be expressed as 1:30, 01:30 or 1.5.*"
        )

        # Define user groups for different types of work (alphabetically ordered)
        editorial_users = [
            "Not set",
            "Bethany Latham",
            "Charis Mather",
            "Noah Leatherland",
            "Rebecca Phillips-Bartlett",
        ]
        design_users = [
            "Not set",
            "Amelia Harris",
            "Amy Li",
            "Drue Rintoul",
            "Jasmine Pointer",
            "Ker Ker Lee",
            "Rob Delph",
        ]

        # Time tracking fields with specific user groups
        time_fields = [
            ("Editorial R&D", "Editorial R&D", editorial_users),
            ("Editorial Writing", "Editorial Writing", editorial_users),
            ("1st Edit", "1st Edit", editorial_users),
            ("2nd Edit", "2nd Edit", editorial_users),
            ("Design R&D", "Design R&D", design_users),
            ("In Design", "In Design", design_users),
            ("1st Proof", "1st Proof", editorial_users),
            ("2nd Proof", "2nd Proof", editorial_users),
            ("Editorial Sign Off", "Editorial Sign Off", editorial_users),
            ("Design Sign Off", "Design Sign Off", design_users),
        ]

        # Calculate and display time estimations in real-time
        editorial_total = 0.0
        design_total = 0.0
        time_entries = {}

        editorial_fields = [
            "Editorial R&D",
            "Editorial Writing",
            "1st Edit",
            "2nd Edit",
            "1st Proof",
            "2nd Proof",
            "Editorial Sign Off",
        ]
        design_fields = ["Design R&D", "In Design", "Design Sign Off"]

        for field_label, list_name, user_options in time_fields:
            st.markdown(f"**{field_label} (hours)**")
            col1, col2 = st.columns([2, 1])

            with col1:
                selected_user = st.selectbox(
                    f"User for {field_label}",
                    user_options,
                    key=f"user_{list_name.replace(' ', '_').lower()}",
                    label_visibility="collapsed",
                )

            with col2:
                time_input = st.text_input(
                    f"Time for {field_label}",
                    key=f"time_{list_name.replace(' ', '_').lower()}",
                    label_visibility="collapsed",
                    placeholder="HH:MM or hours",
                )
                time_value = parse_hours_minutes(time_input)

            # Handle user selection and calculate totals
            # Allow time entries with or without user assignment
            if time_value and time_value > 0:
                final_user = selected_user if selected_user != "Not set" else "Not set"

                # Store the entry (user can be None for unassigned tasks)
                time_entries[list_name] = {'user': final_user, 'time_hours': time_value}

                # Add to category totals
                if list_name in editorial_fields:
                    editorial_total += time_value
                elif list_name in design_fields:
                    design_total += time_value

        total_estimation = editorial_total + design_total

        # Display real-time calculations
        st.markdown("---")
        st.markdown("**Time Estimations:**")
        st.write(f"Editorial Time Estimation: {editorial_total:.1f} hours")
        st.write(f"Design Time Estimation: {design_total:.1f} hours")
        st.write(f"**Total Time Estimation: {total_estimation:.1f} hours**")
        st.markdown("---")

        st.markdown("---")

        # Submit button outside of form
        if st.button("Add Entry", type="primary", key="manual_submit"):
            if not card_name:
                st.error("Please fill in Card Name field")
            else:
                try:
                    entries_added = 0
                    current_time = datetime.now(BST)

                    # Always create a book record first
                    create_book_record(engine, card_name, board_name, final_tag)

                    with engine.connect() as conn:
                        # Add estimate entries (task assignments with 0 time spent) if any exist
                        for list_name, entry_data in time_entries.items():
                            # Create task entry with 0 time spent - users will use timer to track actual time
                            # The time_hours value from the form is just for estimation display, not actual time spent

                            # Convert hours to seconds for estimate
                            estimate_seconds = int(entry_data['time_hours'] * 3600)

                            # Insert into database with 0 time spent but store the estimate
                            conn.execute(
                                text(
                                    '''
                                INSERT INTO trello_time_tracking
                                (card_name, user_name, list_name, time_spent_seconds, card_estimate_seconds, board_name, created_at, session_start_time, tag)
                                VALUES (:card_name, :user_name, :list_name, :time_spent_seconds, :card_estimate_seconds, :board_name, :created_at, :session_start_time, :tag)
                            '''
                                ),
                                {
                                    'card_name': card_name,
                                    'user_name': entry_data['user'],
                                    'list_name': list_name,
                                    'time_spent_seconds': 0,  # Start with 0 time spent
                                    'card_estimate_seconds': estimate_seconds,  # Store the estimate
                                    'board_name': board_name if board_name else None,
                                    'created_at': current_time,
                                    'session_start_time': None,  # No active session for manual entries
                                    'tag': final_tag,
                                },
                            )
                            entries_added += 1

                        conn.commit()

                    # Keep user on the Add Book tab

                    if entries_added > 0:
                        # Store success message in session state for permanent display
                        st.session_state.book_created_message = (
                            f"Book '{card_name}' created successfully with {entries_added} time estimates!"
                        )
                    else:
                        # Book created without tasks
                        st.session_state.book_created_message = f"Book '{card_name}' created successfully! You can add tasks later from the Book Progress tab."

                    # Set flag to clear form on next render instead of modifying session state directly
                    st.session_state.clear_form = True

                except Exception as e:
                    st.error(f"Error adding manual entry: {str(e)}")

        # Show permanent success message if book was created (below the button)
        if 'book_created_message' in st.session_state:
            st.success(st.session_state.book_created_message)

    with book_progress_tab:
        # Header with hover clipboard functionality
        st.markdown(
            """
        <div style="position: relative; display: inline-block;">
            <h1 style="display: inline-block; margin: 0;" id="book-completion-progress">Book Completion Progress</h1>
            <span class="header-copy-icon" style="
                opacity: 0;
                transition: opacity 0.2s;
                margin-left: 10px;
                cursor: pointer;
                color: #666;
                font-size: 20px;
                vertical-align: middle;
            " onclick="copyHeaderLink()">🔗</span>
        </div>
        <style>
        #book-completion-progress:hover + .header-copy-icon,
        .header-copy-icon:hover {
            opacity: 1;
        }
        </style>
        <script>
        function copyHeaderLink() {
            const url = window.location.origin + window.location.pathname + '#book-completion-progress';
            navigator.clipboard.writeText(url).then(function() {
                console.log('Copied header link to clipboard');
            });
        }
        </script>
        """,
            unsafe_allow_html=True,
        )
        st.markdown("Visual progress tracking for all books with individual task timers.")


        # Check if we have data from database with SSL connection retry
        total_records = 0
        max_retries = 3
        for attempt in range(max_retries):
            try:
                with engine.connect() as conn:
                    result = conn.execute(text("SELECT COUNT(*) FROM trello_time_tracking"))
                    total_records = result.scalar()
                    break  # Success, exit retry loop
            except Exception as e:
                if attempt < max_retries - 1:
                    # Try to recreate engine connection
                    time.sleep(0.5)  # Brief pause before retry
                    continue
                else:
                    # Final attempt failed, show error but continue
                    st.error(f"Database connection issue (attempt {attempt + 1}): {str(e)[:100]}...")
                    total_records = 0
                    break

        try:
            # Clear pending refresh state at start of render
            if 'pending_refresh' in st.session_state:
                del st.session_state.pending_refresh

            # Initialize variables to avoid UnboundLocalError
            df_from_db = None
            all_books = []

            if total_records and total_records > 0:

                # Get all books including those without tasks
                all_books = get_all_books(engine)

                # Get task data from database for book completion (exclude archived)
                df_from_db = pd.read_sql(
                    '''SELECT card_name as "Card name",
                       COALESCE(user_name, 'Not set') as "User",
                       list_name as "List",
                       time_spent_seconds as "Time spent (s)",
                       date_started as "Date started (f)",
                       card_estimate_seconds as "Card estimate(s)",
                       board_name as "Board", created_at, tag as "Tag"
                       FROM trello_time_tracking WHERE archived = FALSE ORDER BY created_at DESC''',
                    engine,
                )

                if not df_from_db.empty:
                    # Calculate total books for search title
                    books_with_tasks = set(df_from_db['Card name'].unique()) if not df_from_db.empty else set()
                    books_without_tasks = set(book[0] for book in all_books if book[0] not in books_with_tasks)
                    total_books = len(books_with_tasks | books_without_tasks)

                    # Add search bar only
                    search_query = st.text_input(
                        f"Search books by title ({total_books}):",
                        placeholder="Enter book title to search...",
                        key="completion_search",
                    )

                    # Initialize filtered_df
                    filtered_df = df_from_db.copy()

                    # Determine books to display
                    if search_query:
                        # Filter books based on search
                        import re

                        escaped_query = re.escape(search_query)
                        mask = filtered_df['Card name'].str.contains(escaped_query, case=False, na=False)
                        filtered_df = filtered_df[mask]

                        # Get unique books from both sources
                        books_with_tasks = set(filtered_df['Card name'].unique()) if not filtered_df.empty else set()
                        books_without_tasks = set(book[0] for book in all_books if book[0] not in books_with_tasks)

                        # Filter books without tasks based on search query
                        books_without_tasks = {
                            book for book in books_without_tasks if search_query.lower() in book.lower()
                        }

                        # Combine and sort
                        books_to_display = sorted(books_with_tasks | books_without_tasks)
                    else:
                        # Show all books by default
                        books_to_display = sorted(book[0] for book in all_books)

                    # Pagination setup
                    books_per_page = 10
                    if 'book_page' not in st.session_state:
                        st.session_state.book_page = 0

                    # Reset to first page if search changes
                    prev_search = st.session_state.get('prev_completion_search')
                    if search_query != prev_search:
                        st.session_state.book_page = 0
                    st.session_state.prev_completion_search = search_query

                    total_books_to_display = len(books_to_display)
                    start_idx = st.session_state.book_page * books_per_page
                    end_idx = start_idx + books_per_page
                    books_subset = books_to_display[start_idx:end_idx]

                    # Only display books if we have search results
                    if books_subset:
                        # Display each book with enhanced visualization
                        for book_title in books_subset:
                            # Check if book has tasks
                            if not filtered_df.empty:
                                book_mask = filtered_df['Card name'] == book_title
                                book_data = filtered_df[book_mask].copy()
                            else:
                                book_data = pd.DataFrame()

                            # Debug: Let's see what we have
                            # st.write(f"DEBUG: Book '{book_title}' - book_data shape: {book_data.shape}")
                            # if not book_data.empty:
                            #     st.write(f"DEBUG: Book tasks found: {book_data['List'].unique()}")
                            # else:
                            #     st.write(f"DEBUG: Book data is empty for '{book_title}'")

                            # If book has no tasks, create empty data structure
                            if book_data.empty:
                                # Get book info from all_books
                                book_info = next((book for book in all_books if book[0] == book_title), None)
                                if book_info:
                                    # Create minimal book data structure
                                    book_data = pd.DataFrame(
                                        {
                                            'Card name': [book_title],
                                            'User': ['Not set'],
                                            'List': ['No tasks assigned'],
                                            'Time spent (s)': [0],
                                            'Date started (f)': [None],
                                            'Card estimate(s)': [0],
                                            'Board': [book_info[1] if book_info[1] else 'Not set'],
                                            'Tag': [book_info[2] if book_info[2] else None],
                                        }
                                    )

                            # Calculate overall progress using stage-based estimates
                            total_time_spent = book_data['Time spent (s)'].sum()

                            # Calculate total estimated time from the database entries
                            # Sum up all estimates stored in the database for this book
                            estimated_time = 0
                            if 'Card estimate(s)' in book_data.columns:
                                book_estimates = book_data['Card estimate(s)'].fillna(0).sum()
                                if book_estimates > 0:
                                    estimated_time = book_estimates

                            # If no estimates in database, use reasonable defaults per stage
                            if estimated_time == 0:
                                default_stage_estimates = {
                                    'Editorial R&D': 2 * 3600,  # 2 hours default
                                    'Editorial Writing': 8 * 3600,  # 8 hours default
                                    '1st Edit': 4 * 3600,  # 4 hours default
                                    '2nd Edit': 2 * 3600,  # 2 hours default
                                    'Design R&D': 3 * 3600,  # 3 hours default
                                    'In Design': 6 * 3600,  # 6 hours default
                                    '1st Proof': 2 * 3600,  # 2 hours default
                                    '2nd Proof': 1.5 * 3600,  # 1.5 hours default
                                    'Editorial Sign Off': 0.5 * 3600,  # 30 minutes default
                                    'Design Sign Off': 0.5 * 3600,  # 30 minutes default
                                }
                                unique_stages = book_data['List'].unique()
                                estimated_time = sum(
                                    default_stage_estimates.get(stage, 3600) for stage in unique_stages
                                )

                            # Calculate completion percentage for display
                            if estimated_time > 0:
                                completion_percentage = (total_time_spent / estimated_time) * 100
                                progress_text = f"{format_seconds_to_time(total_time_spent)}/{format_seconds_to_time(estimated_time)} ({completion_percentage:.1f}%)"
                            else:
                                completion_percentage = 0
                                progress_text = f"Total: {format_seconds_to_time(total_time_spent)} (No estimate)"

                            # Check for active timers more efficiently
                            has_active_timer = any(
                                timer_key.startswith(f"{book_title}_") and active
                                for timer_key, active in st.session_state.timers.items()
                            )

                            # Check if all tasks are completed (only if book has tasks)
                            all_tasks_completed = False
                            completion_emoji = ""
                            if not book_data.empty and book_data['List'].iloc[0] != 'No tasks assigned':
                                # Check completion status from database
                                all_tasks_completed = check_all_tasks_completed(engine, book_title)
                                completion_emoji = "✅ " if all_tasks_completed else ""

                            # Create book title with progress percentage
                            if estimated_time > 0:
                                if completion_percentage > 100:
                                    over_percentage = completion_percentage - 100
                                    book_title_with_progress = (
                                        f"{completion_emoji}**{book_title}** ({over_percentage:.1f}% over estimate)"
                                    )
                                else:
                                    book_title_with_progress = (
                                        f"{completion_emoji}**{book_title}** ({completion_percentage:.1f}%)"
                                    )
                            else:
                                book_title_with_progress = f"{completion_emoji}**{book_title}** (No estimate)"

                            # Check if book should be expanded (either has active timer or was manually expanded)
                            expanded_key = f"expanded_{book_title}"
                            if expanded_key not in st.session_state:
                                st.session_state[expanded_key] = has_active_timer

                            with st.expander(book_title_with_progress, expanded=st.session_state[expanded_key]):
                                # Show progress bar and completion info at the top
                                progress_bar_html = f"""
                                    <div style="width: 50%; background-color: #f0f0f0; border-radius: 5px; height: 10px; margin: 8px 0;">
                                    <div style="width: {min(completion_percentage, 100):.1f}%; background-color: #2AA395; height: 100%; border-radius: 5px;"></div>
                                    </div>
                                    """
                                st.markdown(progress_bar_html, unsafe_allow_html=True)
                                st.markdown(
                                    f'<div style="font-size: 14px; color: #666; margin-bottom: 10px;">{progress_text}</div>',
                                    unsafe_allow_html=True,
                                )

                                # Display tag if available
                                book_tags = book_data['Tag'].dropna().unique()
                                if len(book_tags) > 0 and book_tags[0]:
                                    # Handle multiple tags (comma-separated)
                                    tag_display = book_tags[0]
                                    # If there are commas, it means multiple tags
                                    if ',' in tag_display:
                                        tag_display = tag_display.replace(',', ', ')  # Ensure proper spacing
                                    st.markdown(
                                        f'<div style="font-size: 14px; color: #888; margin-bottom: 10px;"><strong>Tags:</strong> {tag_display}</div>',
                                        unsafe_allow_html=True,
                                    )

                                st.markdown("---")

                                # Define the order of stages to match the actual data entry form
                                stage_order = [
                                    'Editorial R&D',
                                    'Editorial Writing',
                                    '1st Edit',
                                    '2nd Edit',
                                    'Design R&D',
                                    'In Design',
                                    '1st Proof',
                                    '2nd Proof',
                                    'Editorial Sign Off',
                                    'Design Sign Off',
                                ]

                                # Group by stage/list and aggregate by user
                                stages_grouped = book_data.groupby('List')

                                # Display stages in accordion style (each stage as its own expander)
                                stage_counter = 0
                                for stage_name in stage_order:
                                    if stage_name in stages_grouped.groups:
                                        stage_data = stages_grouped.get_group(stage_name)

                                        # Check if this stage has any active timers (efficient lookup)
                                        stage_has_active_timer = any(
                                            timer_key.startswith(f"{book_title}_{stage_name}_") and active
                                            for timer_key, active in st.session_state.timers.items()
                                        )

                                        # Aggregate time by user for this stage
                                        user_aggregated = (
                                            stage_data.groupby('User')['Time spent (s)'].sum().reset_index()
                                        )

                                        # Create a summary for the expander title showing all users and their progress
                                        stage_summary_parts = []
                                        for idx, user_task in user_aggregated.iterrows():
                                            user_name = user_task['User']
                                            actual_time = user_task['Time spent (s)']

                                            # Get estimated time from the database for this specific user/stage combination
                                            user_stage_data = stage_data[stage_data['User'] == user_name]
                                            estimated_time_for_user = 3600  # Default 1 hour

                                            if (
                                                not user_stage_data.empty
                                                and 'Card estimate(s)' in user_stage_data.columns
                                            ):
                                                # Find the first record that has a non-null, non-zero estimate
                                                estimates = user_stage_data['Card estimate(s)'].dropna()
                                                non_zero_estimates = estimates[estimates > 0]
                                                if not non_zero_estimates.empty:
                                                    estimated_time_for_user = non_zero_estimates.iloc[0]

                                            # Check if task is completed and add tick emoji
                                            task_completed = get_task_completion(
                                                engine, book_title, user_name, stage_name
                                            )
                                            completion_emoji = "✅ " if task_completed else ""

                                            # Format times for display
                                            actual_time_str = format_seconds_to_time(actual_time)
                                            estimated_time_str = format_seconds_to_time(estimated_time_for_user)
                                            user_display = (
                                                user_name if user_name and user_name != "Not set" else "Unassigned"
                                            )

                                            stage_summary_parts.append(
                                                f"{user_display} | {actual_time_str}/{estimated_time_str} {completion_emoji}".rstrip()
                                            )

                                        # Create expander title with stage name and user summaries
                                        if stage_summary_parts:
                                            expander_title = f"**{stage_name}** | " + " | ".join(stage_summary_parts)
                                        else:
                                            expander_title = stage_name

                                        # Check if stage should be expanded (either has active timer or was manually expanded)
                                        stage_expanded_key = f"stage_expanded_{book_title}_{stage_name}"
                                        if stage_expanded_key not in st.session_state:
                                            st.session_state[stage_expanded_key] = stage_has_active_timer

                                        with st.expander(expander_title, expanded=st.session_state[stage_expanded_key]):
                                            # Show one task per user for this stage
                                            for idx, user_task in user_aggregated.iterrows():
                                                user_name = user_task['User']
                                                actual_time = user_task['Time spent (s)']
                                                task_key = f"{book_title}_{stage_name}_{user_name}"

                                                # Get estimated time from the database for this specific user/stage combination
                                                user_stage_data = stage_data[stage_data['User'] == user_name]
                                                estimated_time_for_user = 3600  # Default 1 hour

                                                if (
                                                    not user_stage_data.empty
                                                    and 'Card estimate(s)' in user_stage_data.columns
                                                ):
                                                    # Find the first record that has a non-null, non-zero estimate
                                                    estimates = user_stage_data['Card estimate(s)'].dropna()
                                                    non_zero_estimates = estimates[estimates > 0]
                                                    if not non_zero_estimates.empty:
                                                        estimated_time_for_user = non_zero_estimates.iloc[0]

                                                # Create columns for task info and timer
                                                col1, col2, col3 = st.columns([4, 1, 3])

                                                with col1:
                                                    # User assignment dropdown
                                                    current_user = user_name if user_name else "Not set"

                                                    # Determine user options based on stage type
                                                    if stage_name in [
                                                        "Editorial R&D",
                                                        "Editorial Writing",
                                                        "1st Edit",
                                                        "2nd Edit",
                                                        "1st Proof",
                                                        "2nd Proof",
                                                        "Editorial Sign Off",
                                                    ]:
                                                        user_options = [
                                                            "Not set",
                                                            "Bethany Latham",
                                                            "Charis Mather",
                                                            "Noah Leatherland",
                                                            "Rebecca Phillips-Bartlett",
                                                        ]
                                                    else:  # Design stages
                                                        user_options = [
                                                            "Not set",
                                                            "Amelia Harris",
                                                            "Amy Li",
                                                            "Drue Rintoul",
                                                            "Jasmine Pointer",
                                                            "Ker Ker Lee",
                                                            "Rob Delph",
                                                        ]

                                                    # Find current user index
                                                    try:
                                                        current_index = user_options.index(current_user)
                                                    except ValueError:
                                                        current_index = 0  # Default to "Not set"

                                                    # Include the row index so the key is always unique
                                                    selectbox_key = f"reassign_{book_title}_{stage_name}_{user_name}_{idx}"
                                                    # Include user_name in key to avoid duplicate elements for the same stage
                                                    selectbox_key = f"reassign_{book_title}_{stage_name}_{user_name}"
                                                    new_user = st.selectbox(
                                                        f"User for {stage_name}:",
                                                        user_options,
                                                        index=current_index,
                                                        key=selectbox_key,
                                                    )

                                                    # Display progress information directly under user dropdown
                                                    if user_name and user_name != "Not set":
                                                        # Use the actual_time variable that's already calculated for this user/stage
                                                        if estimated_time_for_user and estimated_time_for_user > 0:
                                                            progress_percentage = actual_time / estimated_time_for_user
                                                            time_spent_formatted = format_seconds_to_time(actual_time)
                                                            estimated_formatted = format_seconds_to_time(
                                                                estimated_time_for_user
                                                            )

                                                            # Progress bar
                                                            progress_value = max(0.0, min(progress_percentage, 1.0))
                                                            st.progress(progress_value)

                                                            # Progress text
                                                            if progress_percentage > 1.0:
                                                                st.write(
                                                                    f"{(progress_percentage - 1) * 100:.1f}% over estimate"
                                                                )
                                                            elif progress_percentage == 1.0:
                                                                st.write("COMPLETE: 100%")
                                                            else:
                                                                st.write(f"{progress_percentage * 100:.1f}% complete")

                                                            # Time information
                                                            st.write(
                                                                f"Time: {time_spent_formatted} / {estimated_formatted}"
                                                            )

                                                            # Completion checkbox - always get fresh status from database
                                                            completion_key = (
                                                                f"complete_{book_title}_{stage_name}_{user_name}"
                                                            )
                                                            current_completion_status = get_task_completion(
                                                                engine, book_title, user_name, stage_name
                                                            )

                                                            # Update session state with database value
                                                            st.session_state[completion_key] = current_completion_status

                                                            new_completion_status = st.checkbox(
                                                                "Completed",
                                                                value=current_completion_status,
                                                                key=f"checkbox_{completion_key}",
                                                            )

                                                            # Update completion status if changed
                                                            if new_completion_status != current_completion_status:
                                                                update_task_completion(
                                                                    engine,
                                                                    book_title,
                                                                    user_name,
                                                                    stage_name,
                                                                    new_completion_status,
                                                                )
                                                                # Update session state immediately
                                                                st.session_state[completion_key] = new_completion_status

                                                                # Clear any cached completion status to force refresh
                                                                completion_cache_key = f"book_completion_{book_title}"
                                                                if completion_cache_key in st.session_state:
                                                                    del st.session_state[completion_cache_key]

                                                                # Store success message for display without immediate refresh
                                                                success_msg_key = f"completion_success_{task_key}"
                                                                status_text = (
                                                                    "✅ Marked as completed"
                                                                    if new_completion_status
                                                                    else "❌ Marked as incomplete"
                                                                )
                                                                st.session_state[success_msg_key] = status_text

                                                                # Set flag for book-level completion update
                                                                st.session_state['completion_changed'] = True
                                                        else:
                                                            st.write("No time estimate set")

                                                    # Handle user reassignment with improved state management
                                                    if new_user != current_user:
                                                        try:
                                                            with engine.connect() as conn:
                                                                # Update user assignment in database
                                                                new_user_value = (
                                                                    new_user if new_user != "Not set" else None
                                                                )
                                                                old_user_value = (
                                                                    user_name if user_name != "Not set" else None
                                                                )

                                                                conn.execute(
                                                                    text(
                                                                        '''
                                                                        UPDATE trello_time_tracking
                                                                        SET user_name = :new_user
                                                                        WHERE card_name = :card_name
                                                                        AND list_name = :list_name
                                                                        AND COALESCE(user_name, '') = COALESCE(:old_user, '')
                                                                    '''
                                                                    ),
                                                                    {
                                                                        'new_user': new_user_value,
                                                                        'card_name': book_title,
                                                                        'list_name': stage_name,
                                                                        'old_user': old_user_value,
                                                                    },
                                                                )
                                                                conn.commit()

                                                                # Clear relevant session state to force refresh
                                                                keys_to_clear = [
                                                                    k
                                                                    for k in st.session_state.keys()
                                                                    if book_title in k and stage_name in k
                                                                ]
                                                                for key in keys_to_clear:
                                                                    if key.startswith(('complete_', 'timer_')):
                                                                        del st.session_state[key]

                                                                # Store success message instead of immediate refresh
                                                                success_key = (
                                                                    f"reassign_success_{book_title}_{stage_name}_{user_name}_{idx}"
                                                                    f"reassign_success_{book_title}_{stage_name}_{user_name}"
                                                                )
                                                                st.session_state[success_key] = (
                                                                    f"User reassigned from {current_user} to {new_user}"
                                                                )

                                                                # User reassignment completed
                                                        except Exception as e:
                                                            st.error(f"Error reassigning user: {str(e)}")

                                        with col2:
                                            # Empty space - timer moved to button column
                                            st.write("")

                                        with col3:
                                            # Start/Stop timer button with timer display
                                            if task_key not in st.session_state.timers:
                                                st.session_state.timers[task_key] = False

                                            # Timer controls and display
                                            if st.session_state.timers[task_key]:
                                                # Timer is active - show simple stop control
                                                if task_key in st.session_state.timer_start_times:

                                                    # Simple timer calculation
                                                    start_time = st.session_state.timer_start_times[task_key]
                                                    accumulated = st.session_state.timer_accumulated_time.get(task_key, 0)
                                                    paused = st.session_state.timer_paused.get(task_key, False)

                                                    current_elapsed = 0 if paused else calculate_timer_elapsed_time(start_time)
                                                    elapsed_seconds = accumulated + current_elapsed
                                                    elapsed_str = format_seconds_to_time(elapsed_seconds)

                                                    # Display recording status with layout - first row shows status and refresh
                                                    timer_row1_col1, timer_row1_col2 = st.columns([2, 1.5])
                                                    # Placeholders kept for compatibility
                                                    timer_row1_col3 = timer_row1_col1
                                                    timer_row1_col4 = timer_row1_col2
                                                    with timer_row1_col1:
                                                        status_label = "Paused" if paused else "Recording"
                                                        st.write(f"**{status_label}** ({elapsed_str})")

                                                    with timer_row1_col2:
                                                        if st.button(
                                                            "Refresh",
                                                            key=f"refresh_timer_{task_key}_{idx}",
                                                            type="secondary",
                                                        ):
                                                            st.rerun()

                                                    # Second row with pause and stop controls
                                                    timer_row2_col1, timer_row2_col2 = st.columns([1.5, 1])

                                                    with timer_row2_col1:
                                                        pause_label = "Resume" if paused else "Pause"

                                                        if st.button(
                                                            pause_label,
                                                            key=f"pause_{task_key}_{idx}",
                                                        ):
                                                            if paused:
                                                                resume_time = datetime.utcnow().replace(tzinfo=timezone.utc).astimezone(BST)
                                                                st.session_state.timer_start_times[task_key] = resume_time
                                                                st.session_state.timer_paused[task_key] = False
                                                                update_active_timer_state(
                                                                    engine,
                                                                    task_key,
                                                                    accumulated,
                                                                    False,
                                                                    resume_time,
                                                                )
                                                            else:
                                                                elapsed_since_start = calculate_timer_elapsed_time(start_time)
                                                                new_accum = accumulated + elapsed_since_start
                                                                st.session_state.timer_accumulated_time[task_key] = new_accum
                                                                st.session_state.timer_paused[task_key] = True
                                                                update_active_timer_state(
                                                                    engine,
                                                                    task_key,
                                                                    new_accum,
                                                                    True,
                                                                )
                                                            st.rerun()

                                                    with timer_row2_col2:
                                                        if st.button("Stop", key=f"stop_{task_key}_{idx}"):
                                                            final_time = elapsed_seconds
                                                            stop_active_timer(engine, task_key)

                                                            # Keep expanded states
                                                            expanded_key = f"expanded_{book_title}"
                                                            st.session_state[expanded_key] = True
                                                            stage_expanded_key = (
                                                                f"stage_expanded_{book_title}_{stage_name}"
                                                            )
                                                            st.session_state[stage_expanded_key] = True

                                                            # Always clear timer states first to prevent double-processing
                                                            st.session_state.timers[task_key] = False
                                                            timer_start_time = st.session_state.timer_start_times.get(
                                                                task_key
                                                            )

                                                            # Save to database only if time > 0
                                                            if final_time > 0 and timer_start_time:
                                                                try:
                                                                    user_original_data = stage_data[
                                                                        stage_data['User'] == user_name
                                                                    ].iloc[0]
                                                                    board_name = user_original_data['Board']
                                                                    existing_tag = (
                                                                        user_original_data.get('Tag', None)
                                                                        if 'Tag' in user_original_data
                                                                        else None
                                                                    )

                                                                    with engine.connect() as conn:
                                                                        # Use ON CONFLICT to handle duplicate entries by updating existing records
                                                                        conn.execute(
                                                                            text(
                                                                                '''
                                            INSERT INTO trello_time_tracking
                                            (card_name, user_name, list_name, time_spent_seconds,
                                             date_started, session_start_time, board_name, tag)
                                            VALUES (:card_name, :user_name, :list_name, :time_spent_seconds,
                                                   :date_started, :session_start_time, :board_name, :tag)
                                            ON CONFLICT (card_name, user_name, list_name, date_started, time_spent_seconds)
                                            DO UPDATE SET
                                                session_start_time = EXCLUDED.session_start_time,
                                                board_name = EXCLUDED.board_name,
                                                tag = EXCLUDED.tag,
                                                created_at = CURRENT_TIMESTAMP
                                        '''
                                                                            ),
                                                                            {
                                                                                'card_name': book_title,
                                                                                'user_name': user_name,
                                                                                'list_name': stage_name,
                                                                                'time_spent_seconds': final_time,
                                                                                'date_started': timer_start_time.date(),
                                                                                'session_start_time': timer_start_time,
                                                                                'board_name': board_name,
                                                                                'tag': existing_tag,
                                                                            },
                                                                        )

                                                                        # Remove from active timers
                                                                        conn.execute(
                                                                            text(
                                                                                'DELETE FROM active_timers WHERE timer_key = :timer_key'
                                                                            ),
                                                                            {'timer_key': task_key},
                                                                        )
                                                                        conn.commit()

                                                                    # Store success message for display at bottom
                                                                    success_msg_key = f"timer_success_{task_key}"
                                                                    st.session_state[success_msg_key] = (
                                                                        f"Added {elapsed_str} to {book_title} - {stage_name}"
                                                                    )

                                                                    # Timer stopped successfully
                                                                except Exception as e:
                                                                    st.error(f"Error saving timer data: {str(e)}")
                                                                    # Still try to clean up active timer from database on error
                                                                    try:
                                                                        with engine.connect() as conn:
                                                                            conn.execute(
                                                                                text(
                                                                                    'DELETE FROM active_timers WHERE timer_key = :timer_key'
                                                                                ),
                                                                                {'timer_key': task_key},
                                                                            )
                                                                            conn.commit()
                                                                    except:
                                                                        pass  # Ignore cleanup errors
                                                            else:
                                                                # Even if no time to save, clean up active timer
                                                                try:
                                                                    with engine.connect() as conn:
                                                                        conn.execute(
                                                                            text(
                                                                                'DELETE FROM active_timers WHERE timer_key = :timer_key'
                                                                            ),
                                                                            {'timer_key': task_key},
                                                                        )
                                                                        conn.commit()
                                                                except:
                                                                    pass  # Ignore cleanup errors

                                                            # Clear timer states
                                                            if task_key in st.session_state.timer_start_times:
                                                                del st.session_state.timer_start_times[task_key]
                                                            if task_key in st.session_state.timer_accumulated_time:
                                                                del st.session_state.timer_accumulated_time[task_key]
                                                            if task_key in st.session_state.timer_paused:
                                                                del st.session_state.timer_paused[task_key]

                                                            # Refresh the interface so totals update immediately
                                                            st.rerun()

                                            else:
                                                # Timer is not active - show Start button
                                                if st.button("Start", key=f"start_{task_key}_{idx}"):
                                                    # Preserve expanded state before rerun
                                                    expanded_key = f"expanded_{book_title}"
                                                    st.session_state[expanded_key] = True

                                                    # Also preserve stage expanded state
                                                    stage_expanded_key = f"stage_expanded_{book_title}_{stage_name}"
                                                    st.session_state[stage_expanded_key] = True

                                                    # Start timer - use UTC for consistency
                                                    start_time_utc = datetime.utcnow().replace(tzinfo=timezone.utc)
                                                    # Convert to BST for display/storage but keep UTC calculation base
                                                    start_time_bst = start_time_utc.astimezone(BST)
                                                    st.session_state.timers[task_key] = True
                                                    st.session_state.timer_start_times[task_key] = start_time_bst
                                                    st.session_state.timer_paused[task_key] = False
                                                    st.session_state.timer_accumulated_time[task_key] = 0

                                                    # Save to database for persistence
                                                    user_original_data = stage_data[
                                                        stage_data['User'] == user_name
                                                    ].iloc[0]
                                                    board_name = user_original_data['Board']

                                                    save_active_timer(
                                                        engine,
                                                        task_key,
                                                        book_title,
                                                        user_name if user_name != "Not set" else None,
                                                        stage_name,
                                                        board_name,
                                                        start_time_bst,
                                                        accumulated_seconds=0,
                                                        is_paused=False,
                                                    )

                                                    st.rerun()

                                            # Manual time entry section
                                            st.write("**Manual Entry:**")

                                            # Create a form to handle Enter key properly
                                            with st.form(key=f"time_form_{task_key}_{idx}"):
                                                manual_time = st.text_input(
                                                    "Add time (hh:mm:ss):", placeholder="01:30:00"
                                                )

                                                # Hide the submit button and form styling with CSS
                                                st.markdown(
                                                    """
                                                    <style>
                                                    div[data-testid="stForm"] button {
                                                        display: none;
                                                    }
                                                    div[data-testid="stForm"] {
                                                        border: none !important;
                                                        background: none !important;
                                                        padding: 0 !important;
                                                    }
                                                    </style>
                                                    """,
                                                    unsafe_allow_html=True,
                                                )

                                                submitted = st.form_submit_button("Add Time")

                                                if submitted and manual_time:
                                                    try:
                                                        # Parse the time format hh:mm:ss
                                                        time_parts = manual_time.split(':')
                                                        if len(time_parts) == 3:
                                                            hours = int(time_parts[0])
                                                            minutes = int(time_parts[1])
                                                            seconds = int(time_parts[2])

                                                            # Validate individual components
                                                            if hours > 100:
                                                                st.error(
                                                                    f"Maximum hours allowed is 100. You entered {hours} hours."
                                                                )
                                                            elif minutes >= 60:
                                                                st.error(
                                                                    f"Minutes must be less than 60. You entered {minutes} minutes."
                                                                )
                                                            elif seconds >= 60:
                                                                st.error(
                                                                    f"Seconds must be less than 60. You entered {seconds} seconds."
                                                                )
                                                            else:
                                                                total_seconds = hours * 3600 + minutes * 60 + seconds

                                                                # Validate maximum time (100 hours = 360,000 seconds)
                                                                max_seconds = 100 * 3600  # 360,000 seconds
                                                                if total_seconds > max_seconds:
                                                                    st.error(
                                                                        f"Maximum time allowed is 100:00:00. You entered {manual_time}"
                                                                    )
                                                                elif total_seconds > 0:
                                                                    # Add manual time to database
                                                                    try:
                                                                        # Get board name from original data
                                                                        user_original_data = stage_data[
                                                                            stage_data['User'] == user_name
                                                                        ].iloc[0]
                                                                        board_name = user_original_data['Board']
                                                                        # Get existing tag from original data
                                                                        existing_tag = (
                                                                            user_original_data.get('Tag', None)
                                                                            if 'Tag' in user_original_data
                                                                            else None
                                                                        )

                                                                        # Get current completion status to preserve it
                                                                        completion_key = f"complete_{book_title}_{stage_name}_{user_name}"
                                                                        current_completion = get_task_completion(
                                                                            engine, book_title, user_name, stage_name
                                                                        )
                                                                        # Also check session state in case it was just changed
                                                                        if completion_key in st.session_state:
                                                                            current_completion = st.session_state[
                                                                                completion_key
                                                                            ]

                                                                        # Preserve expanded state before rerun
                                                                        expanded_key = f"expanded_{book_title}"
                                                                        st.session_state[expanded_key] = True

                                                                        # Preserve stage expanded state
                                                                        stage_expanded_key = (
                                                                            f"stage_expanded_{book_title}_{stage_name}"
                                                                        )
                                                                        st.session_state[stage_expanded_key] = True

                                                                        with engine.connect() as conn:
                                                                            conn.execute(
                                                                                text(
                                                                                    '''
                                                                                    INSERT INTO trello_time_tracking
                                                                                    (card_name, user_name, list_name, time_spent_seconds, board_name, created_at, tag, completed)
                                                                                    VALUES (:card_name, :user_name, :list_name, :time_spent_seconds, :board_name, :created_at, :tag, :completed)
                                                                                '''
                                                                                ),
                                                                                {
                                                                                    'card_name': book_title,
                                                                                    'user_name': user_name,
                                                                                    'list_name': stage_name,
                                                                                    'time_spent_seconds': total_seconds,
                                                                                    'board_name': board_name,
                                                                                    'created_at': datetime.now(BST),
                                                                                    'tag': existing_tag,
                                                                                    'completed': current_completion,
                                                                                },
                                                                            )
                                                                            conn.commit()

                                                                        # Store success message in session state for display
                                                                        success_msg_key = (
                                                                            f"manual_time_success_{task_key}"
                                                                        )
                                                                        st.session_state[success_msg_key] = (
                                                                            f"Added {manual_time} to progress"
                                                                        )

                                                                    except Exception as e:
                                                                        st.error(f"Error saving time: {str(e)}")
                                                                else:
                                                                    st.error("Time must be greater than 00:00:00")
                                                        else:
                                                            st.error("Please use format hh:mm:ss (e.g., 01:30:00)")
                                                    except ValueError:
                                                        st.error("Please enter valid numbers in hh:mm:ss format")

                                            # Display various success messages
                                            # Timer success message
                                            timer_success_key = f"timer_success_{task_key}"
                                            if timer_success_key in st.session_state:
                                                st.success(st.session_state[timer_success_key])
                                                del st.session_state[timer_success_key]

                                            # Manual time success message
                                            manual_success_key = f"manual_time_success_{task_key}"
                                            if manual_success_key in st.session_state:
                                                st.success(st.session_state[manual_success_key])
                                                del st.session_state[manual_success_key]

                                            # Completion status success message
                                            completion_success_key = f"completion_success_{task_key}"
                                            if completion_success_key in st.session_state:
                                                st.success(st.session_state[completion_success_key])
                                                del st.session_state[completion_success_key]

                                            # User reassignment success message
                                            reassign_success_key = f"reassign_success_{book_title}_{stage_name}_{user_name}_{idx}"
                                            reassign_success_key = f"reassign_success_{book_title}_{stage_name}_{user_name}"
                                            if reassign_success_key in st.session_state:
                                                st.success(st.session_state[reassign_success_key])
                                                del st.session_state[reassign_success_key]

                                # Show count of running timers (refresh buttons now appear under individual timers)
                                running_timers = [
                                    k for k, v in st.session_state.timers.items() if v and book_title in k
                                ]
                                if running_timers:
                                    st.write(f"{len(running_timers)} timer(s) running")

                                # Add stage dropdown
                                available_stages = get_available_stages_for_book(engine, book_title)
                                if available_stages:
                                    st.markdown("---")
                                    col1, col2 = st.columns([3, 1])

                                    with col1:
                                        selected_stage = st.selectbox(
                                            "Add stage:",
                                            options=["Select a stage to add..."] + available_stages,
                                            key=f"add_stage_{book_title}",
                                        )

                                    with col2:
                                        time_estimate = st.number_input(
                                            "Hours:",
                                            min_value=0.0,
                                            step=0.1,
                                            format="%.1f",
                                            value=1.0,
                                            key=f"add_stage_time_{book_title}",
                                            on_change=None,  # Prevent automatic refresh
                                        )

                                    if selected_stage != "Select a stage to add...":
                                        # Get the current time estimate from session state
                                        time_estimate_key = f"add_stage_time_{book_title}"
                                        current_time_estimate = st.session_state.get(time_estimate_key, 1.0)

                                        # Get book info for board name and tag
                                        book_info = next((book for book in all_books if book[0] == book_title), None)
                                        board_name = book_info[1] if book_info else None
                                        tag = book_info[2] if book_info else None

                                        # Convert hours to seconds for estimate
                                        estimate_seconds = int(current_time_estimate * 3600)

                                        if add_stage_to_book(
                                            engine, book_title, selected_stage, board_name, tag, estimate_seconds
                                        ):
                                            st.success(
                                                f"Added {selected_stage} to {book_title} with {current_time_estimate} hour estimate"
                                            )
                                            # Stage added successfully
                                        else:
                                            st.error("Failed to add stage")

                                # Remove stage section at the bottom left of each book
                                if stages_grouped.groups:  # Only show if book has stages
                                    st.markdown("---")
                                    remove_col1, remove_col2, remove_col3 = st.columns([2, 1, 1])

                                    with remove_col1:
                                        # Get all current stages for this book
                                        current_stages_with_users = []
                                        for stage_name in stage_order:
                                            if stage_name in stages_grouped.groups:
                                                stage_data = stages_grouped.get_group(stage_name)
                                                user_aggregated = (
                                                    stage_data.groupby('User')['Time spent (s)'].sum().reset_index()
                                                )
                                                for idx, user_task in user_aggregated.iterrows():
                                                    user_name = user_task['User']
                                                    user_display = (
                                                        user_name
                                                        if user_name and user_name != "Not set"
                                                        else "Unassigned"
                                                    )
                                                    current_stages_with_users.append(f"{stage_name} ({user_display})")

                                        if current_stages_with_users:
                                            selected_remove_stage = st.selectbox(
                                                "Remove stage:",
                                                options=["Select stage to remove..."] + current_stages_with_users,
                                                key=f"remove_stage_select_{book_title}",
                                            )

                                            if selected_remove_stage != "Select stage to remove...":
                                                # Parse the selection to get stage name and user
                                                stage_user_match = selected_remove_stage.split(" (")
                                                remove_stage_name = stage_user_match[0]
                                                remove_user_name = stage_user_match[1].rstrip(")")
                                                if remove_user_name == "Unassigned":
                                                    remove_user_name = "Not set"

                                                if st.button(
                                                    "Remove",
                                                    key=f"remove_confirm_{book_title}_{remove_stage_name}_{remove_user_name}",
                                                    type="secondary",
                                                ):
                                                    if delete_task_stage(
                                                        engine, book_title, remove_user_name, remove_stage_name
                                                    ):
                                                        st.success(
                                                            f"Removed {remove_stage_name} for {remove_user_name}"
                                                        )
                                                        # Manual time added successfully
                                                    else:
                                                        st.error("Failed to remove stage")

                                # Archive and Delete buttons at the bottom of each book
                                st.markdown("---")
                                col1, col2 = st.columns(2)

                                with col1:
                                    if st.button(
                                        f"Archive '{book_title}'",
                                        key=f"archive_{book_title}",
                                        help="Move this book to archive",
                                    ):
                                        try:
                                            with engine.connect() as conn:
                                                # Check if book has time tracking records
                                                result = conn.execute(
                                                    text(
                                                        '''
                                                        SELECT COUNT(*) FROM trello_time_tracking
                                                        WHERE card_name = :card_name
                                                    '''
                                                    ),
                                                    {'card_name': book_title},
                                                )
                                                record_count = result.scalar()

                                                if record_count > 0:
                                                    # Archive existing time tracking records
                                                    conn.execute(
                                                        text(
                                                            '''
                                                            UPDATE trello_time_tracking
                                                            SET archived = TRUE
                                                            WHERE card_name = :card_name
                                                        '''
                                                        ),
                                                        {'card_name': book_title},
                                                    )
                                                else:
                                                    # Create a placeholder archived record for books without tasks
                                                    conn.execute(
                                                        text(
                                                            '''
                                                            INSERT INTO trello_time_tracking
                                                            (card_name, user_name, list_name, time_spent_seconds,
                                                             card_estimate_seconds, board_name, archived, created_at)
                                                            VALUES (:card_name, 'Not set', 'No tasks assigned', 0,
                                                                   0, 'Manual Entry', TRUE, NOW())
                                                        '''
                                                        ),
                                                        {'card_name': book_title},
                                                    )

                                                # Archive the book in books table
                                                conn.execute(
                                                    text(
                                                        '''
                                                        UPDATE books
                                                        SET archived = TRUE
                                                        WHERE card_name = :book_name
                                                    '''
                                                    ),
                                                    {'book_name': book_title},
                                                )

                                                conn.commit()

                                            # Keep user on the current tab
                                            st.success(f"'{book_title}' has been archived successfully!")
                                            # Archive operation completed
                                        except Exception as e:
                                            st.error(f"Error archiving book: {str(e)}")

                                with col2:
                                    if st.button(
                                        f"Delete '{book_title}'",
                                        key=f"delete_progress_{book_title}",
                                        help="Permanently delete this book and all its data",
                                        type="secondary",
                                    ):
                                        # Add confirmation using session state
                                        confirm_key = f"confirm_delete_progress_{book_title}"
                                        if confirm_key not in st.session_state:
                                            st.session_state[confirm_key] = False

                                        if not st.session_state[confirm_key]:
                                            st.session_state[confirm_key] = True
                                            st.warning(
                                                f"Click 'Delete {book_title}' again to permanently delete all data for this book."
                                            )
                                        else:
                                            try:
                                                with engine.connect() as conn:
                                                    conn.execute(
                                                        text(
                                                            '''
                                                            DELETE FROM trello_time_tracking
                                                            WHERE card_name = :card_name
                                                        '''
                                                        ),
                                                        {'card_name': book_title},
                                                    )
                                                    conn.commit()

                                                # Reset confirmation state
                                                del st.session_state[confirm_key]
                                                # Keep user on the Book Progress tab
                                                st.success(f"'{book_title}' has been permanently deleted!")
                                                # Delete operation completed
                                            except Exception as e:
                                                st.error(f"Error deleting book: {str(e)}")
                                                # Reset confirmation state on error
                                                if confirm_key in st.session_state:
                                                    del st.session_state[confirm_key]

                            stage_counter += 1

                    # Pagination controls below book cards
                    total_pages = (
                        (total_books_to_display - 1) // books_per_page + 1 if total_books_to_display > 0 else 1
                    )
                    nav_col1, nav_col2 = st.columns(2)
                    with nav_col1:
                        if st.button("Previous", disabled=st.session_state.book_page == 0):
                            st.session_state.book_page -= 1
                            st.rerun()
                    with nav_col2:
                        if st.button("Next", disabled=st.session_state.book_page >= total_pages - 1):
                            st.session_state.book_page += 1
                            st.rerun()

        except Exception as e:
            st.error(f"Error accessing database: {str(e)}")
            # Add simplified debug info
            try:
                import traceback

                error_details = traceback.format_exc().split('\n')[-3:-1]  # Get last 2 lines
                st.error(f"Location: {' '.join(error_details)}")
            except:
                pass  # Ignore debug errors

        # Add table showing all books with their boards below the book cards
        st.markdown("---")
        st.subheader("All Books Overview")

        # Create data for the table
        table_data = []

        # Create a dictionary to track books and their boards
        book_board_map = {}

        # First, add books with tasks from database
        if df_from_db is not None and not df_from_db.empty and 'Card name' in df_from_db.columns:
            try:
                for _, row in df_from_db.groupby('Card name').first().iterrows():
                    book_name = row['Card name']
                    board_name = row['Board'] if 'Board' in row and row['Board'] else 'Not set'
                    book_board_map[book_name] = board_name
            except Exception as e:
                # If groupby fails, fall back to simple iteration
                pass

        # Then add books without tasks from all_books
        try:
            for book_info in all_books:
                book_name = book_info[0]
                if book_name not in book_board_map:
                    board_name = book_info[1] if book_info[1] else 'Not set'
                    book_board_map[book_name] = board_name
        except Exception as e:
            # Handle case where all_books might be empty or malformed
            pass

        # Convert to sorted list for table display
        for book_name in sorted(book_board_map.keys()):
            table_data.append({'Book Name': book_name, 'Board': book_board_map[book_name]})

        if table_data:
            # Create DataFrame for display
            table_df = pd.DataFrame(table_data)
            st.dataframe(table_df, use_container_width=True, hide_index=True)
        else:
            st.info("No books found in the database.")

        # Clear refresh flags without automatic rerun to prevent infinite loops
        for flag in ['completion_changed', 'major_update_needed']:
            if flag in st.session_state:
                del st.session_state[flag]

    with reporting_tab:
        st.header("Reporting")
        st.markdown("Filter tasks by user, book, board, tag, and date range from all uploaded data.")

        # Get filter options from database
        users = get_users_from_database(engine)
        books = get_books_from_database(engine)
        boards = get_boards_from_database(engine)
        tags = get_tags_from_database(engine)

        if not users:
            st.info("No users found in database. Please add entries in the 'Add Book' tab first.")
            st.stop()

        # Filter selection - organized in columns
        col1, col2 = st.columns(2)

        with col1:
            # User selection dropdown
            selected_user = st.selectbox(
                "Select User:", options=["All Users"] + users, help="Choose a user to view their tasks"
            )

            # Book search input
            book_search = st.text_input(
                "Search Book (optional):",
                placeholder="Start typing to search books...",
                help="Type to search for a specific book",
            )
            # Match the search to available books
            if book_search:
                matched_books = [book for book in books if book_search.lower() in book.lower()]
                if matched_books:
                    selected_book = st.selectbox(
                        "Select from matches:", options=matched_books, help="Choose from matching books"
                    )
                else:
                    st.warning("No books found matching your search")
                    selected_book = "All Books"
            else:
                selected_book = "All Books"

        with col2:
            # Board selection dropdown
            selected_board = st.selectbox(
                "Select Board (optional):", options=["All Boards"] + boards, help="Choose a specific board to filter by"
            )

            # Tag selection dropdown
            selected_tag = st.selectbox(
                "Select Tag (optional):", options=["All Tags"] + tags, help="Choose a specific tag to filter by"
            )

        # Date range selection
        col1, col2 = st.columns(2)
        with col1:
            start_date = st.date_input("Start Date (optional):", value=None, help="Leave empty to include all dates")

        with col2:
            end_date = st.date_input("End Date (optional):", value=None, help="Leave empty to include all dates")

        # Update button
        update_button = st.button("Update Table", type="primary")

        # Validate date range
        if start_date and end_date and start_date > end_date:
            st.error("Start date must be before end date")
            return

        # Filter and display results only when button is clicked or on initial load
        if update_button or 'filtered_tasks_displayed' not in st.session_state:
            with st.spinner("Loading filtered tasks..."):
                filtered_tasks = get_filtered_tasks_from_database(
                    engine,
                    user_name=selected_user if selected_user != "All Users" else None,
                    book_name=selected_book if selected_book != "All Books" else None,
                    board_name=selected_board if selected_board != "All Boards" else None,
                    tag_name=selected_tag if selected_tag != "All Tags" else None,
                    start_date=start_date,
                    end_date=end_date,
                )

            # Store in session state to prevent automatic reloading
            st.session_state.filtered_tasks_displayed = True
            st.session_state.current_filtered_tasks = filtered_tasks
            st.session_state.current_filters = {
                'user': selected_user,
                'book': selected_book,
                'board': selected_board,
                'tag': selected_tag,
                'start_date': start_date,
                'end_date': end_date,
            }

        # Display cached results if available
        if 'current_filtered_tasks' in st.session_state:

            filtered_tasks = st.session_state.current_filtered_tasks
            current_filters = st.session_state.get('current_filters', {})

            if not filtered_tasks.empty:
                st.subheader("Filtered Results")

                # Show active filters info
                active_filters = []
                if current_filters.get('user') and current_filters.get('user') != "All Users":
                    active_filters.append(f"User: {current_filters.get('user')}")
                if current_filters.get('book') and current_filters.get('book') != "All Books":
                    active_filters.append(f"Book: {current_filters.get('book')}")
                if current_filters.get('board') and current_filters.get('board') != "All Boards":
                    active_filters.append(f"Board: {current_filters.get('board')}")
                if current_filters.get('tag') and current_filters.get('tag') != "All Tags":
                    active_filters.append(f"Tag: {current_filters.get('tag')}")
                if current_filters.get('start_date') or current_filters.get('end_date'):
                    start_str = (
                        current_filters.get('start_date').strftime('%d/%m/%Y')
                        if current_filters.get('start_date')
                        else 'All'
                    )
                    end_str = (
                        current_filters.get('end_date').strftime('%d/%m/%Y')
                        if current_filters.get('end_date')
                        else 'All'
                    )
                    active_filters.append(f"Date range: {start_str} to {end_str}")

                if active_filters:
                    left_col, right_col = st.columns([1, 3])
                    with left_col:
                        with st.expander("Active Filters", expanded=False):
                            for f in active_filters:
                                st.write(f)
                    with right_col:
                        st.dataframe(filtered_tasks, use_container_width=True, hide_index=True)
                else:
                    st.dataframe(filtered_tasks, use_container_width=True, hide_index=True)

                # Download button for filtered results
                csv_buffer = io.StringIO()
                filtered_tasks.to_csv(csv_buffer, index=False)
                st.download_button(
                    label="Download Filtered Results",
                    data=csv_buffer.getvalue(),
                    file_name="filtered_tasks.csv",
                    mime="text/csv",
                )

                # Summary statistics for filtered data
                st.subheader("Summary")
                col1, col2, col3, col4 = st.columns(4)

                with col1:
                    st.metric("Total Books", int(filtered_tasks['Book Title'].nunique()))

                with col2:
                    st.metric("Total Tasks", len(filtered_tasks))

                with col3:
                    st.metric("Unique Users", int(filtered_tasks['User'].nunique()))

                with col4:
                    # Calculate total time from formatted time strings
                    total_seconds = 0
                    for time_str in filtered_tasks['Time Spent']:
                        if time_str != "00:00:00":
                            parts = time_str.split(':')
                            total_seconds += int(parts[0]) * 3600 + int(parts[1]) * 60 + int(parts[2])
                    total_hours = total_seconds / 3600
                    st.metric("Total Time (Hours)", f"{total_hours:.1f}")

            else:
                st.warning("No tasks found matching the selected filters.")

        elif 'filtered_tasks_displayed' not in st.session_state:
            st.info("Click 'Update Table' to load filtered results.")

    with archive_tab:
        st.header("Archive")
        st.markdown("View and manage archived books.")

        try:
            # Get count of archived records
            with engine.connect() as conn:
                archived_count = conn.execute(
                    text('SELECT COUNT(*) FROM trello_time_tracking WHERE archived = TRUE')
                ).scalar()

            if archived_count and archived_count > 0:
                st.info(f"Showing archived books from {archived_count} database records.")

                # Get archived data from database
                df_archived = pd.read_sql(
                    '''SELECT card_name as "Card name",
                       COALESCE(user_name, 'Not set') as "User",
                       list_name as "List",
                       time_spent_seconds as "Time spent (s)",
                       date_started as "Date started (f)",
                       card_estimate_seconds as "Card estimate(s)",
                       board_name as "Board", created_at, tag as "Tag"
                       FROM trello_time_tracking WHERE archived = TRUE ORDER BY created_at DESC''',
                    engine,
                )

                if not df_archived.empty:
                    # Add search bar for archived book titles
                    archive_search_query = st.text_input(
                        "Search archived books by title:",
                        placeholder="Enter book title to filter archived results...",
                        help="Search for specific archived books by typing part of the title",
                        key="archive_search",
                    )

                    # Filter archived books based on search
                    filtered_archived_df = df_archived.copy()
                    if archive_search_query:
                        mask = filtered_archived_df['Card name'].str.contains(
                            archive_search_query, case=False, na=False
                        )
                        filtered_archived_df = filtered_archived_df[mask]

                    # Get unique archived books
                    unique_archived_books = filtered_archived_df['Card name'].unique()

                    if len(unique_archived_books) > 0:
                        st.write(f"Found {len(unique_archived_books)} archived books to display")

                        # Display each archived book with same structure as Book Completion
                        for book_title in unique_archived_books:
                            book_mask = filtered_archived_df['Card name'] == book_title
                            book_data = filtered_archived_df[book_mask].copy()

                            # Calculate overall progress
                            total_time_spent = book_data['Time spent (s)'].sum()

                            # Calculate total estimated time
                            estimated_time = 0
                            if 'Card estimate(s)' in book_data.columns:
                                book_estimates = book_data['Card estimate(s)'].fillna(0).sum()
                                if book_estimates > 0:
                                    estimated_time = book_estimates

                            # Calculate completion percentage and progress text
                            if estimated_time > 0:
                                completion_percentage = (total_time_spent / estimated_time) * 100
                                progress_text = f"{format_seconds_to_time(total_time_spent)}/{format_seconds_to_time(estimated_time)} ({completion_percentage:.1f}%)"
                            else:
                                completion_percentage = 0
                                progress_text = f"Total: {format_seconds_to_time(total_time_spent)} (No estimate)"

                            with st.expander(book_title, expanded=False):
                                # Show progress bar and completion info at the top
                                progress_bar_html = f"""
                                <div style="width: 50%; background-color: #f0f0f0; border-radius: 5px; height: 10px; margin: 8px 0;">
                                    <div style="width: {min(completion_percentage, 100):.1f}%; background-color: #2AA395; height: 100%; border-radius: 5px;"></div>
                                </div>
                                """
                                st.markdown(progress_bar_html, unsafe_allow_html=True)
                                st.markdown(
                                    f'<div style="font-size: 14px; color: #666; margin-bottom: 10px;">{progress_text}</div>',
                                    unsafe_allow_html=True,
                                )

                                st.markdown("---")

                                # Show task breakdown for archived book
                                task_breakdown = (
                                    book_data.groupby(['List', 'User'])['Time spent (s)'].sum().reset_index()
                                )
                                task_breakdown['Time Spent'] = task_breakdown['Time spent (s)'].apply(
                                    format_seconds_to_time
                                )
                                task_breakdown = task_breakdown[['List', 'User', 'Time Spent']]

                                st.write("**Task Breakdown:**")
                                st.dataframe(task_breakdown, use_container_width=True, hide_index=True)

                                # Unarchive and Delete buttons
                                st.markdown("---")
                                col1, col2 = st.columns(2)

                                with col1:
                                    if st.button(
                                        f"Unarchive '{book_title}'",
                                        key=f"unarchive_{book_title}",
                                        help="Move this book back to active books",
                                    ):
                                        try:
                                            with engine.connect() as conn:
                                                conn.execute(
                                                    text(
                                                        '''
                                                    UPDATE trello_time_tracking
                                                    SET archived = FALSE
                                                    WHERE card_name = :card_name
                                                '''
                                                    ),
                                                    {'card_name': book_title},
                                                )
                                                conn.commit()

                                            # Keep user on the Archive tab
                                            st.success(f"'{book_title}' has been unarchived successfully!")
                                            st.rerun()
                                        except Exception as e:
                                            st.error(f"Error unarchiving book: {str(e)}")

                                with col2:
                                    if st.button(
                                        f"Delete '{book_title}'",
                                        key=f"delete_{book_title}",
                                        help="Permanently delete this book and all its data",
                                        type="secondary",
                                    ):
                                        # Add confirmation using session state
                                        confirm_key = f"confirm_delete_{book_title}"
                                        if confirm_key not in st.session_state:
                                            st.session_state[confirm_key] = False

                                        if not st.session_state[confirm_key]:
                                            st.session_state[confirm_key] = True
                                            st.warning(
                                                f"Click 'Delete {book_title}' again to permanently delete all data for this book."
                                            )
                                            st.rerun()
                                        else:
                                            try:
                                                with engine.connect() as conn:
                                                    conn.execute(
                                                        text(
                                                            '''
                                                        DELETE FROM trello_time_tracking
                                                        WHERE card_name = :card_name
                                                    '''
                                                        ),
                                                        {'card_name': book_title},
                                                    )
                                                    conn.commit()

                                                # Reset confirmation state
                                                del st.session_state[confirm_key]
                                                # Keep user on the Archive tab
                                                st.success(f"'{book_title}' has been permanently deleted!")
                                                st.rerun()
                                            except Exception as e:
                                                st.error(f"Error deleting book: {str(e)}")
                                                # Reset confirmation state on error
                                                if confirm_key in st.session_state:
                                                    del st.session_state[confirm_key]
                    else:
                        if archive_search_query:
                            st.warning(f"No archived books found matching '{archive_search_query}'")
                        else:
                            st.warning("No archived books available")
                else:
                    st.warning("No archived books available")
            else:
                st.info("No archived books found. Archive books from the 'Book Completion' tab to see them here.")

        except Exception as e:
            st.error(f"Error accessing archived data: {str(e)}")


if __name__ == "__main__":
    main()<|MERGE_RESOLUTION|>--- conflicted
+++ resolved
@@ -1653,17 +1653,11 @@
         padding: 0 0.5rem;
     }
     /* Sidebar uses Streamlit secondary background */
-<<<<<<< HEAD
     section[data-testid="stSidebar"],
     section[data-testid="stSidebar"] > div:first-child,
     div[data-testid="stSidebarContent"] {
         background: var(--secondary-background-color) !important;
-=======
-    [data-testid="stSidebar"],
-    section[data-testid="stSidebar"] > div:first-child {
-        background-color: var(--secondary-background-color) !important;
-
->>>>>>> 5259c507
+
     }
 
     /* Consistent button styling */
