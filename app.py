import streamlit as st
import pandas as pd
import numpy as np
from datetime import datetime, timedelta, timezone
from collections import Counter
import io
import os
import re
import time
import streamlit.components.v1 as components
from sqlalchemy import create_engine, text
from sqlalchemy.exc import IntegrityError

st.set_page_config(page_title="Book Production Time Tracking", page_icon="favicon.png")

st.markdown(
    """
<link rel="preconnect" href="https://fonts.googleapis.com">
<link rel="preconnect" href="https://fonts.gstatic.com" crossorigin>
<link href="https://fonts.googleapis.com/css2?family=Noto+Sans:ital,wght@0,100..900;1,100..900&family=Source+Sans+3:ital,wght@0,200..900;1,200..900&display=swap" rel="stylesheet">
</style>
""",
    unsafe_allow_html=True,
)

st.markdown(
    """
    <style>
        [data-testid="stSidebar"] {
            resize: horizontal;
            overflow: auto;
        }
    </style>
    """,
    unsafe_allow_html=True,
)

# Set default sidebar width via JavaScript so users can still resize it
components.html(
    """
    <script>
    const sidebar = window.parent.document.querySelector('section[data-testid="stSidebar"]');
    if (sidebar) {
<<<<<<< HEAD
        sidebar.style.width = '40%';
=======
        sidebar.style.width = '45%';
>>>>>>> 408f58f2
    }
    </script>
    """,
    height=0,
)

# Set BST timezone (UTC+1)
BST = timezone(timedelta(hours=1))
UTC_PLUS_1 = BST  # Keep backward compatibility

# Known full user names for matching CSV imports
EDITORIAL_USERS_LIST = [
    "Bethany Latham",
    "Charis Mather",
    "Noah Leatherland",
    "Rebecca Phillips-Bartlett",
]
DESIGN_USERS_LIST = [
    "Amelia Harris",
    "Amy Li",
    "Drue Rintoul",
    "Jasmine Pointer",
    "Ker Ker Lee",
    "Rob Delph",
]
ALL_USERS_LIST = EDITORIAL_USERS_LIST + DESIGN_USERS_LIST

# Map first names (and common short forms) to full user names
FIRST_NAME_TO_FULL = {name.split()[0].lower(): name for name in ALL_USERS_LIST}
FIRST_NAME_TO_FULL.update({
    "beth": "Bethany Latham",
    "becca": "Rebecca Phillips-Bartlett",
    "ker ker": "Ker Ker Lee",
})

def normalize_user_name(name):
    """Return a canonical user name from various CSV formats."""
    if name is None:
        return "Not set"
    name = str(name).strip()
    if name == "" or name == "Not set":
        return "Not set"

    lower = name.lower()
    # Exact match to known users
    for full in ALL_USERS_LIST:
        if lower == full.lower():
            return full

    # Match by first name or short form
    first = lower.split()[0]
    if first in FIRST_NAME_TO_FULL:
        return FIRST_NAME_TO_FULL[first]

    return name


@st.cache_resource
def init_database():
    """Initialise database connection and create tables"""
    try:
        # Prefer Streamlit secrets but allow an env var fallback
        database_url = st.secrets.get("database", {}).get("url") or os.getenv("DATABASE_URL")
        if not database_url:
            st.error(
                "Database URL not configured. Set database.url in Streamlit secrets "
                "or the DATABASE_URL environment variable."
            )
            return None

        engine = create_engine(database_url)

        # Create table if it doesn't exist
        with engine.connect() as conn:
            conn.execute(
                text(
                    '''
                CREATE TABLE IF NOT EXISTS trello_time_tracking (
                    id SERIAL PRIMARY KEY,
                    card_name VARCHAR(500) NOT NULL,
                    user_name VARCHAR(255) NOT NULL,
                    list_name VARCHAR(255) NOT NULL,
                    time_spent_seconds INTEGER NOT NULL,
                    date_started DATE,
                    card_estimate_seconds INTEGER,
                    board_name VARCHAR(255),
                    labels TEXT,
                    completed BOOLEAN DEFAULT FALSE,
                    archived BOOLEAN DEFAULT FALSE,
                    created_at TIMESTAMP DEFAULT CURRENT_TIMESTAMP,
                    UNIQUE(card_name, user_name, list_name, date_started, time_spent_seconds)
                )
            '''
                )
            )
            # Add archived column to existing table if it doesn't exist
            conn.execute(
                text(
                    '''
                ALTER TABLE trello_time_tracking
                ADD COLUMN IF NOT EXISTS archived BOOLEAN DEFAULT FALSE
            '''
                )
            )

            # Add session_start_time column if it doesn't exist
            conn.execute(
                text(
                    '''
                ALTER TABLE trello_time_tracking
                ADD COLUMN IF NOT EXISTS session_start_time TIMESTAMP
            '''
                )
            )

            # Add tag column if it doesn't exist
            conn.execute(
                text(
                    '''
                ALTER TABLE trello_time_tracking
                ADD COLUMN IF NOT EXISTS tag VARCHAR(255)
            '''
                )
            )

            # Ensure other optional columns exist for older databases
            conn.execute(
                text(
                    '''
                ALTER TABLE trello_time_tracking
                ADD COLUMN IF NOT EXISTS card_estimate_seconds INTEGER
            '''
                )
            )
            conn.execute(
                text(
                    '''
                ALTER TABLE trello_time_tracking
                ADD COLUMN IF NOT EXISTS board_name VARCHAR(255)
            '''
                )
            )
            conn.execute(
                text(
                    '''
                ALTER TABLE trello_time_tracking
                ADD COLUMN IF NOT EXISTS labels TEXT
            '''
                )
            )
            conn.execute(
                text(
                    '''
                ALTER TABLE trello_time_tracking
                ADD COLUMN IF NOT EXISTS created_at TIMESTAMP DEFAULT CURRENT_TIMESTAMP
            '''
                )
            )
            conn.execute(
                text(
                    '''
                ALTER TABLE trello_time_tracking
                ADD COLUMN IF NOT EXISTS completed BOOLEAN DEFAULT FALSE
            '''
                )
            )

            # Create books table for storing book metadata
            conn.execute(
                text(
                    '''
                CREATE TABLE IF NOT EXISTS books (
                    card_name VARCHAR(500) PRIMARY KEY,
                    board_name VARCHAR(255),
                    tag VARCHAR(255),
                    archived BOOLEAN DEFAULT FALSE,
                    created_at TIMESTAMP DEFAULT CURRENT_TIMESTAMP
                )
            '''
                )
            )

            # Add optional columns to books table if they are missing
            conn.execute(
                text(
                    '''
                ALTER TABLE books
                ADD COLUMN IF NOT EXISTS board_name VARCHAR(255)
            '''
                )
            )
            conn.execute(
                text(
                    '''
                ALTER TABLE books
                ADD COLUMN IF NOT EXISTS tag VARCHAR(255)
            '''
                )
            )
            conn.execute(
                text(
                    '''
                ALTER TABLE books
                ADD COLUMN IF NOT EXISTS archived BOOLEAN DEFAULT FALSE
            '''
                )
            )
            conn.execute(
                text(
                    '''
                ALTER TABLE books
                ADD COLUMN IF NOT EXISTS created_at TIMESTAMP DEFAULT CURRENT_TIMESTAMP
            '''
                )
            )

            # Create active timers table for persistent timer storage
            conn.execute(
                text(
                    '''
                CREATE TABLE IF NOT EXISTS active_timers (
                    id SERIAL PRIMARY KEY,
                    timer_key VARCHAR(500) NOT NULL UNIQUE,
                    card_name VARCHAR(255) NOT NULL,
                    user_name VARCHAR(100),
                    list_name VARCHAR(100) NOT NULL,
                    board_name VARCHAR(100),
                    start_time TIMESTAMPTZ NOT NULL,
                    accumulated_seconds INTEGER DEFAULT 0,
                    is_paused BOOLEAN DEFAULT FALSE,
                    created_at TIMESTAMPTZ DEFAULT CURRENT_TIMESTAMP
                )
            '''
                )
            )

            # Add new columns to existing active_timers table if they don't exist
            conn.execute(
                text(
                    '''
                ALTER TABLE active_timers
                ADD COLUMN IF NOT EXISTS accumulated_seconds INTEGER DEFAULT 0
            '''
                )
            )
            conn.execute(
                text(
                    '''
                ALTER TABLE active_timers
                ADD COLUMN IF NOT EXISTS is_paused BOOLEAN DEFAULT FALSE
            '''
                )
            )

            # Migrate existing TIMESTAMP columns to TIMESTAMPTZ if needed
            try:
                conn.execute(
                    text(
                        '''
                    ALTER TABLE active_timers
                    ALTER COLUMN start_time TYPE TIMESTAMPTZ USING start_time AT TIME ZONE 'Europe/London'
                '''
                    )
                )
                conn.execute(
                    text(
                        '''
                    ALTER TABLE active_timers
                    ALTER COLUMN created_at TYPE TIMESTAMPTZ USING created_at AT TIME ZONE 'Europe/London'
                '''
                    )
                )
            except Exception:
                # Columns might already be TIMESTAMPTZ, ignore the error
                pass
            conn.commit()

        return engine
    except Exception as e:
        st.error(f"Database initialisation failed: {str(e)}")
        return None


def get_users_from_database(_engine):
    """Get list of unique users from database with retry logic"""
    max_retries = 3
    for attempt in range(max_retries):
        try:
            with _engine.connect() as conn:
                result = conn.execute(
                    text(
                        'SELECT DISTINCT COALESCE(user_name, \'Not set\') FROM trello_time_tracking ORDER BY COALESCE(user_name, \'Not set\')'
                    )
                )
                return [row[0] for row in result]
        except Exception as e:
            if attempt < max_retries - 1:
                time.sleep(0.5)
                continue
            else:
                return []
    return []


def get_tags_from_database(_engine):
    """Get list of unique individual tags from database, splitting comma-separated values"""
    max_retries = 3
    for attempt in range(max_retries):
        try:
            with _engine.connect() as conn:
                result = conn.execute(
                    text(
                        "SELECT DISTINCT tag FROM trello_time_tracking WHERE tag IS NOT NULL AND tag != '' ORDER BY tag"
                    )
                )
                all_tag_strings = [row[0] for row in result]

                # Split comma-separated tags and create unique set
                individual_tags = set()
                for tag_string in all_tag_strings:
                    if tag_string:
                        # Split by comma and strip whitespace
                        tags_in_string = [tag.strip() for tag in tag_string.split(',')]
                        individual_tags.update(tags_in_string)

                # Return sorted list of individual tags
                return sorted(list(individual_tags))

        except Exception as e:
            if attempt < max_retries - 1:
                # Wait before retrying
                time.sleep(0.5)
                continue
            else:
                # Final attempt failed, return empty list instead of showing error
                return []

    return []


def get_books_from_database(_engine):
    """Get list of unique book names from database with retry logic"""
    max_retries = 3
    for attempt in range(max_retries):
        try:
            with _engine.connect() as conn:
                result = conn.execute(
                    text(
                        "SELECT DISTINCT card_name FROM trello_time_tracking WHERE card_name IS NOT NULL ORDER BY card_name"
                    )
                )
                books = [row[0] for row in result]
                return books
        except Exception as e:
            if attempt < max_retries - 1:
                time.sleep(0.5)
                continue
            else:
                return []
    return []


def get_boards_from_database(_engine):
    """Get list of unique board names from database with retry logic"""
    max_retries = 3
    for attempt in range(max_retries):
        try:
            with _engine.connect() as conn:
                result = conn.execute(
                    text(
                        "SELECT DISTINCT board_name FROM trello_time_tracking WHERE board_name IS NOT NULL AND board_name != '' ORDER BY board_name"
                    )
                )
                boards = [row[0] for row in result]
                return boards
        except Exception as e:
            if attempt < max_retries - 1:
                time.sleep(0.5)
                continue
            else:
                return []
    return []


def emergency_stop_all_timers(engine):
    """Emergency function to stop all active timers and save progress when database connection fails"""
    try:
        # Initialize session state if needed
        if 'timers' not in st.session_state:
            st.session_state.timers = {}
        if 'timer_start_times' not in st.session_state:
            st.session_state.timer_start_times = {}

        saved_timers = 0
        current_time_utc = datetime.utcnow().replace(tzinfo=timezone.utc)
        current_time_bst = current_time_utc.astimezone(BST)

        # Process any active timers from session state
        for timer_key, is_active in st.session_state.timers.items():
            if is_active and timer_key in st.session_state.timer_start_times:
                try:
                    # Parse timer key to extract details
                    parts = timer_key.split('_')
                    if len(parts) >= 3:
                        card_name = '_'.join(parts[:-2])  # Reconstruct card name
                        list_name = parts[-2]
                        user_name = parts[-1]

                        # Calculate elapsed time using UTC-based function
                        start_time = st.session_state.timer_start_times[timer_key]
                        elapsed_seconds = calculate_timer_elapsed_time(start_time)

                        # Only save if significant time elapsed
                        if elapsed_seconds > 0:
                            # Try to save to database with retry logic
                            for attempt in range(3):
                                try:
                                    with engine.connect() as conn:
                                        # Save the time entry
                                        conn.execute(
                                            text(
                                                '''
                                            INSERT INTO trello_time_tracking
                                            (card_name, user_name, list_name, time_spent_seconds,
                                             date_started, session_start_time, board_name)
                                            VALUES (:card_name, :user_name, :list_name, :time_spent_seconds,
                                                   :date_started, :session_start_time, :board_name)
                                        '''
                                            ),
                                            {
                                                'card_name': card_name,
                                                'user_name': user_name,
                                                'list_name': list_name,
                                                'time_spent_seconds': elapsed_seconds,
                                                'date_started': start_time.date(),
                                                'session_start_time': start_time,
                                                'board_name': 'Manual Entry',
                                            },
                                        )

                                        # Remove from active timers table
                                        conn.execute(
                                            text('DELETE FROM active_timers WHERE timer_key = :timer_key'),
                                            {'timer_key': timer_key},
                                        )
                                        conn.commit()
                                        saved_timers += 1
                                        break
                                except Exception:
                                    if attempt == 2:  # Last attempt failed
                                        # Store in session state as backup
                                        if 'emergency_saved_times' not in st.session_state:
                                            st.session_state.emergency_saved_times = []
                                        st.session_state.emergency_saved_times.append(
                                            {
                                                'card_name': card_name,
                                                'user_name': user_name,
                                                'list_name': list_name,
                                                'elapsed_seconds': elapsed_seconds,
                                                'start_time': start_time,
                                            }
                                        )
                                    continue

                except Exception as e:
                    continue  # Skip this timer if parsing fails

        if saved_timers > 0:
            st.success(f"Successfully saved {saved_timers} active timer(s) before stopping.")

        # Try to clear active timers table if possible
        try:
            with engine.connect() as conn:
                conn.execute(text('DELETE FROM active_timers'))
                conn.commit()
        except Exception:
            pass  # Database might be completely unavailable

    except Exception as e:
        st.error(f"Emergency timer save failed: {str(e)}")


def recover_emergency_saved_times(engine):
    """Recover and save any emergency saved times from previous session"""
    if 'emergency_saved_times' in st.session_state and st.session_state.emergency_saved_times:
        saved_count = 0
        for saved_time in st.session_state.emergency_saved_times:
            try:
                with engine.connect() as conn:
                    conn.execute(
                        text(
                            '''
                        INSERT INTO trello_time_tracking
                        (card_name, user_name, list_name, time_spent_seconds,
                         date_started, session_start_time, board_name)
                        VALUES (:card_name, :user_name, :list_name, :time_spent_seconds,
                               :date_started, :session_start_time, :board_name)
                    '''
                        ),
                        {
                            'card_name': saved_time['card_name'],
                            'user_name': saved_time['user_name'],
                            'list_name': saved_time['list_name'],
                            'time_spent_seconds': saved_time['elapsed_seconds'],
                            'date_started': saved_time['start_time'].date(),
                            'session_start_time': saved_time['start_time'],
                            'board_name': 'Manual Entry',
                        },
                    )
                    conn.commit()
                    saved_count += 1
            except Exception:
                continue  # Skip if unable to save

        if saved_count > 0:
            st.success(f"Recovered {saved_count} emergency saved timer(s) from previous session.")

        # Clear the emergency saved times
        st.session_state.emergency_saved_times = []


def load_active_timers(engine):
    """Load active timers from database - simplified version"""
    try:
        with engine.connect() as conn:
            result = conn.execute(
                text(
                    '''
                SELECT timer_key, card_name, user_name, list_name, board_name,
                       start_time, accumulated_seconds, is_paused
                FROM active_timers
                ORDER BY start_time DESC
            '''
                )
            )

            active_timers = []
            for row in result:
                timer_key = row[0]
                card_name = row[1]
                user_name = row[2]
                list_name = row[3]
                board_name = row[4]
                start_time = row[5]
                accumulated_seconds = row[6] or 0
                is_paused = row[7] or False

                # Simple session state - just track if timer is running
                if 'timers' not in st.session_state:
                    st.session_state.timers = {}
                if 'timer_start_times' not in st.session_state:
                    st.session_state.timer_start_times = {}
                if 'timer_paused' not in st.session_state:
                    st.session_state.timer_paused = {}
                if 'timer_accumulated_time' not in st.session_state:
                    st.session_state.timer_accumulated_time = {}

                # Ensure timezone-aware datetime for consistency
                if start_time.tzinfo is None:
                    start_time_with_tz = start_time.replace(tzinfo=BST)
                else:
                    # Convert to BST for consistency in session state
                    start_time_with_tz = start_time.astimezone(BST)

                st.session_state.timers[timer_key] = True
                st.session_state.timer_start_times[timer_key] = start_time_with_tz
                st.session_state.timer_paused[timer_key] = is_paused
                st.session_state.timer_accumulated_time[timer_key] = accumulated_seconds

                active_timers.append(
                    {
                        'timer_key': timer_key,
                        'card_name': card_name,
                        'user_name': user_name,
                        'list_name': list_name,
                        'board_name': board_name,
                        'start_time': start_time_with_tz,
                    }
                )

            return active_timers
    except Exception as e:
        error_msg = str(e)

        # Check if this is an SSL connection error indicating app restart
        if "SSL connection has been closed unexpectedly" in error_msg or "connection" in error_msg.lower():
            st.warning("App restarted - automatically stopping all active timers and saving progress...")

            # Try to recover and save any active timers from session state
            emergency_stop_all_timers(engine)

            # Clear session state timers since they've been saved
            if 'timers' in st.session_state:
                st.session_state.timers = {}
            if 'timer_start_times' in st.session_state:
                st.session_state.timer_start_times = {}

            return []
        else:
            st.error(f"Error loading active timers: {error_msg}")
            return []


def save_active_timer(
    engine,
    timer_key,
    card_name,
    user_name,
    list_name,
    board_name,
    start_time,
    accumulated_seconds=0,
    is_paused=False,
):
    """Save or update an active timer in the database."""
    try:
        with engine.connect() as conn:
            if start_time.tzinfo is None:
                start_time_with_tz = start_time.replace(tzinfo=BST)
            else:
                start_time_with_tz = start_time

            conn.execute(
                text(
                    '''
                INSERT INTO active_timers (timer_key, card_name, user_name, list_name,
                    board_name, start_time, accumulated_seconds, is_paused, created_at)
                VALUES (:timer_key, :card_name, :user_name, :list_name, :board_name,
                    :start_time, :accumulated_seconds, :is_paused, CURRENT_TIMESTAMP)
                ON CONFLICT (timer_key) DO UPDATE SET
                    start_time = EXCLUDED.start_time,
                    accumulated_seconds = EXCLUDED.accumulated_seconds,
                    is_paused = EXCLUDED.is_paused,
                    created_at = CURRENT_TIMESTAMP
            '''
                ),
                {
                    'timer_key': timer_key,
                    'card_name': card_name,
                    'user_name': user_name,
                    'list_name': list_name,
                    'board_name': board_name,
                    'start_time': start_time_with_tz,
                    'accumulated_seconds': accumulated_seconds,
                    'is_paused': is_paused,
                },
            )
            conn.commit()
    except Exception as e:
        st.error(f"Error saving active timer: {str(e)}")


def update_active_timer_state(
    engine, timer_key, accumulated_seconds, is_paused, start_time=None
):
    """Update active timer pause/resume state."""
    try:
        with engine.connect() as conn:
            params = {
                'accumulated_seconds': accumulated_seconds,
                'is_paused': is_paused,
                'timer_key': timer_key,
            }
            if start_time is not None:
                if start_time.tzinfo is None:
                    start_time_with_tz = start_time.replace(tzinfo=BST)
                else:
                    start_time_with_tz = start_time
                params['start_time'] = start_time_with_tz
                conn.execute(
                    text(
                        '''
                    UPDATE active_timers
                    SET accumulated_seconds = :accumulated_seconds,
                        is_paused = :is_paused,
                        start_time = :start_time
                    WHERE timer_key = :timer_key
                '''
                    ),
                    params,
                )
            else:
                conn.execute(
                    text(
                        '''
                    UPDATE active_timers
                    SET accumulated_seconds = :accumulated_seconds,
                        is_paused = :is_paused
                    WHERE timer_key = :timer_key
                '''
                    ),
                    params,
                )
            conn.commit()
    except Exception as e:
        st.error(f"Error updating active timer: {str(e)}")


def remove_active_timer(engine, timer_key):
    """Remove active timer from database"""
    try:
        with engine.connect() as conn:
            conn.execute(
                text(
                    '''
                DELETE FROM active_timers WHERE timer_key = :timer_key
            '''
                ),
                {'timer_key': timer_key},
            )
            conn.commit()
    except Exception as e:
        st.error(f"Error removing active timer: {str(e)}")


def stop_active_timer(engine, timer_key):
    """Stop a running timer and save its elapsed time."""
    if timer_key not in st.session_state.get('timers', {}):
        return

    start_time = st.session_state.timer_start_times.get(timer_key)
    accumulated = st.session_state.timer_accumulated_time.get(timer_key, 0)
    paused = st.session_state.timer_paused.get(timer_key, False)

    elapsed_seconds = accumulated
    if not paused and start_time:
        elapsed_seconds += calculate_timer_elapsed_time(start_time)

    parts = timer_key.split('_')
    if len(parts) < 3:
        return

    card_name = '_'.join(parts[:-2])
    list_name = parts[-2]
    user_name = parts[-1]

    board_name = 'Manual Entry'
    try:
        with engine.connect() as conn:
            res = conn.execute(
                text('SELECT board_name FROM active_timers WHERE timer_key = :timer_key'), {'timer_key': timer_key}
            )
            row = res.fetchone()
            if row and row[0]:
                board_name = row[0]
    except Exception:
        pass

    try:
        with engine.connect() as conn:
            conn.execute(
                text(
                    '''
                INSERT INTO trello_time_tracking
                (card_name, user_name, list_name, time_spent_seconds,
                 date_started, session_start_time, board_name)
                VALUES (:card_name, :user_name, :list_name, :time_spent_seconds,
                        :date_started, :session_start_time, :board_name)
                ON CONFLICT (card_name, user_name, list_name, date_started, time_spent_seconds)
                DO UPDATE SET
                    session_start_time = EXCLUDED.session_start_time,
                    board_name = EXCLUDED.board_name,
                    created_at = CURRENT_TIMESTAMP
            '''
                ),
                {
                    'card_name': card_name,
                    'user_name': user_name,
                    'list_name': list_name,
                    'time_spent_seconds': elapsed_seconds,
                    'date_started': (start_time or datetime.now(BST)).date(),
                    'session_start_time': start_time or datetime.now(BST),
                    'board_name': board_name,
                },
            )
            conn.execute(text('DELETE FROM active_timers WHERE timer_key = :timer_key'), {'timer_key': timer_key})
            conn.commit()
    except Exception as e:
        st.error(f"Error saving timer data: {str(e)}")

    st.session_state.timers[timer_key] = False
    if timer_key in st.session_state.timer_start_times:
        del st.session_state.timer_start_times[timer_key]
    if timer_key in st.session_state.timer_accumulated_time:
        del st.session_state.timer_accumulated_time[timer_key]
    if timer_key in st.session_state.timer_paused:
        del st.session_state.timer_paused[timer_key]
    st.rerun()


def display_active_timers_sidebar(engine):
    """Display running timers in the sidebar on every page."""
    active_timer_count = sum(1 for running in st.session_state.timers.values() if running)
    with st.sidebar:
        st.write(f"**Active Timers ({active_timer_count})**")
        if active_timer_count == 0:
            st.write("No active timers")
        else:
            for task_key, is_running in st.session_state.timers.items():
                if is_running and task_key in st.session_state.timer_start_times:
                    parts = task_key.split('_')
                    if len(parts) >= 3:
                        book_title = '_'.join(parts[:-2])
                        stage_name = parts[-2]
                        user_name = parts[-1]
                        start_time = st.session_state.timer_start_times[task_key]
                        accumulated = st.session_state.timer_accumulated_time.get(task_key, 0)
                        paused = st.session_state.timer_paused.get(task_key, False)
                        current_elapsed = 0 if paused else calculate_timer_elapsed_time(start_time)
                        elapsed_seconds = accumulated + current_elapsed
                        elapsed_str = format_seconds_to_time(elapsed_seconds)

                        estimate_seconds = get_task_estimate(engine, book_title, user_name, stage_name)
                        estimate_str = format_seconds_to_time(estimate_seconds)

                        user_display = user_name if user_name and user_name != "Not set" else "Unassigned"

                        col1, col2, col3 = st.columns([3, 1, 1])
                        with col1:
                            status_text = "PAUSED" if paused else "RECORDING"
                            sidebar_timer_id = f"sidebar_timer_{task_key}"
                            text_color = st.get_option("theme.textColor")
                            components.html(
                                f"""
<style>
body {{
  font-family: 'Noto Sans', sans-serif;
  margin: 0;
}}
<<<<<<< HEAD
.timer-text {{
  white-space: normal;
  word-break: break-word;
  color: {text_color};
=======

.timer-text {{
  white-space: normal;
  word-break: break-word;
>>>>>>> 408f58f2
}}
</style>
<div id='{sidebar_timer_id}' class='timer-text'><strong>{book_title} - {stage_name} ({user_display})</strong>: <strong>{elapsed_str}</strong>/{estimate_str} - {status_text}</div>
<script>
var font = window.parent.getComputedStyle(window.parent.document.body).getPropertyValue('font-family');
document.getElementById('{sidebar_timer_id}').style.fontFamily = font;

var elapsed = {elapsed_seconds};
var paused = {str(paused).lower()};
var elem = document.getElementById('{sidebar_timer_id}');
function fmt(sec) {{
  var h = Math.floor(sec / 3600).toString().padStart(2, '0');
  var m = Math.floor((sec % 3600) / 60).toString().padStart(2, '0');
  var s = Math.floor(sec % 60).toString().padStart(2, '0');
  return h + ':' + m + ':' + s;
}}
function resizeIframe() {{
  var iframe = window.frameElement;
  if (iframe) {{
    iframe.style.height = (document.body.scrollHeight + 4) + 'px';
<<<<<<< HEAD
=======

>>>>>>> 408f58f2
  }}
}}
resizeIframe();
if (!paused) {{
  setInterval(function() {{
    elapsed += 1;
    elem.innerHTML = "<strong>{book_title} - {stage_name} ({user_display})</strong>: <strong>" + fmt(elapsed) + "</strong>/{estimate_str} - {status_text}";
    resizeIframe();
  }}, 1000);
}}
</script>
""",
                                height=0,
                            )
                        with col2:
                            pause_label = "Resume" if paused else "Pause"
                            if st.button(pause_label, key=f"summary_pause_{task_key}"):
                                if paused:
                                    resume_time = datetime.utcnow().replace(tzinfo=timezone.utc).astimezone(BST)
                                    st.session_state.timer_start_times[task_key] = resume_time
                                    st.session_state.timer_paused[task_key] = False
                                    update_active_timer_state(engine, task_key, accumulated, False, resume_time)
                                else:
                                    elapsed_since_start = calculate_timer_elapsed_time(start_time)
                                    new_accum = accumulated + elapsed_since_start
                                    st.session_state.timer_accumulated_time[task_key] = new_accum
                                    st.session_state.timer_paused[task_key] = True
                                    update_active_timer_state(engine, task_key, new_accum, True)
                                st.rerun()
                        with col3:
                            if st.button("Stop", key=f"summary_stop_{task_key}"):
                                stop_active_timer(engine, task_key)

        st.markdown("---")


def update_task_completion(engine, card_name, user_name, list_name, completed):
    """Update task completion status for all matching records"""
    try:
        with engine.connect() as conn:
            # Update all matching records and get count of affected rows
            result = conn.execute(
                text(
                    """
                UPDATE trello_time_tracking
                SET completed = :completed
                WHERE card_name = :card_name
                AND COALESCE(user_name, 'Not set') = :user_name
                AND list_name = :list_name
                AND archived = FALSE
            """
                ),
                {'completed': completed, 'card_name': card_name, 'user_name': user_name, 'list_name': list_name},
            )
            conn.commit()

            # Verify the update worked
            rows_affected = result.rowcount
            if rows_affected == 0:
                st.warning(f"No records found to update for {card_name} - {list_name} ({user_name})")

    except Exception as e:
        st.error(f"Error updating task completion: {str(e)}")


def get_task_completion(engine, card_name, user_name, list_name):
    """Get task completion status"""
    try:
        with engine.connect() as conn:
            result = conn.execute(
                text(
                    """
                SELECT completed FROM trello_time_tracking
                WHERE card_name = :card_name
                AND COALESCE(user_name, 'Not set') = :user_name
                AND list_name = :list_name
                LIMIT 1
            """
                ),
                {'card_name': card_name, 'user_name': user_name, 'list_name': list_name},
            )
            row = result.fetchone()
            return row[0] if row else False
    except Exception as e:
        st.error(f"Error getting task completion: {str(e)}")
        return False


def get_task_estimate(engine, card_name, user_name, list_name):
    """Return estimated time for a task in seconds."""

    try:
        with engine.connect() as conn:
            result = conn.execute(
                text(
                    '''
                SELECT MAX(card_estimate_seconds)

                FROM trello_time_tracking
                WHERE card_name = :card_name
                AND list_name = :list_name
                AND COALESCE(user_name, 'Not set') = :user_name
                AND archived = FALSE
            '''
                ),
                {
                    'card_name': card_name,
                    'list_name': list_name,
                    'user_name': user_name,
                },
            )
            row = result.fetchone()
            return int(row[0]) if row and row[0] else 0
    except Exception as e:
        st.error(f"Error getting task estimate: {str(e)}")

        return 0


def check_all_tasks_completed(engine, card_name):
    """Check if all tasks for a book are completed"""
    try:
        with engine.connect() as conn:
            # Get all tasks for this book - need to check each user/stage combination
            result = conn.execute(
                text(
                    """
                SELECT list_name, COALESCE(user_name, 'Not set') as user_name,
                       BOOL_AND(COALESCE(completed, false)) as all_completed
                FROM trello_time_tracking
                WHERE card_name = :card_name
                AND archived = FALSE
                GROUP BY list_name, COALESCE(user_name, 'Not set')
            """
                ),
                {'card_name': card_name},
            )

            task_groups = result.fetchall()
            if not task_groups:
                return False

            # Check if all task groups are completed
            for task_group in task_groups:
                if not task_group[2]:  # all_completed column
                    return False

            return True
    except Exception as e:
        st.error(f"Error checking book completion: {str(e)}")
        return False


def delete_task_stage(engine, card_name, user_name, list_name):
    """Delete a specific task stage from the database"""
    try:
        with engine.connect() as conn:
            conn.execute(
                text(
                    """
                DELETE FROM trello_time_tracking
                WHERE card_name = :card_name
                AND COALESCE(user_name, 'Not set') = :user_name
                AND list_name = :list_name
            """
                ),
                {'card_name': card_name, 'user_name': user_name, 'list_name': list_name},
            )
            conn.commit()
            return True
    except Exception as e:
        st.error(f"Error deleting task stage: {str(e)}")
        return False


def create_book_record(engine, card_name, board_name=None, tag=None):
    """Create a book record in the books table"""
    try:
        with engine.connect() as conn:
            conn.execute(
                text(
                    """
                INSERT INTO books (card_name, board_name, tag)
                VALUES (:card_name, :board_name, :tag)
                ON CONFLICT (card_name) DO UPDATE SET
                    board_name = EXCLUDED.board_name,
                    tag = EXCLUDED.tag
            """
                ),
                {'card_name': card_name, 'board_name': board_name, 'tag': tag},
            )
            conn.commit()
            return True
    except Exception as e:
        st.error(f"Error creating book record: {str(e)}")
        return False


def get_all_books(engine):
    """Get all books from the books table, including those without tasks"""
    try:
        with engine.connect() as conn:
            result = conn.execute(
                text(
                    """
                SELECT DISTINCT card_name, board_name, tag
                FROM books
                WHERE archived = FALSE
                UNION
                SELECT DISTINCT card_name, board_name, tag
                FROM trello_time_tracking
                WHERE archived = FALSE
                ORDER BY card_name
            """
                )
            )
            return result.fetchall()
    except Exception as e:
        st.error(f"Error fetching books: {str(e)}")
        return []


def get_available_stages_for_book(engine, card_name):
    """Get stages not yet associated with a book"""
    all_stages = [
        "Editorial R&D",
        "Editorial Writing",
        "1st Edit",
        "2nd Edit",
        "Design R&D",
        "In Design",
        "1st Proof",
        "2nd Proof",
        "Editorial Sign Off",
        "Design Sign Off",
    ]

    try:
        with engine.connect() as conn:
            result = conn.execute(
                text(
                    """
                SELECT DISTINCT list_name
                FROM trello_time_tracking
                WHERE card_name = :card_name AND archived = FALSE
            """
                ),
                {'card_name': card_name},
            )

            existing_stages = [row[0] for row in result.fetchall()]
            available_stages = [stage for stage in all_stages if stage not in existing_stages]
            return available_stages
    except Exception as e:
        st.error(f"Error getting available stages: {str(e)}")
        return []


def add_stage_to_book(engine, card_name, stage_name, board_name=None, tag=None, estimate_seconds=3600):
    """Add a new stage to a book"""
    try:
        with engine.connect() as conn:
            conn.execute(
                text(
                    """
                INSERT INTO trello_time_tracking
                (card_name, user_name, list_name, time_spent_seconds, card_estimate_seconds, board_name, created_at, tag)
                VALUES (:card_name, :user_name, :list_name, :time_spent_seconds, :card_estimate_seconds, :board_name, :created_at, :tag)
            """
                ),
                {
                    'card_name': card_name,
                    'user_name': 'Not set',  # Unassigned initially
                    'list_name': stage_name,
                    'time_spent_seconds': 0,
                    'card_estimate_seconds': estimate_seconds,
                    'board_name': board_name,
                    'created_at': datetime.now(BST),
                    'tag': tag,
                },
            )
            conn.commit()
            return True
    except Exception as e:
        st.error(f"Error adding stage: {str(e)}")
        return False


def import_books_from_csv(engine, df):
    """Import books and stage estimates from a CSV DataFrame"""
    required_cols = {"Card Name", "Board", "Tags"}
    if not required_cols.issubset(df.columns):
        missing = required_cols - set(df.columns)
        return False, f"Missing columns: {', '.join(missing)}"

    # Identify stage columns (user and time pairs)
    stage_names = [col for col in df.columns if col not in required_cols and not col.endswith(" Time")]
    if not stage_names:
        return False, "No stage columns found in CSV"

    total_entries = 0

    for _, row in df.iterrows():
        card_name = str(row.get("Card Name", "")).strip()
        if not card_name:
            card_name = "Not set"
        board_name = row.get("Board")
        board_name = str(board_name).strip() if pd.notna(board_name) else None
        tag_value = row.get("Tags")
        if pd.notna(tag_value) and str(tag_value).strip():
            final_tag = ", ".join([t.strip() for t in str(tag_value).split(",") if t.strip()])
        else:
            final_tag = None

        # Create/update book record
        create_book_record(engine, card_name, board_name, final_tag)

        current_time = datetime.now(BST)

        with engine.connect() as conn:
            for stage in stage_names:
                time_col = f"{stage} Time"
                if time_col not in df.columns:
                    continue

                time_val = row.get(time_col)
                if pd.isna(time_val) or str(time_val).strip() == "":
                    continue

                try:
                    hours = parse_hours_minutes(time_val)
                except Exception:
                    continue
                if hours <= 0:
                    continue

                estimate_seconds = int(round(hours * 60)) * 60

                user_val = row.get(stage)
                if pd.notna(user_val):
                    final_user = normalize_user_name(user_val)
                else:
                    final_user = "Not set"

                conn.execute(
                    text(
                        '''
                    INSERT INTO trello_time_tracking
                    (card_name, user_name, list_name, time_spent_seconds,
                     card_estimate_seconds, board_name, created_at,
                     session_start_time, tag)
                    VALUES (:card_name, :user_name, :list_name, :time_spent_seconds,
                            :card_estimate_seconds, :board_name, :created_at,
                            :session_start_time, :tag)
                    '''
                    ),
                    {
                        'card_name': card_name,
                        'user_name': final_user,
                        'list_name': stage,
                        'time_spent_seconds': 0,
                        'card_estimate_seconds': estimate_seconds,
                        'board_name': board_name,
                        'created_at': current_time,
                        'session_start_time': None,
                        'tag': final_tag,
                    },
                )
                total_entries += 1

            conn.commit()

    return True, f"Imported {total_entries} stage entries from CSV"


def get_filtered_tasks_from_database(
    _engine, user_name=None, book_name=None, board_name=None, tag_name=None, start_date=None, end_date=None
):
    """Get filtered tasks from database with multiple filter options"""
    try:
        query = '''
            WITH task_summary AS (
                SELECT card_name, list_name, COALESCE(user_name, 'Not set') as user_name, board_name, tag,
                       SUM(time_spent_seconds) as total_time,
                       MAX(card_estimate_seconds) as estimated_seconds,
                       MIN(CASE WHEN session_start_time IS NOT NULL THEN session_start_time END) as first_session
                FROM trello_time_tracking
                WHERE 1=1
        '''
        params = {}

        # Add filters based on provided parameters
        if user_name and user_name != "All Users":
            query += ' AND COALESCE(user_name, \'Not set\') = :user_name'
            params['user_name'] = user_name

        if book_name and book_name != "All Books":
            query += ' AND card_name = :book_name'
            params['book_name'] = book_name

        if board_name and board_name != "All Boards":
            query += ' AND board_name = :board_name'
            params['board_name'] = board_name

        if tag_name and tag_name != "All Tags":
            query += ' AND (tag = :tag_name OR tag LIKE :tag_name_pattern1 OR tag LIKE :tag_name_pattern2 OR tag LIKE :tag_name_pattern3)'
            params['tag_name'] = tag_name
            params['tag_name_pattern1'] = f'{tag_name},%'  # Tag at start
            params['tag_name_pattern2'] = f'%, {tag_name},%'  # Tag in middle
            params['tag_name_pattern3'] = f'%, {tag_name}'  # Tag at end

        query += '''
                GROUP BY card_name, list_name, COALESCE(user_name, 'Not set'), board_name, tag
            )
            SELECT card_name, list_name, user_name, board_name, tag, first_session, total_time, estimated_seconds
            FROM task_summary
        '''

        # Add date filtering to the main query if needed
        if start_date or end_date:
            date_conditions = []
            if start_date:
                date_conditions.append('first_session >= :start_date')
                params['start_date'] = start_date
            if end_date:
                date_conditions.append('first_session <= :end_date')
                params['end_date'] = end_date

            if date_conditions:
                query += ' WHERE ' + ' AND '.join(date_conditions)

        query += ' ORDER BY first_session DESC, card_name, list_name'

        with _engine.connect() as conn:
            result = conn.execute(text(query), params)
            data = []
            for row in result:
                card_name = row[0]
                list_name = row[1]
                user_name = row[2]
                board_name = row[3]
                tag = row[4]
                first_session = row[5]
                total_time = row[6]
                estimated_time = row[7] if row[7] else 0

                if first_session:
                    # Format as DD/MM/YYYY HH:MM
                    date_time_str = first_session.strftime('%d/%m/%Y %H:%M')
                else:
                    date_time_str = 'Manual Entry'

                # Calculate completion percentage
                if estimated_time > 0:
                    completion_ratio = total_time / estimated_time
                    if completion_ratio <= 1.0:
                        completion_percentage = f"{int(completion_ratio * 100)}%"
                    else:
                        over_percentage = int((completion_ratio - 1.0) * 100)
                        completion_percentage = f"{over_percentage}% over"
                else:
                    completion_percentage = "No estimate"

                data.append(
                    {
                        'Book Title': card_name,
                        'Stage': list_name,
                        'User': user_name,
                        'Board': board_name,
                        'Tag': tag if tag else 'No Tag',
                        'Session Started': date_time_str,
                        'Time Allocation': format_seconds_to_time(estimated_time) if estimated_time > 0 else 'Not Set',
                        'Time Spent': format_seconds_to_time(total_time),
                        'Completion %': completion_percentage,
                    }
                )
            return pd.DataFrame(data)
    except Exception as e:
        st.error(f"Error fetching user tasks: {str(e)}")
        return pd.DataFrame()


def format_seconds_to_time(seconds):
    """Convert seconds to hh:mm:ss format"""
    if pd.isna(seconds) or seconds == 0:
        return "00:00:00"

    # Convert to integer to handle any float values
    seconds = int(seconds)
    hours = seconds // 3600
    minutes = (seconds % 3600) // 60
    secs = seconds % 60
    return f"{hours:02d}:{minutes:02d}:{secs:02d}"


def render_basic_js_timer(timer_id, status_label, elapsed_seconds, paused):
    """Render a simple JavaScript-based timer."""
    elapsed_str = format_seconds_to_time(elapsed_seconds)
    text_color = st.get_option("theme.textColor")
    return f"""
<style>
body {{ font-family: 'Noto Sans', sans-serif; color: {text_color}; }}
</style>
<div id='{timer_id}' style='color: {text_color};'><strong>{status_label}</strong> ({elapsed_str})</div>
<script>
var font = window.parent.getComputedStyle(window.parent.document.body).getPropertyValue('font-family');
document.getElementById('{timer_id}').style.fontFamily = font;

var elapsed = {elapsed_seconds};
var paused = {str(paused).lower()};
var elem = document.getElementById('{timer_id}');
function fmt(sec) {{
  var h = Math.floor(sec / 3600).toString().padStart(2, '0');
  var m = Math.floor((sec % 3600) / 60).toString().padStart(2, '0');
  var s = Math.floor(sec % 60).toString().padStart(2, '0');
  return h + ':' + m + ':' + s;
}}
if (!paused) {{
  setInterval(function() {{
    elapsed += 1;
    elem.innerHTML = "<strong>{status_label}</strong> (" + fmt(elapsed) + ")";
  }}, 1000);
}}
</script>
"""


def parse_hours_minutes(value):
    """Parse HH:MM or decimal hour strings to float hours."""
    if value is None or value == "":
        return 0.0

    try:
        if isinstance(value, (int, float)):
            return float(value)

        value = str(value).strip()

        if ":" in value:
            parts = value.split(":")
            if len(parts) == 2:
                hours = float(parts[0])
                minutes = float(parts[1])
                if minutes >= 60:
                    st.warning("Minutes must be less than 60")
                    return 0.0
                return hours + minutes / 60

        return float(value)
    except ValueError:
        st.warning("Use HH:MM or decimal hours (e.g., 2:30)")
        return 0.0


def calculate_timer_elapsed_time(start_time):
    """Calculate elapsed time from start_time to now using UTC for accuracy"""
    if not start_time:
        return 0

    # Use UTC for all calculations to avoid timezone issues
    current_time_utc = datetime.utcnow().replace(tzinfo=timezone.utc)

    # Convert start_time to UTC
    if start_time.tzinfo is None:
        # Assume start_time is in BST if no timezone info
        start_time = start_time.replace(tzinfo=BST).astimezone(timezone.utc)
    else:
        # Convert to UTC
        start_time = start_time.astimezone(timezone.utc)

    elapsed = current_time_utc - start_time
    return max(0, int(elapsed.total_seconds()))  # Ensure non-negative result


def calculate_completion_status(time_spent_seconds, estimated_seconds):
    """Calculate completion status based on time spent vs estimated time"""
    if pd.isna(estimated_seconds) or estimated_seconds == 0:
        return "No estimate"

    completion_ratio = time_spent_seconds / estimated_seconds

    if completion_ratio <= 1.0:
        percentage = int(completion_ratio * 100)
        return f"{percentage}% Complete"
    else:
        over_percentage = int((completion_ratio - 1.0) * 100)
        return f"{over_percentage}% over allocation"


@st.cache_data(ttl=60)
def process_book_summary(df):
    """Generate Book Summary Table"""
    try:
        grouped = df.groupby('Card name')

        total_time = grouped['Time spent (s)'].sum()
        estimated = grouped['Card estimate(s)'].max()
        boards = grouped['Board'].first()

        def get_main_user(group):
            user_totals = group.groupby('User')['Time spent (s)'].sum()
            return user_totals.idxmax() if not user_totals.empty else "Unknown"

        main_user_series = grouped.apply(get_main_user)

        completion_list = [
            calculate_completion_status(t, 0 if pd.isna(e) else e) for t, e in zip(total_time, estimated)
        ]

        df_summary = pd.DataFrame(
            {
                'Book Title': total_time.index,
                'Board': boards.values,
                'Main User': main_user_series.values,
                'Time Spent': total_time.apply(format_seconds_to_time).values,
                'Estimated Time': estimated.fillna(0).apply(format_seconds_to_time).values,
                'Completion': completion_list,
            }
        )

        return df_summary.reset_index(drop=True)

    except Exception as e:
        st.error(f"Error processing book summary: {str(e)}")
        return pd.DataFrame()


def get_most_recent_activity(df, card_name):
    """Get the most recent list/stage worked on for a specific card"""
    try:
        card_data = df[df['Card name'] == card_name]

        if card_data.empty:
            return "Unknown"

        # If Date started (f) exists, use it to find most recent
        if 'Date started (f)' in df.columns and not card_data['Date started (f)'].isna().all():
            # Convert dates and find the most recent entry
            card_data_with_dates = card_data.dropna(subset=['Date started (f)'])
            if not card_data_with_dates.empty:
                card_data_with_dates = card_data_with_dates.copy()
                card_data_with_dates['parsed_date'] = pd.to_datetime(
                    card_data_with_dates['Date started (f)'], format='%m/%d/%Y', errors='coerce'
                )
                card_data_with_dates = card_data_with_dates.dropna(subset=['parsed_date'])
                if not card_data_with_dates.empty:
                    most_recent = card_data_with_dates.loc[card_data_with_dates['parsed_date'].idxmax()]
                    return most_recent['List']

        # Fallback: return the last entry (by order in CSV)
        return card_data.iloc[-1]['List']
    except Exception as e:
        return "Unknown"


def create_progress_bar_html(completion_percentage):
    """Create HTML progress bar for completion status"""
    if completion_percentage <= 100:
        # Normal progress (green)
        width = min(completion_percentage, 100)
        color = "#2AA395"  # Updated progress colour
        return f"""
        <div style="margin-bottom: 5px;">
            <div style="background-color: #f0f0f0; border-radius: 10px; padding: 2px; width: 200px; height: 20px;">
                <div style="background-color: {color}; width: {width}%; height: 16px; border-radius: 8px;"></div>
            </div>
            <div style="font-size: 12px; font-weight: bold; color: {color}; text-align: center;">
                {completion_percentage:.1f}% complete
            </div>
        </div>
        """
    else:
        # Over allocation (red with overflow)
        over_percentage = completion_percentage - 100
        return f"""
        <div style="margin-bottom: 5px;">
            <div style="background-color: #f0f0f0; border-radius: 10px; padding: 2px; width: 200px; height: 20px;">
                <div style="background-color: #dc3545; width: 100%; height: 16px; border-radius: 8px;"></div>
            </div>
            <div style="font-size: 12px; font-weight: bold; color: #dc3545; text-align: center;">
                {over_percentage:.1f}% over allocation
            </div>
        </div>
        """


def process_book_completion(df, search_filter=None):
    """Generate Book Completion Table with visual progress"""
    try:
        # Apply search filter if provided
        if search_filter:
            # Escape special regex characters to handle punctuation properly
            escaped_filter = re.escape(search_filter)
            df = df[df['Card name'].str.contains(escaped_filter, case=False, na=False)]

        if df.empty:
            return pd.DataFrame()

        # Group by book title (Card name)
        book_groups = df.groupby('Card name')

        book_completion_data = []

        for book_title, group in book_groups:
            # Calculate total time spent
            total_time_spent = group['Time spent (s)'].sum()

            # Get estimated time (assuming it's the same for all rows of the same book)
            estimated_time = 0
            if 'Card estimate(s)' in group.columns and len(group) > 0:
                est_val = group['Card estimate(s)'].iloc[0]
                if not pd.isna(est_val):
                    estimated_time = est_val

            # Get most recent activity
            most_recent_list = get_most_recent_activity(df, book_title)

            # Calculate completion status
            completion = calculate_completion_status(total_time_spent, estimated_time)

            # Create visual progress element
            if estimated_time > 0:
                completion_percentage = (total_time_spent / estimated_time) * 100
                progress_bar_html = create_progress_bar_html(completion_percentage)
            else:
                progress_bar_html = '<div style="font-style: italic; color: #666;">No estimate</div>'

            visual_progress = f"""
            <div style="padding: 10px; border: 1px solid #ddd; border-radius: 8px; margin: 2px 0; background-color: #fafafa;">
                <div style="font-weight: bold; font-size: 14px; margin-bottom: 5px; color: #000;">{book_title}</div>
                <div style="font-size: 12px; color: #666; margin-bottom: 8px;">Current stage: {most_recent_list}</div>
                <div>{progress_bar_html}</div>
            </div>
            """

            book_completion_data.append(
                {
                    'Book Title': book_title,
                    'Visual Progress': visual_progress,
                }
            )

        return pd.DataFrame(book_completion_data)

    except Exception as e:
        st.error(f"Error processing book completion: {str(e)}")
        return pd.DataFrame()


def convert_date_format(date_str):
    """Convert date from mm/dd/yyyy format to dd/mm/yyyy format"""
    try:
        if pd.isna(date_str) or date_str == 'N/A':
            return 'N/A'

        # Parse the date string - handle both with and without time
        if ' ' in str(date_str):
            # Has time component
            date_part, time_part = str(date_str).split(' ', 1)
            date_obj = datetime.strptime(date_part, '%m/%d/%Y')
            return f"{date_obj.strftime('%d/%m/%Y')} {time_part}"
        else:
            # Date only
            date_obj = datetime.strptime(str(date_str), '%m/%d/%Y')
            return date_obj.strftime('%d/%m/%Y')
    except:
        return str(date_str)  # Return original if conversion fails


def process_user_task_breakdown(df):
    """Generate User Task Breakdown Table with aggregated time"""
    try:
        # Check if Date started column exists in the CSV
        has_date = 'Date started (f)' in df.columns

        if has_date:
            # Convert date format from mm/dd/yyyy to datetime for proper sorting
            df_copy = df.copy()

            # Try multiple date formats to handle different possible formats
            df_copy['Date_parsed'] = pd.to_datetime(df_copy['Date started (f)'], errors='coerce')

            # If initial parsing failed, try specific formats
            if df_copy['Date_parsed'].isna().all():
                # Try mm/dd/yyyy format without time
                df_copy['Date_parsed'] = pd.to_datetime(df_copy['Date started (f)'], format='%m/%d/%Y', errors='coerce')

            # Group by User, Book Title, and List to aggregate multiple sessions
            # For each group, sum the time and take the earliest date
            agg_funcs = {
                'Time spent (s)': 'sum',
                'Date_parsed': 'min',  # Get earliest date
                'Date started (f)': 'first',  # Keep original format for fallback
            }

            aggregated = df_copy.groupby(['User', 'Card name', 'List']).agg(agg_funcs).reset_index()

            # Convert the earliest date back to dd/mm/yyyy format for display (date only, no time)
            def format_date_display(date_val):
                if pd.notna(date_val):
                    return date_val.strftime('%d/%m/%Y')
                else:
                    return 'N/A'

            aggregated['Date_display'] = aggregated['Date_parsed'].apply(format_date_display)

            # Rename columns for clarity
            aggregated = aggregated[['User', 'Card name', 'List', 'Date_display', 'Time spent (s)']]
            aggregated.columns = ['User', 'Book Title', 'List', 'Date', 'Time Spent (s)']

        else:
            # Group by User, Book Title (Card name), and List (stage/task)
            # Aggregate time spent for duplicate combinations
            aggregated = df.groupby(['User', 'Card name', 'List'])['Time spent (s)'].sum().reset_index()

            # Rename columns for clarity
            aggregated.columns = ['User', 'Book Title', 'List', 'Time Spent (s)']

            # Add empty Date column if not present
            aggregated['Date'] = 'N/A'

        # Format time spent
        aggregated['Time Spent'] = aggregated['Time Spent (s)'].apply(format_seconds_to_time)

        # Drop the seconds column as we now have formatted time
        aggregated = aggregated.drop('Time Spent (s)', axis=1)

        # Reorder columns to put Date after List
        aggregated = aggregated[['User', 'Book Title', 'List', 'Date', 'Time Spent']]

        # Sort by User → Book Title → List
        aggregated = aggregated.sort_values(['User', 'Book Title', 'List'])

        return aggregated.reset_index(drop=True)

    except Exception as e:
        st.error(f"Error processing user task breakdown: {str(e)}")
        return pd.DataFrame()


def main():
    # Initialise database connection
    engine = init_database()
    if not engine:
        st.error("Could not connect to database. Please check your configuration.")
        return

    # Add custom CSS to reduce padding and margins
    st.markdown(
        """
    <style>
    .main .block-container {
        padding-top: 1rem;
        padding-bottom: 1rem;
        padding-left: 1rem;
        padding-right: 1rem;
    }
    .stExpander > div:first-child {
        padding: 0.5rem 0;
    }
    .element-container {
        margin-bottom: 0.5rem;
    }
    div[data-testid="column"] {
        padding: 0 0.5rem;
    }
   /* Sidebar uses Streamlit secondary background */
section[data-testid="stSidebar"] > div:first-child {
    background-color: var(--secondary-background-color);
}


    /* Consistent button styling */
    .stButton > button, .stDownloadButton > button {
        background-color: #EB5D0C;
        color: #ffffff;
        border: none;
    }
    button[data-testid="stBaseButton-secondary"],
    button[data-testid="stBaseButton-secondary"]:hover,
    button[data-testid="stBaseButton-secondary"]:active,
    button[data-testid="stBaseButton-secondary"]:focus,
    button[data-testid="stBaseButton-secondary"]:disabled {
        color: #ffffff !important;
        background-color: #EB5D0C !important;
        border: none !important;
    }
    .stButton > button:hover, .stDownloadButton > button:hover,
    .stButton > button:active, .stDownloadButton > button:active,
    .stButton > button:focus, .stDownloadButton > button:focus,
    .stButton > button:disabled, .stDownloadButton > button:disabled {

        background-color: #2AA395;
        color: #ffffff;
    }

    /* Custom progress bar colour */
    div[data-testid="stProgress"] div[data-testid="stProgressBar"] > div {
        background-color: #2AA395 !important;
    }

    /* Style tabs with brand colour when active or hovered */
    div[data-testid="stTabs"] button[data-baseweb="tab"]:hover {
        color: #EB5D0C;
    }
    div[data-testid="stTabs"] button[data-baseweb="tab"][aria-selected="true"] {
        color: #EB5D0C;
    }
    

    </style>
    """,
        unsafe_allow_html=True,
    )

    st.title("Book Production Time Tracking")
    st.markdown("Track time spent on different stages of book production with detailed stage-specific analysis.")

    # Database already initialized earlier

    # Initialize timer session state
    if 'timers' not in st.session_state:
        st.session_state.timers = {}
    if 'timer_start_times' not in st.session_state:
        st.session_state.timer_start_times = {}
    if 'timer_paused' not in st.session_state:
        st.session_state.timer_paused = {}
    if 'timer_accumulated_time' not in st.session_state:
        st.session_state.timer_accumulated_time = {}

    # Recover any emergency saved times from previous session
    recover_emergency_saved_times(engine)

    # Load and restore active timers from database on every page load
    # This ensures timers are always properly restored even if session state is lost
    active_timers = load_active_timers(engine)
    if active_timers and 'timers_loaded' not in st.session_state:
        st.info(f"Restored {len(active_timers)} active timer(s) from previous session.")
        st.session_state.timers_loaded = True

    # Show active timers in sidebar regardless of selected tab
    display_active_timers_sidebar(engine)

    # Create tabs for different views as a horizontal selection
    tab_names = ["Book Progress", "Add Book", "Archive", "Reporting"]
    book_progress_tab, add_book_tab, archive_tab, reporting_tab = st.tabs(tab_names)

    # Divider below the tab selector
    st.markdown("---")


    # Create content for each tab
    with add_book_tab:
        st.header("Upload CSV")
        st.markdown(
            "Upload a CSV file with columns 'Card Name', 'Board', 'Tags' followed by stage/user and 'Stage Time' pairs."
        )
        uploaded_csv = st.file_uploader("Choose CSV file", type="csv", key="csv_upload")
        if uploaded_csv is not None:
            # Limit file size to 5MB
            max_size = 5 * 1024 * 1024  # 5MB in bytes
            if uploaded_csv.size > max_size:
                st.error("File size exceeds 5MB limit")
            else:
                try:
                    csv_df = pd.read_csv(uploaded_csv)
                    success, msg = import_books_from_csv(engine, csv_df)
                    if success:
                        st.success(msg)
                    else:
                        st.error(msg)
                except Exception as e:
                    st.error(f"Error reading CSV: {str(e)}")

        with open("time_tracker_example.csv", "rb") as example_file:

            st.download_button(
                label="Download example csv format",
                data=example_file,
                file_name="time_tracker_example.csv",
                mime="application/vnd.openxmlformats-officedocument.spreadsheetml.sheet",
            )
        st.markdown("---")

        # Manual Data Entry Form
        st.header("Manual Data Entry")
        st.markdown("*Add individual time tracking entries for detailed stage-specific analysis. Add the Card Name from Trello, the board it's from and any tags attached to the card. The Card Name is a required field.*")

        # Check if form should be cleared
        clear_form = st.session_state.get('clear_form', False)
        if clear_form:
            # Define all form field keys that need to be cleared
            form_keys_to_clear = [
                "manual_card_name",
                "manual_board_name",
                "manual_tag_select",
                "manual_add_new_tag",
                "manual_new_tag",
                # Time tracking field keys
                "user_editorial_r&d",
                "time_editorial_r&d",
                "user_editorial_writing",
                "time_editorial_writing",
                "user_1st_edit",
                "time_1st_edit",
                "user_2nd_edit",
                "time_2nd_edit",
                "user_design_r&d",
                "time_design_r&d",
                "user_in_design",
                "time_in_design",
                "user_1st_proof",
                "time_1st_proof",
                "user_2nd_proof",
                "time_2nd_proof",
                "user_editorial_sign_off",
                "time_editorial_sign_off",
                "user_design_sign_off",
                "time_design_sign_off",
            ]

            # Clear all form field keys from session state
            for key in form_keys_to_clear:
                if key in st.session_state:
                    del st.session_state[key]

            # Clear the flag
            del st.session_state['clear_form']

        # General fields
        col1, col2 = st.columns(2)
        with col1:
            card_name = st.text_input(
                "Card Name", placeholder="Enter book title", key="manual_card_name", value="" if clear_form else None
            )
        with col2:
            board_options = [
                "Accessible Readers",
                "Decodable Readers",
                "Freedom Readers",
                "Graphic Readers",
                "Non-Fiction",
                "Rapid Readers (Hi-Lo)",
            ]
            board_name = st.selectbox(
                "Board", options=board_options, key="manual_board_name", index=0 if clear_form else None
            )

        # Tag field - Multi-select
        existing_tags = get_tags_from_database(engine)

        # Create tag input - allow selecting multiple existing or adding new
        col1, col2 = st.columns([3, 1])
        with col1:
            selected_tags = st.multiselect(
                "Tags (optional)", existing_tags, key="manual_tag_select", placeholder="Choose an option"
            )
        with col2:
            add_new_tag = st.checkbox("Add New", key="manual_add_new_tag", value=False if clear_form else None)

        # If user wants to add new tag, show text input
        if add_new_tag:
            new_tag = st.text_input(
                "New Tag", placeholder="Enter new tag name", key="manual_new_tag", value="" if clear_form else None
            )
            if new_tag and new_tag.strip():
                new_tag_clean = new_tag.strip()
                if new_tag_clean not in selected_tags:
                    selected_tags.append(new_tag_clean)

        # Join multiple tags with commas for storage
        final_tag = ", ".join(selected_tags) if selected_tags else None

        st.subheader("Task Assignment & Estimates")
        st.markdown(
            "*Assign users to stages and set time estimates. You don't need to assign a user; that can be done later. Time should be added in hh:mm or decimal format. E.g. 1 hour and 30 minutes can be expressed as 1:30, 01:30 or 1.5.*"
        )

        # Define user groups for different types of work (alphabetically ordered)
        editorial_users = [
            "Not set",
            "Bethany Latham",
            "Charis Mather",
            "Noah Leatherland",
            "Rebecca Phillips-Bartlett",
        ]
        design_users = [
            "Not set",
            "Amelia Harris",
            "Amy Li",
            "Drue Rintoul",
            "Jasmine Pointer",
            "Ker Ker Lee",
            "Rob Delph",
        ]

        # Time tracking fields with specific user groups
        time_fields = [
            ("Editorial R&D", "Editorial R&D", editorial_users),
            ("Editorial Writing", "Editorial Writing", editorial_users),
            ("1st Edit", "1st Edit", editorial_users),
            ("2nd Edit", "2nd Edit", editorial_users),
            ("Design R&D", "Design R&D", design_users),
            ("In Design", "In Design", design_users),
            ("1st Proof", "1st Proof", editorial_users),
            ("2nd Proof", "2nd Proof", editorial_users),
            ("Editorial Sign Off", "Editorial Sign Off", editorial_users),
            ("Design Sign Off", "Design Sign Off", design_users),
        ]

        # Calculate and display time estimations in real-time
        editorial_total = 0.0
        design_total = 0.0
        time_entries = {}

        editorial_fields = [
            "Editorial R&D",
            "Editorial Writing",
            "1st Edit",
            "2nd Edit",
            "1st Proof",
            "2nd Proof",
            "Editorial Sign Off",
        ]
        design_fields = ["Design R&D", "In Design", "Design Sign Off"]

        for field_label, list_name, user_options in time_fields:
            st.markdown(f"**{field_label} (hours)**")
            col1, col2 = st.columns([2, 1])

            with col1:
                selected_user = st.selectbox(
                    f"User for {field_label}",
                    user_options,
                    key=f"user_{list_name.replace(' ', '_').lower()}",
                    label_visibility="collapsed",
                )

            with col2:
                time_input = st.text_input(
                    f"Time for {field_label}",
                    key=f"time_{list_name.replace(' ', '_').lower()}",
                    label_visibility="collapsed",
                    placeholder="HH:MM or hours",
                )
                time_value = parse_hours_minutes(time_input)

            # Handle user selection and calculate totals
            # Allow time entries with or without user assignment
            if time_value and time_value > 0:
                final_user = selected_user if selected_user != "Not set" else "Not set"

                # Store the entry (user can be None for unassigned tasks)
                time_entries[list_name] = {'user': final_user, 'time_hours': time_value}

                # Add to category totals
                if list_name in editorial_fields:
                    editorial_total += time_value
                elif list_name in design_fields:
                    design_total += time_value

        total_estimation = editorial_total + design_total

        # Display real-time calculations
        st.markdown("---")
        st.markdown("**Time Estimations:**")
        st.write(f"Editorial Time Estimation: {editorial_total:.1f} hours")
        st.write(f"Design Time Estimation: {design_total:.1f} hours")
        st.write(f"**Total Time Estimation: {total_estimation:.1f} hours**")
        st.markdown("---")

        st.markdown("---")

        # Submit button outside of form
        if st.button("Add Entry", type="primary", key="manual_submit"):
            if not card_name:
                st.error("Please fill in Card Name field")
            else:
                try:
                    entries_added = 0
                    current_time = datetime.now(BST)

                    # Always create a book record first
                    create_book_record(engine, card_name, board_name, final_tag)

                    with engine.connect() as conn:
                        # Add estimate entries (task assignments with 0 time spent) if any exist
                        for list_name, entry_data in time_entries.items():
                            # Create task entry with 0 time spent - users will use timer to track actual time
                            # The time_hours value from the form is just for estimation display, not actual time spent

                            # Convert hours to seconds for estimate
                            estimate_seconds = int(entry_data['time_hours'] * 3600)

                            # Insert into database with 0 time spent but store the estimate
                            conn.execute(
                                text(
                                    '''
                                INSERT INTO trello_time_tracking
                                (card_name, user_name, list_name, time_spent_seconds, card_estimate_seconds, board_name, created_at, session_start_time, tag)
                                VALUES (:card_name, :user_name, :list_name, :time_spent_seconds, :card_estimate_seconds, :board_name, :created_at, :session_start_time, :tag)
                            '''
                                ),
                                {
                                    'card_name': card_name,
                                    'user_name': entry_data['user'],
                                    'list_name': list_name,
                                    'time_spent_seconds': 0,  # Start with 0 time spent
                                    'card_estimate_seconds': estimate_seconds,  # Store the estimate
                                    'board_name': board_name if board_name else None,
                                    'created_at': current_time,
                                    'session_start_time': None,  # No active session for manual entries
                                    'tag': final_tag,
                                },
                            )
                            entries_added += 1

                        conn.commit()

                    # Keep user on the Add Book tab

                    if entries_added > 0:
                        # Store success message in session state for permanent display
                        st.session_state.book_created_message = (
                            f"Book '{card_name}' created successfully with {entries_added} time estimates!"
                        )
                    else:
                        # Book created without tasks
                        st.session_state.book_created_message = f"Book '{card_name}' created successfully! You can add tasks later from the Book Progress tab."

                    # Set flag to clear form on next render instead of modifying session state directly
                    st.session_state.clear_form = True

                except Exception as e:
                    st.error(f"Error adding manual entry: {str(e)}")

        # Show permanent success message if book was created (below the button)
        if 'book_created_message' in st.session_state:
            st.success(st.session_state.book_created_message)

    with book_progress_tab:
        # Header with hover clipboard functionality
        st.markdown(
            """
        <div style="position: relative; display: inline-block;">
            <h1 style="display: inline-block; margin: 0;" id="book-completion-progress">Book Completion Progress</h1>
            <span class="header-copy-icon" style="
                opacity: 0;
                transition: opacity 0.2s;
                margin-left: 10px;
                cursor: pointer;
                color: #666;
                font-size: 20px;
                vertical-align: middle;
            " onclick="copyHeaderLink()">🔗</span>
        </div>
        <style>
        #book-completion-progress:hover + .header-copy-icon,
        .header-copy-icon:hover {
            opacity: 1;
        }
        </style>
        <script>
        function copyHeaderLink() {
            const url = window.location.origin + window.location.pathname + '#book-completion-progress';
            navigator.clipboard.writeText(url).then(function() {
                console.log('Copied header link to clipboard');
            });
        }
        </script>
        """,
            unsafe_allow_html=True,
        )
        st.markdown("Visual progress tracking for all books with individual task timers.")


        # Check if we have data from database with SSL connection retry
        total_records = 0
        max_retries = 3
        for attempt in range(max_retries):
            try:
                with engine.connect() as conn:
                    result = conn.execute(text("SELECT COUNT(*) FROM trello_time_tracking"))
                    total_records = result.scalar()
                    break  # Success, exit retry loop
            except Exception as e:
                if attempt < max_retries - 1:
                    # Try to recreate engine connection
                    time.sleep(0.5)  # Brief pause before retry
                    continue
                else:
                    # Final attempt failed, show error but continue
                    st.error(f"Database connection issue (attempt {attempt + 1}): {str(e)[:100]}...")
                    total_records = 0
                    break

        try:
            # Clear pending refresh state at start of render
            if 'pending_refresh' in st.session_state:
                del st.session_state.pending_refresh

            # Initialize variables to avoid UnboundLocalError
            df_from_db = None
            all_books = []

            if total_records and total_records > 0:

                # Get all books including those without tasks
                all_books = get_all_books(engine)

                # Get task data from database for book completion (exclude archived)
                df_from_db = pd.read_sql(
                    '''SELECT card_name as "Card name",
                       COALESCE(user_name, 'Not set') as "User",
                       list_name as "List",
                       time_spent_seconds as "Time spent (s)",
                       date_started as "Date started (f)",
                       card_estimate_seconds as "Card estimate(s)",
                       board_name as "Board", created_at, tag as "Tag"
                       FROM trello_time_tracking WHERE archived = FALSE ORDER BY created_at DESC''',
                    engine,
                )

                if not df_from_db.empty:
                    # Calculate total books for search title
                    books_with_tasks = set(df_from_db['Card name'].unique()) if not df_from_db.empty else set()
                    books_without_tasks = set(book[0] for book in all_books if book[0] not in books_with_tasks)
                    total_books = len(books_with_tasks | books_without_tasks)

                    # Add search bar only
                    search_query = st.text_input(
                        f"Search books by title ({total_books}):",
                        placeholder="Enter book title to search...",
                        key="completion_search",
                    )

                    # Initialize filtered_df
                    filtered_df = df_from_db.copy()

                    # Determine books to display
                    if search_query:
                        # Filter books based on search
                        import re

                        escaped_query = re.escape(search_query)
                        mask = filtered_df['Card name'].str.contains(escaped_query, case=False, na=False)
                        filtered_df = filtered_df[mask]

                        # Get unique books from both sources
                        books_with_tasks = set(filtered_df['Card name'].unique()) if not filtered_df.empty else set()
                        books_without_tasks = set(book[0] for book in all_books if book[0] not in books_with_tasks)

                        # Filter books without tasks based on search query
                        books_without_tasks = {
                            book for book in books_without_tasks if search_query.lower() in book.lower()
                        }

                        # Combine and sort
                        books_to_display = sorted(books_with_tasks | books_without_tasks)
                    else:
                        # Show all books by default
                        books_to_display = sorted(book[0] for book in all_books)

                    # Pagination setup
                    books_per_page = 10
                    if 'book_page' not in st.session_state:
                        st.session_state.book_page = 0

                    # Reset to first page if search changes
                    prev_search = st.session_state.get('prev_completion_search')
                    if search_query != prev_search:
                        st.session_state.book_page = 0
                    st.session_state.prev_completion_search = search_query

                    total_books_to_display = len(books_to_display)
                    start_idx = st.session_state.book_page * books_per_page
                    end_idx = start_idx + books_per_page
                    books_subset = books_to_display[start_idx:end_idx]

                    # Only display books if we have search results
                    if books_subset:
                        # Display each book with enhanced visualization
                        for book_title in books_subset:
                            # Check if book has tasks
                            if not filtered_df.empty:
                                book_mask = filtered_df['Card name'] == book_title
                                book_data = filtered_df[book_mask].copy()
                            else:
                                book_data = pd.DataFrame()

                            # Debug: Let's see what we have
                            # st.write(f"DEBUG: Book '{book_title}' - book_data shape: {book_data.shape}")
                            # if not book_data.empty:
                            #     st.write(f"DEBUG: Book tasks found: {book_data['List'].unique()}")
                            # else:
                            #     st.write(f"DEBUG: Book data is empty for '{book_title}'")

                            # If book has no tasks, create empty data structure
                            if book_data.empty:
                                # Get book info from all_books
                                book_info = next((book for book in all_books if book[0] == book_title), None)
                                if book_info:
                                    # Create minimal book data structure
                                    book_data = pd.DataFrame(
                                        {
                                            'Card name': [book_title],
                                            'User': ['Not set'],
                                            'List': ['No tasks assigned'],
                                            'Time spent (s)': [0],
                                            'Date started (f)': [None],
                                            'Card estimate(s)': [0],
                                            'Board': [book_info[1] if book_info[1] else 'Not set'],
                                            'Tag': [book_info[2] if book_info[2] else None],
                                        }
                                    )

                            # Calculate overall progress using stage-based estimates
                            total_time_spent = book_data['Time spent (s)'].sum()

                            # Calculate total estimated time from the database entries
                            # Sum up all estimates stored in the database for this book
                            estimated_time = 0
                            if 'Card estimate(s)' in book_data.columns:
                                book_estimates = book_data['Card estimate(s)'].fillna(0).sum()
                                if book_estimates > 0:
                                    estimated_time = book_estimates

                            # If no estimates in database, use reasonable defaults per stage
                            if estimated_time == 0:
                                default_stage_estimates = {
                                    'Editorial R&D': 2 * 3600,  # 2 hours default
                                    'Editorial Writing': 8 * 3600,  # 8 hours default
                                    '1st Edit': 4 * 3600,  # 4 hours default
                                    '2nd Edit': 2 * 3600,  # 2 hours default
                                    'Design R&D': 3 * 3600,  # 3 hours default
                                    'In Design': 6 * 3600,  # 6 hours default
                                    '1st Proof': 2 * 3600,  # 2 hours default
                                    '2nd Proof': 1.5 * 3600,  # 1.5 hours default
                                    'Editorial Sign Off': 0.5 * 3600,  # 30 minutes default
                                    'Design Sign Off': 0.5 * 3600,  # 30 minutes default
                                }
                                unique_stages = book_data['List'].unique()
                                estimated_time = sum(
                                    default_stage_estimates.get(stage, 3600) for stage in unique_stages
                                )

                            # Calculate completion percentage for display
                            if estimated_time > 0:
                                completion_percentage = (total_time_spent / estimated_time) * 100
                                progress_text = f"{format_seconds_to_time(total_time_spent)}/{format_seconds_to_time(estimated_time)} ({completion_percentage:.1f}%)"
                            else:
                                completion_percentage = 0
                                progress_text = f"Total: {format_seconds_to_time(total_time_spent)} (No estimate)"

                            # Check for active timers more efficiently
                            has_active_timer = any(
                                timer_key.startswith(f"{book_title}_") and active
                                for timer_key, active in st.session_state.timers.items()
                            )

                            # Check if all tasks are completed (only if book has tasks)
                            all_tasks_completed = False
                            completion_emoji = ""
                            if not book_data.empty and book_data['List'].iloc[0] != 'No tasks assigned':
                                # Check completion status from database
                                all_tasks_completed = check_all_tasks_completed(engine, book_title)
                                completion_emoji = "✅ " if all_tasks_completed else ""

                            # Create book title with progress percentage
                            if estimated_time > 0:
                                if completion_percentage > 100:
                                    over_percentage = completion_percentage - 100
                                    book_title_with_progress = (
                                        f"{completion_emoji}**{book_title}** ({over_percentage:.1f}% over estimate)"
                                    )
                                else:
                                    book_title_with_progress = (
                                        f"{completion_emoji}**{book_title}** ({completion_percentage:.1f}%)"
                                    )
                            else:
                                book_title_with_progress = f"{completion_emoji}**{book_title}** (No estimate)"

                            # Check if book should be expanded (either has active timer or was manually expanded)
                            expanded_key = f"expanded_{book_title}"
                            if expanded_key not in st.session_state:
                                st.session_state[expanded_key] = has_active_timer

                            with st.expander(book_title_with_progress, expanded=st.session_state[expanded_key]):
                                # Show progress bar and completion info at the top
                                progress_bar_html = f"""
                                    <div style="width: 50%; background-color: #f0f0f0; border-radius: 5px; height: 10px; margin: 8px 0;">
                                    <div style="width: {min(completion_percentage, 100):.1f}%; background-color: #2AA395; height: 100%; border-radius: 5px;"></div>
                                    </div>
                                    """
                                st.markdown(progress_bar_html, unsafe_allow_html=True)
                                st.markdown(
                                    f'<div style="font-size: 14px; color: #666; margin-bottom: 10px;">{progress_text}</div>',
                                    unsafe_allow_html=True,
                                )

                                # Display tag if available
                                book_tags = book_data['Tag'].dropna().unique()
                                if len(book_tags) > 0 and book_tags[0]:
                                    # Handle multiple tags (comma-separated)
                                    tag_display = book_tags[0]
                                    # If there are commas, it means multiple tags
                                    if ',' in tag_display:
                                        tag_display = tag_display.replace(',', ', ')  # Ensure proper spacing
                                    st.markdown(
                                        f'<div style="font-size: 14px; color: #888; margin-bottom: 10px;"><strong>Tags:</strong> {tag_display}</div>',
                                        unsafe_allow_html=True,
                                    )

                                st.markdown("---")

                                # Define the order of stages to match the actual data entry form
                                stage_order = [
                                    'Editorial R&D',
                                    'Editorial Writing',
                                    '1st Edit',
                                    '2nd Edit',
                                    'Design R&D',
                                    'In Design',
                                    '1st Proof',
                                    '2nd Proof',
                                    'Editorial Sign Off',
                                    'Design Sign Off',
                                ]

                                # Group by stage/list and aggregate by user
                                stages_grouped = book_data.groupby('List')

                                # Display stages in accordion style (each stage as its own expander)
                                stage_counter = 0
                                for stage_name in stage_order:
                                    if stage_name in stages_grouped.groups:
                                        stage_data = stages_grouped.get_group(stage_name)

                                        # Check if this stage has any active timers (efficient lookup)
                                        stage_has_active_timer = any(
                                            timer_key.startswith(f"{book_title}_{stage_name}_") and active
                                            for timer_key, active in st.session_state.timers.items()
                                        )

                                        # Aggregate time by user for this stage
                                        user_aggregated = (
                                            stage_data.groupby('User')['Time spent (s)'].sum().reset_index()
                                        )

                                        # Create a summary for the expander title showing all users and their progress
                                        stage_summary_parts = []
                                        summary_users = set()
                                        for idx, user_task in user_aggregated.iterrows():
                                            user_name = user_task['User']
                                            if user_name in summary_users:
                                                continue
                                            summary_users.add(user_name)
                                            actual_time = user_task['Time spent (s)']

                                            # Get estimated time from the database for this specific user/stage combination
                                            user_stage_data = stage_data[stage_data['User'] == user_name]
                                            estimated_time_for_user = 3600  # Default 1 hour

                                            if (
                                                not user_stage_data.empty
                                                and 'Card estimate(s)' in user_stage_data.columns
                                            ):
                                                # Find the first record that has a non-null, non-zero estimate
                                                estimates = user_stage_data['Card estimate(s)'].dropna()
                                                non_zero_estimates = estimates[estimates > 0]
                                                if not non_zero_estimates.empty:
                                                    estimated_time_for_user = non_zero_estimates.iloc[0]

                                            # Check if task is completed and add tick emoji
                                            task_completed = get_task_completion(
                                                engine, book_title, user_name, stage_name
                                            )
                                            completion_emoji = "✅ " if task_completed else ""

                                            # Format times for display
                                            actual_time_str = format_seconds_to_time(actual_time)
                                            estimated_time_str = format_seconds_to_time(estimated_time_for_user)
                                            user_display = (
                                                user_name if user_name and user_name != "Not set" else "Unassigned"
                                            )

                                            stage_summary_parts.append(
                                                f"{user_display} | {actual_time_str}/{estimated_time_str} {completion_emoji}".rstrip()
                                            )

                                        # Create expander title with stage name and user summaries
                                        if stage_summary_parts:
                                            expander_title = f"**{stage_name}** | " + " | ".join(stage_summary_parts)
                                        else:
                                            expander_title = stage_name

                                        # Check if stage should be expanded (either has active timer or was manually expanded)
                                        stage_expanded_key = f"stage_expanded_{book_title}_{stage_name}"
                                        if stage_expanded_key not in st.session_state:
                                            st.session_state[stage_expanded_key] = stage_has_active_timer

                                        with st.expander(expander_title, expanded=st.session_state[stage_expanded_key]):
                                            processed_tasks = set()
                                            # Show one task per user for this stage
                                            for idx, user_task in user_aggregated.iterrows():
                                                user_name = user_task['User']
                                                task_key = f"{book_title}_{stage_name}_{user_name}"
                                                if task_key in processed_tasks:
                                                    continue
                                                processed_tasks.add(task_key)
                                                actual_time = user_task['Time spent (s)']
                                                task_key = f"{book_title}_{stage_name}_{user_name}"

                                                # Get estimated time from the database for this specific user/stage combination
                                                user_stage_data = stage_data[stage_data['User'] == user_name]
                                                estimated_time_for_user = 3600  # Default 1 hour

                                                if (
                                                    not user_stage_data.empty
                                                    and 'Card estimate(s)' in user_stage_data.columns
                                                ):
                                                    # Find the first record that has a non-null, non-zero estimate
                                                    estimates = user_stage_data['Card estimate(s)'].dropna()
                                                    non_zero_estimates = estimates[estimates > 0]
                                                    if not non_zero_estimates.empty:
                                                        estimated_time_for_user = non_zero_estimates.iloc[0]

                                                # Create columns for task info and timer
                                                col1, col2, col3 = st.columns([4, 1, 3])

                                                with col1:
                                                    # User assignment dropdown
                                                    current_user = user_name if user_name else "Not set"

                                                    # Determine user options based on stage type
                                                    if stage_name in [
                                                        "Editorial R&D",
                                                        "Editorial Writing",
                                                        "1st Edit",
                                                        "2nd Edit",
                                                        "1st Proof",
                                                        "2nd Proof",
                                                        "Editorial Sign Off",
                                                    ]:
                                                        user_options = [
                                                            "Not set",
                                                            "Bethany Latham",
                                                            "Charis Mather",
                                                            "Noah Leatherland",
                                                            "Rebecca Phillips-Bartlett",
                                                        ]
                                                    else:  # Design stages
                                                        user_options = [
                                                            "Not set",
                                                            "Amelia Harris",
                                                            "Amy Li",
                                                            "Drue Rintoul",
                                                            "Jasmine Pointer",
                                                            "Ker Ker Lee",
                                                            "Rob Delph",
                                                        ]

                                                    # Find current user index
                                                    try:
                                                        current_index = user_options.index(current_user)
                                                    except ValueError:
                                                        current_index = 0  # Default to "Not set"

                                                    # Include the row index so the key is always unique
                                                    selectbox_key = f"reassign_{book_title}_{stage_name}_{user_name}_{idx}"
                                                    # Include user_name in key to avoid duplicate elements for the same stage
                                                    selectbox_key = f"reassign_{book_title}_{stage_name}_{user_name}"
                                                    new_user = st.selectbox(
                                                        f"User for {stage_name}:",
                                                        user_options,
                                                        index=current_index,
                                                        key=selectbox_key,
                                                    )

                                                    # Display progress information directly under user dropdown
                                                    if user_name and user_name != "Not set":
                                                        # Use the actual_time variable that's already calculated for this user/stage
                                                        if estimated_time_for_user and estimated_time_for_user > 0:
                                                            progress_percentage = actual_time / estimated_time_for_user
                                                            time_spent_formatted = format_seconds_to_time(actual_time)
                                                            estimated_formatted = format_seconds_to_time(
                                                                estimated_time_for_user
                                                            )

                                                            # Progress bar
                                                            progress_value = max(0.0, min(progress_percentage, 1.0))
                                                            st.progress(progress_value)

                                                            # Progress text
                                                            if progress_percentage > 1.0:
                                                                st.write(
                                                                    f"{(progress_percentage - 1) * 100:.1f}% over estimate"
                                                                )
                                                            elif progress_percentage == 1.0:
                                                                st.write("COMPLETE: 100%")
                                                            else:
                                                                st.write(f"{progress_percentage * 100:.1f}% complete")

                                                            # Time information
                                                            st.write(
                                                                f"Time: {time_spent_formatted} / {estimated_formatted}"
                                                            )

                                                            # Completion checkbox - always get fresh status from database
                                                            completion_key = (
                                                                f"complete_{book_title}_{stage_name}_{user_name}"
                                                            )
                                                            current_completion_status = get_task_completion(
                                                                engine, book_title, user_name, stage_name
                                                            )

                                                            # Update session state with database value
                                                            st.session_state[completion_key] = current_completion_status

                                                            new_completion_status = st.checkbox(
                                                                "Completed",
                                                                value=current_completion_status,
                                                                key=f"checkbox_{completion_key}",
                                                            )

                                                            # Update completion status if changed
                                                            if new_completion_status != current_completion_status:
                                                                update_task_completion(
                                                                    engine,
                                                                    book_title,
                                                                    user_name,
                                                                    stage_name,
                                                                    new_completion_status,
                                                                )
                                                                # Update session state immediately
                                                                st.session_state[completion_key] = new_completion_status

                                                                # Clear any cached completion status to force refresh
                                                                completion_cache_key = f"book_completion_{book_title}"
                                                                if completion_cache_key in st.session_state:
                                                                    del st.session_state[completion_cache_key]

                                                                # Store success message for display without immediate refresh
                                                                success_msg_key = f"completion_success_{task_key}"
                                                                status_text = (
                                                                    "✅ Marked as completed"
                                                                    if new_completion_status
                                                                    else "❌ Marked as incomplete"
                                                                )
                                                                st.session_state[success_msg_key] = status_text

                                                                # Set flag for book-level completion update
                                                                st.session_state['completion_changed'] = True
                                                        else:
                                                            st.write("No time estimate set")

                                                    # Handle user reassignment with improved state management
                                                    if new_user != current_user:
                                                        try:
                                                            with engine.connect() as conn:
                                                                # Update user assignment in database
                                                                new_user_value = (
                                                                    new_user if new_user != "Not set" else None
                                                                )
                                                                old_user_value = (
                                                                    user_name if user_name != "Not set" else None
                                                                )

                                                                conn.execute(
                                                                    text(
                                                                        '''
                                                                        UPDATE trello_time_tracking
                                                                        SET user_name = :new_user
                                                                        WHERE card_name = :card_name
                                                                        AND list_name = :list_name
                                                                        AND COALESCE(user_name, '') = COALESCE(:old_user, '')
                                                                    '''
                                                                    ),
                                                                    {
                                                                        'new_user': new_user_value,
                                                                        'card_name': book_title,
                                                                        'list_name': stage_name,
                                                                        'old_user': old_user_value,
                                                                    },
                                                                )
                                                                conn.commit()

                                                                # Clear relevant session state to force refresh
                                                                keys_to_clear = [
                                                                    k
                                                                    for k in st.session_state.keys()
                                                                    if book_title in k and stage_name in k
                                                                ]
                                                                for key in keys_to_clear:
                                                                    if key.startswith(('complete_', 'timer_')):
                                                                        del st.session_state[key]

                                                                # Store success message instead of immediate refresh
                                                                success_key = (
                                                                    f"reassign_success_{book_title}_{stage_name}_{user_name}_{idx}"
                                                                    f"reassign_success_{book_title}_{stage_name}_{user_name}"
                                                                )
                                                                st.session_state[success_key] = (
                                                                    f"User reassigned from {current_user} to {new_user}"
                                                                )

                                                                # User reassignment completed
                                                        except Exception as e:
                                                            st.error(f"Error reassigning user: {str(e)}")

                                        with col2:
                                            # Empty space - timer moved to button column
                                            st.write("")

                                        with col3:
                                            # Start/Stop timer button with timer display
                                            if task_key not in st.session_state.timers:
                                                st.session_state.timers[task_key] = False

                                            # Timer controls and display
                                            if st.session_state.timers[task_key]:
                                                # Timer is active - show simple stop control
                                                if task_key in st.session_state.timer_start_times:

                                                    # Simple timer calculation
                                                    start_time = st.session_state.timer_start_times[task_key]
                                                    accumulated = st.session_state.timer_accumulated_time.get(task_key, 0)
                                                    paused = st.session_state.timer_paused.get(task_key, False)

                                                    current_elapsed = 0 if paused else calculate_timer_elapsed_time(start_time)
                                                    elapsed_seconds = accumulated + current_elapsed
                                                    elapsed_str = format_seconds_to_time(elapsed_seconds)

                                                    # Display recording status with a client-side timer
                                                    status_label = "Paused" if paused else "Recording"
                                                    timer_id = f"timer_{task_key}_{idx}"
                                                    components.html(
                                                        render_basic_js_timer(
                                                            timer_id,
                                                            status_label,
                                                            elapsed_seconds,
                                                            paused,
                                                        ),
                                                        height=40,

                                                    )

                                                    # Second row with pause and stop controls
                                                    timer_row2_col1, timer_row2_col2 = st.columns([1.5, 1])

                                                    with timer_row2_col1:
                                                        pause_label = "Resume" if paused else "Pause"

                                                        if st.button(
                                                            pause_label,
                                                            key=f"pause_{task_key}_{idx}",
                                                        ):
                                                            if paused:
                                                                resume_time = datetime.utcnow().replace(tzinfo=timezone.utc).astimezone(BST)
                                                                st.session_state.timer_start_times[task_key] = resume_time
                                                                st.session_state.timer_paused[task_key] = False
                                                                update_active_timer_state(
                                                                    engine,
                                                                    task_key,
                                                                    accumulated,
                                                                    False,
                                                                    resume_time,
                                                                )
                                                            else:
                                                                elapsed_since_start = calculate_timer_elapsed_time(start_time)
                                                                new_accum = accumulated + elapsed_since_start
                                                                st.session_state.timer_accumulated_time[task_key] = new_accum
                                                                st.session_state.timer_paused[task_key] = True
                                                                update_active_timer_state(
                                                                    engine,
                                                                    task_key,
                                                                    new_accum,
                                                                    True,
                                                                )
                                                            st.rerun()

                                                    with timer_row2_col2:
                                                        if st.button("Stop", key=f"stop_{task_key}_{idx}"):
                                                            final_time = elapsed_seconds
                                                            stop_active_timer(engine, task_key)

                                                            # Keep expanded states
                                                            expanded_key = f"expanded_{book_title}"
                                                            st.session_state[expanded_key] = True
                                                            stage_expanded_key = (
                                                                f"stage_expanded_{book_title}_{stage_name}"
                                                            )
                                                            st.session_state[stage_expanded_key] = True

                                                            # Always clear timer states first to prevent double-processing
                                                            st.session_state.timers[task_key] = False
                                                            timer_start_time = st.session_state.timer_start_times.get(
                                                                task_key
                                                            )

                                                            # Save to database only if time > 0
                                                            if final_time > 0 and timer_start_time:
                                                                try:
                                                                    user_original_data = stage_data[
                                                                        stage_data['User'] == user_name
                                                                    ].iloc[0]
                                                                    board_name = user_original_data['Board']
                                                                    existing_tag = (
                                                                        user_original_data.get('Tag', None)
                                                                        if 'Tag' in user_original_data
                                                                        else None
                                                                    )

                                                                    with engine.connect() as conn:
                                                                        # Use ON CONFLICT to handle duplicate entries by updating existing records
                                                                        conn.execute(
                                                                            text(
                                                                                '''
                                            INSERT INTO trello_time_tracking
                                            (card_name, user_name, list_name, time_spent_seconds,
                                             date_started, session_start_time, board_name, tag)
                                            VALUES (:card_name, :user_name, :list_name, :time_spent_seconds,
                                                   :date_started, :session_start_time, :board_name, :tag)
                                            ON CONFLICT (card_name, user_name, list_name, date_started, time_spent_seconds)
                                            DO UPDATE SET
                                                session_start_time = EXCLUDED.session_start_time,
                                                board_name = EXCLUDED.board_name,
                                                tag = EXCLUDED.tag,
                                                created_at = CURRENT_TIMESTAMP
                                        '''
                                                                            ),
                                                                            {
                                                                                'card_name': book_title,
                                                                                'user_name': user_name,
                                                                                'list_name': stage_name,
                                                                                'time_spent_seconds': final_time,
                                                                                'date_started': timer_start_time.date(),
                                                                                'session_start_time': timer_start_time,
                                                                                'board_name': board_name,
                                                                                'tag': existing_tag,
                                                                            },
                                                                        )

                                                                        # Remove from active timers
                                                                        conn.execute(
                                                                            text(
                                                                                'DELETE FROM active_timers WHERE timer_key = :timer_key'
                                                                            ),
                                                                            {'timer_key': task_key},
                                                                        )
                                                                        conn.commit()

                                                                    # Store success message for display at bottom
                                                                    success_msg_key = f"timer_success_{task_key}"
                                                                    st.session_state[success_msg_key] = (
                                                                        f"Added {elapsed_str} to {book_title} - {stage_name}"
                                                                    )

                                                                    # Timer stopped successfully
                                                                except Exception as e:
                                                                    st.error(f"Error saving timer data: {str(e)}")
                                                                    # Still try to clean up active timer from database on error
                                                                    try:
                                                                        with engine.connect() as conn:
                                                                            conn.execute(
                                                                                text(
                                                                                    'DELETE FROM active_timers WHERE timer_key = :timer_key'
                                                                                ),
                                                                                {'timer_key': task_key},
                                                                            )
                                                                            conn.commit()
                                                                    except:
                                                                        pass  # Ignore cleanup errors
                                                            else:
                                                                # Even if no time to save, clean up active timer
                                                                try:
                                                                    with engine.connect() as conn:
                                                                        conn.execute(
                                                                            text(
                                                                                'DELETE FROM active_timers WHERE timer_key = :timer_key'
                                                                            ),
                                                                            {'timer_key': task_key},
                                                                        )
                                                                        conn.commit()
                                                                except:
                                                                    pass  # Ignore cleanup errors

                                                            # Clear timer states
                                                            if task_key in st.session_state.timer_start_times:
                                                                del st.session_state.timer_start_times[task_key]
                                                            if task_key in st.session_state.timer_accumulated_time:
                                                                del st.session_state.timer_accumulated_time[task_key]
                                                            if task_key in st.session_state.timer_paused:
                                                                del st.session_state.timer_paused[task_key]

                                                            # Refresh the interface so totals update immediately
                                                            st.rerun()

                                            else:
                                                # Timer is not active - show Start button
                                                if st.button("Start", key=f"start_{task_key}_{idx}"):
                                                    # Preserve expanded state before rerun
                                                    expanded_key = f"expanded_{book_title}"
                                                    st.session_state[expanded_key] = True

                                                    # Also preserve stage expanded state
                                                    stage_expanded_key = f"stage_expanded_{book_title}_{stage_name}"
                                                    st.session_state[stage_expanded_key] = True

                                                    # Start timer - use UTC for consistency
                                                    start_time_utc = datetime.utcnow().replace(tzinfo=timezone.utc)
                                                    # Convert to BST for display/storage but keep UTC calculation base
                                                    start_time_bst = start_time_utc.astimezone(BST)
                                                    st.session_state.timers[task_key] = True
                                                    st.session_state.timer_start_times[task_key] = start_time_bst
                                                    st.session_state.timer_paused[task_key] = False
                                                    st.session_state.timer_accumulated_time[task_key] = 0

                                                    # Save to database for persistence
                                                    user_original_data = stage_data[
                                                        stage_data['User'] == user_name
                                                    ].iloc[0]
                                                    board_name = user_original_data['Board']

                                                    save_active_timer(
                                                        engine,
                                                        task_key,
                                                        book_title,
                                                        user_name if user_name != "Not set" else None,
                                                        stage_name,
                                                        board_name,
                                                        start_time_bst,
                                                        accumulated_seconds=0,
                                                        is_paused=False,
                                                    )

                                                    st.rerun()

                                            # Manual time entry section
                                            st.write("**Manual Entry:**")

                                            # Create a form to handle Enter key properly
                                            with st.form(key=f"time_form_{task_key}_{idx}"):
                                                manual_time = st.text_input(
                                                    "Add time (hh:mm:ss):", placeholder="01:30:00"
                                                )

                                                # Hide the submit button and form styling with CSS
                                                st.markdown(
                                                    """
                                                    <style>
                                                    div[data-testid="stForm"] button {
                                                        display: none;
                                                    }
                                                    div[data-testid="stForm"] {
                                                        border: none !important;
                                                        background: none !important;
                                                        padding: 0 !important;
                                                    }
                                                    </style>
                                                    """,
                                                    unsafe_allow_html=True,
                                                )

                                                submitted = st.form_submit_button("Add Time")

                                                if submitted and manual_time:
                                                    try:
                                                        # Parse the time format hh:mm:ss
                                                        time_parts = manual_time.split(':')
                                                        if len(time_parts) == 3:
                                                            hours = int(time_parts[0])
                                                            minutes = int(time_parts[1])
                                                            seconds = int(time_parts[2])

                                                            # Validate individual components
                                                            if hours > 100:
                                                                st.error(
                                                                    f"Maximum hours allowed is 100. You entered {hours} hours."
                                                                )
                                                            elif minutes >= 60:
                                                                st.error(
                                                                    f"Minutes must be less than 60. You entered {minutes} minutes."
                                                                )
                                                            elif seconds >= 60:
                                                                st.error(
                                                                    f"Seconds must be less than 60. You entered {seconds} seconds."
                                                                )
                                                            else:
                                                                total_seconds = hours * 3600 + minutes * 60 + seconds

                                                                # Validate maximum time (100 hours = 360,000 seconds)
                                                                max_seconds = 100 * 3600  # 360,000 seconds
                                                                if total_seconds > max_seconds:
                                                                    st.error(
                                                                        f"Maximum time allowed is 100:00:00. You entered {manual_time}"
                                                                    )
                                                                elif total_seconds > 0:
                                                                    # Add manual time to database
                                                                    try:
                                                                        # Get board name from original data
                                                                        user_original_data = stage_data[
                                                                            stage_data['User'] == user_name
                                                                        ].iloc[0]
                                                                        board_name = user_original_data['Board']
                                                                        # Get existing tag from original data
                                                                        existing_tag = (
                                                                            user_original_data.get('Tag', None)
                                                                            if 'Tag' in user_original_data
                                                                            else None
                                                                        )

                                                                        # Get current completion status to preserve it
                                                                        completion_key = f"complete_{book_title}_{stage_name}_{user_name}"
                                                                        current_completion = get_task_completion(
                                                                            engine, book_title, user_name, stage_name
                                                                        )
                                                                        # Also check session state in case it was just changed
                                                                        if completion_key in st.session_state:
                                                                            current_completion = st.session_state[
                                                                                completion_key
                                                                            ]

                                                                        # Preserve expanded state before rerun
                                                                        expanded_key = f"expanded_{book_title}"
                                                                        st.session_state[expanded_key] = True

                                                                        # Preserve stage expanded state
                                                                        stage_expanded_key = (
                                                                            f"stage_expanded_{book_title}_{stage_name}"
                                                                        )
                                                                        st.session_state[stage_expanded_key] = True

                                                                        with engine.connect() as conn:
                                                                            conn.execute(
                                                                                text(
                                                                                    '''
                                                                                    INSERT INTO trello_time_tracking
                                                                                    (card_name, user_name, list_name, time_spent_seconds, board_name, created_at, tag, completed)
                                                                                    VALUES (:card_name, :user_name, :list_name, :time_spent_seconds, :board_name, :created_at, :tag, :completed)
                                                                                '''
                                                                                ),
                                                                                {
                                                                                    'card_name': book_title,
                                                                                    'user_name': user_name,
                                                                                    'list_name': stage_name,
                                                                                    'time_spent_seconds': total_seconds,
                                                                                    'board_name': board_name,
                                                                                    'created_at': datetime.now(BST),
                                                                                    'tag': existing_tag,
                                                                                    'completed': current_completion,
                                                                                },
                                                                            )
                                                                            conn.commit()

                                                                        # Store success message in session state for display
                                                                        success_msg_key = (
                                                                            f"manual_time_success_{task_key}"
                                                                        )
                                                                        st.session_state[success_msg_key] = (
                                                                            f"Added {manual_time} to progress"
                                                                        )

                                                                    except Exception as e:
                                                                        st.error(f"Error saving time: {str(e)}")
                                                                else:
                                                                    st.error("Time must be greater than 00:00:00")
                                                        else:
                                                            st.error("Please use format hh:mm:ss (e.g., 01:30:00)")
                                                    except ValueError:
                                                        st.error("Please enter valid numbers in hh:mm:ss format")

                                            # Display various success messages
                                            # Timer success message
                                            timer_success_key = f"timer_success_{task_key}"
                                            if timer_success_key in st.session_state:
                                                st.success(st.session_state[timer_success_key])
                                                del st.session_state[timer_success_key]

                                            # Manual time success message
                                            manual_success_key = f"manual_time_success_{task_key}"
                                            if manual_success_key in st.session_state:
                                                st.success(st.session_state[manual_success_key])
                                                del st.session_state[manual_success_key]

                                            # Completion status success message
                                            completion_success_key = f"completion_success_{task_key}"
                                            if completion_success_key in st.session_state:
                                                st.success(st.session_state[completion_success_key])
                                                del st.session_state[completion_success_key]

                                            # User reassignment success message
                                            reassign_success_key = f"reassign_success_{book_title}_{stage_name}_{user_name}_{idx}"
                                            reassign_success_key = f"reassign_success_{book_title}_{stage_name}_{user_name}"
                                            if reassign_success_key in st.session_state:
                                                st.success(st.session_state[reassign_success_key])
                                                del st.session_state[reassign_success_key]

                                # Show count of running timers (refresh buttons now appear under individual timers)
                                running_timers = [
                                    k for k, v in st.session_state.timers.items() if v and book_title in k
                                ]
                                if running_timers:
                                    st.write(f"{len(running_timers)} timer(s) running")

                                # Add stage dropdown
                                available_stages = get_available_stages_for_book(engine, book_title)
                                if available_stages:
                                    st.markdown("---")
                                    col1, col2 = st.columns([3, 1])

                                    with col1:
                                        selected_stage = st.selectbox(
                                            "Add stage:",
                                            options=["Select a stage to add..."] + available_stages,
                                            key=f"add_stage_{book_title}",
                                        )

                                    with col2:
                                        time_estimate = st.number_input(
                                            "Hours:",
                                            min_value=0.0,
                                            step=0.1,
                                            format="%.1f",
                                            value=1.0,
                                            key=f"add_stage_time_{book_title}",
                                            on_change=None,  # Prevent automatic refresh
                                        )

                                    if selected_stage != "Select a stage to add...":
                                        # Get the current time estimate from session state
                                        time_estimate_key = f"add_stage_time_{book_title}"
                                        current_time_estimate = st.session_state.get(time_estimate_key, 1.0)

                                        # Get book info for board name and tag
                                        book_info = next((book for book in all_books if book[0] == book_title), None)
                                        board_name = book_info[1] if book_info else None
                                        tag = book_info[2] if book_info else None

                                        # Convert hours to seconds for estimate
                                        estimate_seconds = int(current_time_estimate * 3600)

                                        if add_stage_to_book(
                                            engine, book_title, selected_stage, board_name, tag, estimate_seconds
                                        ):
                                            st.success(
                                                f"Added {selected_stage} to {book_title} with {current_time_estimate} hour estimate"
                                            )
                                            # Stage added successfully
                                        else:
                                            st.error("Failed to add stage")

                                # Remove stage section at the bottom left of each book
                                if stages_grouped.groups:  # Only show if book has stages
                                    st.markdown("---")
                                    remove_col1, remove_col2, remove_col3 = st.columns([2, 1, 1])

                                    with remove_col1:
                                        # Get all current stages for this book
                                        current_stages_with_users = []
                                        for stage_name in stage_order:
                                            if stage_name in stages_grouped.groups:
                                                stage_data = stages_grouped.get_group(stage_name)
                                                user_aggregated = (
                                                    stage_data.groupby('User')['Time spent (s)'].sum().reset_index()
                                                )
                                                for idx, user_task in user_aggregated.iterrows():
                                                    user_name = user_task['User']
                                                    user_display = (
                                                        user_name
                                                        if user_name and user_name != "Not set"
                                                        else "Unassigned"
                                                    )
                                                    current_stages_with_users.append(f"{stage_name} ({user_display})")

                                        if current_stages_with_users:
                                            selected_remove_stage = st.selectbox(
                                                "Remove stage:",
                                                options=["Select stage to remove..."] + current_stages_with_users,
                                                key=f"remove_stage_select_{book_title}",
                                            )

                                            if selected_remove_stage != "Select stage to remove...":
                                                # Parse the selection to get stage name and user
                                                stage_user_match = selected_remove_stage.split(" (")
                                                remove_stage_name = stage_user_match[0]
                                                remove_user_name = stage_user_match[1].rstrip(")")
                                                if remove_user_name == "Unassigned":
                                                    remove_user_name = "Not set"

                                                if st.button(
                                                    "Remove",
                                                    key=f"remove_confirm_{book_title}_{remove_stage_name}_{remove_user_name}",
                                                    type="secondary",
                                                ):
                                                    if delete_task_stage(
                                                        engine, book_title, remove_user_name, remove_stage_name
                                                    ):
                                                        st.success(
                                                            f"Removed {remove_stage_name} for {remove_user_name}"
                                                        )
                                                        # Manual time added successfully
                                                    else:
                                                        st.error("Failed to remove stage")

                                # Archive and Delete buttons at the bottom of each book
                                st.markdown("---")
                                col1, col2 = st.columns(2)

                                with col1:
                                    if st.button(
                                        f"Archive '{book_title}'",
                                        key=f"archive_{book_title}",
                                        help="Move this book to archive",
                                    ):
                                        try:
                                            with engine.connect() as conn:
                                                # Check if book has time tracking records
                                                result = conn.execute(
                                                    text(
                                                        '''
                                                        SELECT COUNT(*) FROM trello_time_tracking
                                                        WHERE card_name = :card_name
                                                    '''
                                                    ),
                                                    {'card_name': book_title},
                                                )
                                                record_count = result.scalar()

                                                if record_count > 0:
                                                    # Archive existing time tracking records
                                                    conn.execute(
                                                        text(
                                                            '''
                                                            UPDATE trello_time_tracking
                                                            SET archived = TRUE
                                                            WHERE card_name = :card_name
                                                        '''
                                                        ),
                                                        {'card_name': book_title},
                                                    )
                                                else:
                                                    # Create a placeholder archived record for books without tasks
                                                    conn.execute(
                                                        text(
                                                            '''
                                                            INSERT INTO trello_time_tracking
                                                            (card_name, user_name, list_name, time_spent_seconds,
                                                             card_estimate_seconds, board_name, archived, created_at)
                                                            VALUES (:card_name, 'Not set', 'No tasks assigned', 0,
                                                                   0, 'Manual Entry', TRUE, NOW())
                                                        '''
                                                        ),
                                                        {'card_name': book_title},
                                                    )

                                                # Archive the book in books table
                                                conn.execute(
                                                    text(
                                                        '''
                                                        UPDATE books
                                                        SET archived = TRUE
                                                        WHERE card_name = :book_name
                                                    '''
                                                    ),
                                                    {'book_name': book_title},
                                                )

                                                conn.commit()

                                            # Keep user on the current tab
                                            st.success(f"'{book_title}' has been archived successfully!")
                                            # Archive operation completed
                                        except Exception as e:
                                            st.error(f"Error archiving book: {str(e)}")

                                with col2:
                                    if st.button(
                                        f"Delete '{book_title}'",
                                        key=f"delete_progress_{book_title}",
                                        help="Permanently delete this book and all its data",
                                        type="secondary",
                                    ):
                                        # Add confirmation using session state
                                        confirm_key = f"confirm_delete_progress_{book_title}"
                                        if confirm_key not in st.session_state:
                                            st.session_state[confirm_key] = False

                                        if not st.session_state[confirm_key]:
                                            st.session_state[confirm_key] = True
                                            st.warning(
                                                f"Click 'Delete {book_title}' again to permanently delete all data for this book."
                                            )
                                        else:
                                            try:
                                                with engine.connect() as conn:
                                                    conn.execute(
                                                        text(
                                                            '''
                                                            DELETE FROM trello_time_tracking
                                                            WHERE card_name = :card_name
                                                        '''
                                                        ),
                                                        {'card_name': book_title},
                                                    )
                                                    conn.commit()

                                                # Reset confirmation state
                                                del st.session_state[confirm_key]
                                                # Keep user on the Book Progress tab
                                                st.success(f"'{book_title}' has been permanently deleted!")
                                                # Delete operation completed
                                            except Exception as e:
                                                st.error(f"Error deleting book: {str(e)}")
                                                # Reset confirmation state on error
                                                if confirm_key in st.session_state:
                                                    del st.session_state[confirm_key]

                            stage_counter += 1

                    # Pagination controls below book cards
                    total_pages = (
                        (total_books_to_display - 1) // books_per_page + 1 if total_books_to_display > 0 else 1
                    )
                    nav_col1, nav_col2 = st.columns(2)
                    with nav_col1:
                        if st.button("Previous", disabled=st.session_state.book_page == 0):
                            st.session_state.book_page -= 1
                            st.rerun()
                    with nav_col2:
                        if st.button("Next", disabled=st.session_state.book_page >= total_pages - 1):
                            st.session_state.book_page += 1
                            st.rerun()

        except Exception as e:
            st.error(f"Error accessing database: {str(e)}")
            # Add simplified debug info
            try:
                import traceback

                error_details = traceback.format_exc().split('\n')[-3:-1]  # Get last 2 lines
                st.error(f"Location: {' '.join(error_details)}")
            except:
                pass  # Ignore debug errors

        # Add table showing all books with their boards below the book cards
        st.markdown("---")
        st.subheader("All Books Overview")

        # Create data for the table
        table_data = []

        # Create a dictionary to track books and their boards
        book_board_map = {}

        # First, add books with tasks from database
        if df_from_db is not None and not df_from_db.empty and 'Card name' in df_from_db.columns:
            try:
                for _, row in df_from_db.groupby('Card name').first().iterrows():
                    book_name = row['Card name']
                    board_name = row['Board'] if 'Board' in row and row['Board'] else 'Not set'
                    book_board_map[book_name] = board_name
            except Exception as e:
                # If groupby fails, fall back to simple iteration
                pass

        # Then add books without tasks from all_books
        try:
            for book_info in all_books:
                book_name = book_info[0]
                if book_name not in book_board_map:
                    board_name = book_info[1] if book_info[1] else 'Not set'
                    book_board_map[book_name] = board_name
        except Exception as e:
            # Handle case where all_books might be empty or malformed
            pass

        # Convert to sorted list for table display
        for book_name in sorted(book_board_map.keys()):
            table_data.append({'Book Name': book_name, 'Board': book_board_map[book_name]})

        if table_data:
            # Create DataFrame for display
            table_df = pd.DataFrame(table_data)
            st.dataframe(table_df, use_container_width=True, hide_index=True)
        else:
            st.info("No books found in the database.")

        # Clear refresh flags without automatic rerun to prevent infinite loops
        for flag in ['completion_changed', 'major_update_needed']:
            if flag in st.session_state:
                del st.session_state[flag]
                
        components.html(
        """
        <div style="text-align: center; margin-top: 10px;">
            <span style="font-size: 12px; color: #888; cursor: pointer; text-decoration: underline;"
                  onclick="document.getElementById('dont-click-modal').style.display='flex';">
                Please do not click
            </span>
        </div>
    
        <div id="dont-click-modal" style="display:none; position: fixed; top:0; left:0; width:100%; height:100%;
            background-color: rgba(0,0,0,0.5); z-index:1000; align-items: center; justify-content: center;">
          <div style="background-color: white; padding: 20px; border-radius: 8px; text-align: center; max-width: 300px;">
            <p style="margin-bottom: 20px;">What do you think you're doing? It clearly stated, 'Please do not click.'</p>
            <button onclick="document.getElementById('dont-click-modal').style.display='none';"
                    style="margin-right: 10px;">Go back</button>
            <button onclick="window.open('https://youtu.be/5T5BY1j2MkE', '_blank');">Proceed anyway</button>
          </div>
        </div>
        """,
        height=300,
    )
    with reporting_tab:
        st.header("Reporting")
        st.markdown("Filter tasks by user, book, board, tag, and date range from all uploaded data.")

        # Get filter options from database
        users = get_users_from_database(engine)
        books = get_books_from_database(engine)
        boards = get_boards_from_database(engine)
        tags = get_tags_from_database(engine)

        if not users:
            st.info("No users found in database. Please add entries in the 'Add Book' tab first.")
            st.stop()

        # Filter selection - organized in columns
        col1, col2 = st.columns(2)

        with col1:
            # User selection dropdown
            selected_user = st.selectbox(
                "Select User:", options=["All Users"] + users, help="Choose a user to view their tasks"
            )

            # Book search input
            book_search = st.text_input(
                "Search Book (optional):",
                placeholder="Start typing to search books...",
                help="Type to search for a specific book",
            )
            # Match the search to available books
            if book_search:
                matched_books = [book for book in books if book_search.lower() in book.lower()]
                if matched_books:
                    selected_book = st.selectbox(
                        "Select from matches:", options=matched_books, help="Choose from matching books"
                    )
                else:
                    st.warning("No books found matching your search")
                    selected_book = "All Books"
            else:
                selected_book = "All Books"

        with col2:
            # Board selection dropdown
            selected_board = st.selectbox(
                "Select Board (optional):", options=["All Boards"] + boards, help="Choose a specific board to filter by"
            )

            # Tag selection dropdown
            selected_tag = st.selectbox(
                "Select Tag (optional):", options=["All Tags"] + tags, help="Choose a specific tag to filter by"
            )

        # Date range selection
        col1, col2 = st.columns(2)
        with col1:
            start_date = st.date_input("Start Date (optional):", value=None, help="Leave empty to include all dates")

        with col2:
            end_date = st.date_input("End Date (optional):", value=None, help="Leave empty to include all dates")

        # Update button
        update_button = st.button("Update Table", type="primary")

        # Validate date range
        if start_date and end_date and start_date > end_date:
            st.error("Start date must be before end date")
            return

        # Filter and display results only when button is clicked or on initial load
        if update_button or 'filtered_tasks_displayed' not in st.session_state:
            with st.spinner("Loading filtered tasks..."):
                filtered_tasks = get_filtered_tasks_from_database(
                    engine,
                    user_name=selected_user if selected_user != "All Users" else None,
                    book_name=selected_book if selected_book != "All Books" else None,
                    board_name=selected_board if selected_board != "All Boards" else None,
                    tag_name=selected_tag if selected_tag != "All Tags" else None,
                    start_date=start_date,
                    end_date=end_date,
                )

            # Store in session state to prevent automatic reloading
            st.session_state.filtered_tasks_displayed = True
            st.session_state.current_filtered_tasks = filtered_tasks
            st.session_state.current_filters = {
                'user': selected_user,
                'book': selected_book,
                'board': selected_board,
                'tag': selected_tag,
                'start_date': start_date,
                'end_date': end_date,
            }

        # Display cached results if available
        if 'current_filtered_tasks' in st.session_state:

            filtered_tasks = st.session_state.current_filtered_tasks
            current_filters = st.session_state.get('current_filters', {})

            if not filtered_tasks.empty:
                st.subheader("Filtered Results")

                # Show active filters info
                active_filters = []
                if current_filters.get('user') and current_filters.get('user') != "All Users":
                    active_filters.append(f"User: {current_filters.get('user')}")
                if current_filters.get('book') and current_filters.get('book') != "All Books":
                    active_filters.append(f"Book: {current_filters.get('book')}")
                if current_filters.get('board') and current_filters.get('board') != "All Boards":
                    active_filters.append(f"Board: {current_filters.get('board')}")
                if current_filters.get('tag') and current_filters.get('tag') != "All Tags":
                    active_filters.append(f"Tag: {current_filters.get('tag')}")
                if current_filters.get('start_date') or current_filters.get('end_date'):
                    start_str = (
                        current_filters.get('start_date').strftime('%d/%m/%Y')
                        if current_filters.get('start_date')
                        else 'All'
                    )
                    end_str = (
                        current_filters.get('end_date').strftime('%d/%m/%Y')
                        if current_filters.get('end_date')
                        else 'All'
                    )
                    active_filters.append(f"Date range: {start_str} to {end_str}")

                if active_filters:
                    left_col, right_col = st.columns([1, 3])
                    with left_col:
                        with st.expander("Active Filters", expanded=False):
                            for f in active_filters:
                                st.write(f)
                    with right_col:
                        st.dataframe(filtered_tasks, use_container_width=True, hide_index=True)
                else:
                    st.dataframe(filtered_tasks, use_container_width=True, hide_index=True)

                # Download button for filtered results
                csv_buffer = io.StringIO()
                filtered_tasks.to_csv(csv_buffer, index=False)
                st.download_button(
                    label="Download Filtered Results",
                    data=csv_buffer.getvalue(),
                    file_name="filtered_tasks.csv",
                    mime="text/csv",
                )

                # Summary statistics for filtered data
                st.subheader("Summary")
                col1, col2, col3, col4 = st.columns(4)

                with col1:
                    st.metric("Total Books", int(filtered_tasks['Book Title'].nunique()))

                with col2:
                    st.metric("Total Tasks", len(filtered_tasks))

                with col3:
                    st.metric("Unique Users", int(filtered_tasks['User'].nunique()))

                with col4:
                    # Calculate total time from formatted time strings
                    total_seconds = 0
                    for time_str in filtered_tasks['Time Spent']:
                        if time_str != "00:00:00":
                            parts = time_str.split(':')
                            total_seconds += int(parts[0]) * 3600 + int(parts[1]) * 60 + int(parts[2])
                    total_hours = total_seconds / 3600
                    st.metric("Total Time (Hours)", f"{total_hours:.1f}")

            else:
                st.warning("No tasks found matching the selected filters.")

        elif 'filtered_tasks_displayed' not in st.session_state:
            st.info("Click 'Update Table' to load filtered results.")

    with archive_tab:
        st.header("Archive")
        st.markdown("View and manage archived books.")

        try:
            # Get count of archived records
            with engine.connect() as conn:
                archived_count = conn.execute(
                    text('SELECT COUNT(*) FROM trello_time_tracking WHERE archived = TRUE')
                ).scalar()

            if archived_count and archived_count > 0:
                st.info(f"Showing archived books from {archived_count} database records.")

                # Get archived data from database
                df_archived = pd.read_sql(
                    '''SELECT card_name as "Card name",
                       COALESCE(user_name, 'Not set') as "User",
                       list_name as "List",
                       time_spent_seconds as "Time spent (s)",
                       date_started as "Date started (f)",
                       card_estimate_seconds as "Card estimate(s)",
                       board_name as "Board", created_at, tag as "Tag"
                       FROM trello_time_tracking WHERE archived = TRUE ORDER BY created_at DESC''',
                    engine,
                )

                if not df_archived.empty:
                    # Add search bar for archived book titles
                    archive_search_query = st.text_input(
                        "Search archived books by title:",
                        placeholder="Enter book title to filter archived results...",
                        help="Search for specific archived books by typing part of the title",
                        key="archive_search",
                    )

                    # Filter archived books based on search
                    filtered_archived_df = df_archived.copy()
                    if archive_search_query:
                        mask = filtered_archived_df['Card name'].str.contains(
                            archive_search_query, case=False, na=False
                        )
                        filtered_archived_df = filtered_archived_df[mask]

                    # Get unique archived books
                    unique_archived_books = filtered_archived_df['Card name'].unique()

                    if len(unique_archived_books) > 0:
                        st.write(f"Found {len(unique_archived_books)} archived books to display")

                        # Display each archived book with same structure as Book Completion
                        for book_title in unique_archived_books:
                            book_mask = filtered_archived_df['Card name'] == book_title
                            book_data = filtered_archived_df[book_mask].copy()

                            # Calculate overall progress
                            total_time_spent = book_data['Time spent (s)'].sum()

                            # Calculate total estimated time
                            estimated_time = 0
                            if 'Card estimate(s)' in book_data.columns:
                                book_estimates = book_data['Card estimate(s)'].fillna(0).sum()
                                if book_estimates > 0:
                                    estimated_time = book_estimates

                            # Calculate completion percentage and progress text
                            if estimated_time > 0:
                                completion_percentage = (total_time_spent / estimated_time) * 100
                                progress_text = f"{format_seconds_to_time(total_time_spent)}/{format_seconds_to_time(estimated_time)} ({completion_percentage:.1f}%)"
                            else:
                                completion_percentage = 0
                                progress_text = f"Total: {format_seconds_to_time(total_time_spent)} (No estimate)"

                            with st.expander(book_title, expanded=False):
                                # Show progress bar and completion info at the top
                                progress_bar_html = f"""
                                <div style="width: 50%; background-color: #f0f0f0; border-radius: 5px; height: 10px; margin: 8px 0;">
                                    <div style="width: {min(completion_percentage, 100):.1f}%; background-color: #2AA395; height: 100%; border-radius: 5px;"></div>
                                </div>
                                """
                                st.markdown(progress_bar_html, unsafe_allow_html=True)
                                st.markdown(
                                    f'<div style="font-size: 14px; color: #666; margin-bottom: 10px;">{progress_text}</div>',
                                    unsafe_allow_html=True,
                                )

                                st.markdown("---")

                                # Show task breakdown for archived book
                                task_breakdown = (
                                    book_data.groupby(['List', 'User'])['Time spent (s)'].sum().reset_index()
                                )
                                task_breakdown['Time Spent'] = task_breakdown['Time spent (s)'].apply(
                                    format_seconds_to_time
                                )
                                task_breakdown = task_breakdown[['List', 'User', 'Time Spent']]

                                st.write("**Task Breakdown:**")
                                st.dataframe(task_breakdown, use_container_width=True, hide_index=True)

                                # Unarchive and Delete buttons
                                st.markdown("---")
                                col1, col2 = st.columns(2)

                                with col1:
                                    if st.button(
                                        f"Unarchive '{book_title}'",
                                        key=f"unarchive_{book_title}",
                                        help="Move this book back to active books",
                                    ):
                                        try:
                                            with engine.connect() as conn:
                                                conn.execute(
                                                    text(
                                                        '''
                                                    UPDATE trello_time_tracking
                                                    SET archived = FALSE
                                                    WHERE card_name = :card_name
                                                '''
                                                    ),
                                                    {'card_name': book_title},
                                                )
                                                conn.commit()

                                            # Keep user on the Archive tab
                                            st.success(f"'{book_title}' has been unarchived successfully!")
                                            st.rerun()
                                        except Exception as e:
                                            st.error(f"Error unarchiving book: {str(e)}")

                                with col2:
                                    if st.button(
                                        f"Delete '{book_title}'",
                                        key=f"delete_{book_title}",
                                        help="Permanently delete this book and all its data",
                                        type="secondary",
                                    ):
                                        # Add confirmation using session state
                                        confirm_key = f"confirm_delete_{book_title}"
                                        if confirm_key not in st.session_state:
                                            st.session_state[confirm_key] = False

                                        if not st.session_state[confirm_key]:
                                            st.session_state[confirm_key] = True
                                            st.warning(
                                                f"Click 'Delete {book_title}' again to permanently delete all data for this book."
                                            )
                                            st.rerun()
                                        else:
                                            try:
                                                with engine.connect() as conn:
                                                    conn.execute(
                                                        text(
                                                            '''
                                                        DELETE FROM trello_time_tracking
                                                        WHERE card_name = :card_name
                                                    '''
                                                        ),
                                                        {'card_name': book_title},
                                                    )
                                                    conn.commit()

                                                # Reset confirmation state
                                                del st.session_state[confirm_key]
                                                # Keep user on the Archive tab
                                                st.success(f"'{book_title}' has been permanently deleted!")
                                                st.rerun()
                                            except Exception as e:
                                                st.error(f"Error deleting book: {str(e)}")
                                                # Reset confirmation state on error
                                                if confirm_key in st.session_state:
                                                    del st.session_state[confirm_key]
                    else:
                        if archive_search_query:
                            st.warning(f"No archived books found matching '{archive_search_query}'")
                        else:
                            st.warning("No archived books available")
                else:
                    st.warning("No archived books available")
            else:
                st.info("No archived books found. Archive books from the 'Book Completion' tab to see them here.")

        except Exception as e:
            st.error(f"Error accessing archived data: {str(e)}")


if __name__ == "__main__":
    main()<|MERGE_RESOLUTION|>--- conflicted
+++ resolved
@@ -41,11 +41,7 @@
     <script>
     const sidebar = window.parent.document.querySelector('section[data-testid="stSidebar"]');
     if (sidebar) {
-<<<<<<< HEAD
-        sidebar.style.width = '40%';
-=======
         sidebar.style.width = '45%';
->>>>>>> 408f58f2
     }
     </script>
     """,
@@ -875,17 +871,12 @@
   font-family: 'Noto Sans', sans-serif;
   margin: 0;
 }}
-<<<<<<< HEAD
+
 .timer-text {{
   white-space: normal;
   word-break: break-word;
   color: {text_color};
-=======
-
-.timer-text {{
-  white-space: normal;
-  word-break: break-word;
->>>>>>> 408f58f2
+
 }}
 </style>
 <div id='{sidebar_timer_id}' class='timer-text'><strong>{book_title} - {stage_name} ({user_display})</strong>: <strong>{elapsed_str}</strong>/{estimate_str} - {status_text}</div>
@@ -906,10 +897,7 @@
   var iframe = window.frameElement;
   if (iframe) {{
     iframe.style.height = (document.body.scrollHeight + 4) + 'px';
-<<<<<<< HEAD
-=======
-
->>>>>>> 408f58f2
+
   }}
 }}
 resizeIframe();
