import streamlit as st
import pandas as pd
import numpy as np
from datetime import datetime, timedelta, timezone
from collections import Counter
import io
import os
import re
import time
from sqlalchemy import create_engine, text
from sqlalchemy.exc import IntegrityError

st.set_page_config(page_title="Book Production Time Tracking", page_icon="favicon.png")

# Set BST timezone (UTC+1)
BST = timezone(timedelta(hours=1))
UTC_PLUS_1 = BST  # Keep backward compatibility

# Known full user names for matching CSV imports
EDITORIAL_USERS_LIST = [
    "Bethany Latham",
    "Charis Mather",
    "Noah Leatherland",
    "Rebecca Phillips-Bartlett",
]
DESIGN_USERS_LIST = [
    "Amelia Harris",
    "Amy Li",
    "Drue Rintoul",
    "Jasmine Pointer",
    "Ker Ker Lee",
    "Rob Delph",
]
ALL_USERS_LIST = EDITORIAL_USERS_LIST + DESIGN_USERS_LIST

# Map first names (and common short forms) to full user names
FIRST_NAME_TO_FULL = {name.split()[0].lower(): name for name in ALL_USERS_LIST}
FIRST_NAME_TO_FULL.update({
    "beth": "Bethany Latham",
    "becca": "Rebecca Phillips-Bartlett",
    "ker ker": "Ker Ker Lee",
})

def normalize_user_name(name):
    """Return a canonical user name from various CSV formats."""
    if name is None:
        return "Not set"
    name = str(name).strip()
    if name == "" or name == "Not set":
        return "Not set"

    lower = name.lower()
    # Exact match to known users
    for full in ALL_USERS_LIST:
        if lower == full.lower():
            return full

    # Match by first name or short form
    first = lower.split()[0]
    if first in FIRST_NAME_TO_FULL:
        return FIRST_NAME_TO_FULL[first]

    return name


@st.cache_resource
def init_database():
    """Initialise database connection and create tables"""
    try:
        # Prefer Streamlit secrets but allow an env var fallback
        database_url = st.secrets.get("database", {}).get("url") or os.getenv("DATABASE_URL")
        if not database_url:
            st.error(
                "Database URL not configured. Set database.url in Streamlit secrets "
                "or the DATABASE_URL environment variable."
            )
            return None

        engine = create_engine(database_url)

        # Create table if it doesn't exist
        with engine.connect() as conn:
            conn.execute(
                text(
                    '''
                CREATE TABLE IF NOT EXISTS trello_time_tracking (
                    id SERIAL PRIMARY KEY,
                    card_name VARCHAR(500) NOT NULL,
                    user_name VARCHAR(255) NOT NULL,
                    list_name VARCHAR(255) NOT NULL,
                    time_spent_seconds INTEGER NOT NULL,
                    date_started DATE,
                    card_estimate_seconds INTEGER,
                    board_name VARCHAR(255),
                    labels TEXT,
                    completed BOOLEAN DEFAULT FALSE,
                    archived BOOLEAN DEFAULT FALSE,
                    created_at TIMESTAMP DEFAULT CURRENT_TIMESTAMP,
                    UNIQUE(card_name, user_name, list_name, date_started, time_spent_seconds)
                )
            '''
                )
            )
            # Add archived column to existing table if it doesn't exist
            conn.execute(
                text(
                    '''
                ALTER TABLE trello_time_tracking
                ADD COLUMN IF NOT EXISTS archived BOOLEAN DEFAULT FALSE
            '''
                )
            )

            # Add session_start_time column if it doesn't exist
            conn.execute(
                text(
                    '''
                ALTER TABLE trello_time_tracking
                ADD COLUMN IF NOT EXISTS session_start_time TIMESTAMP
            '''
                )
            )

            # Add tag column if it doesn't exist
            conn.execute(
                text(
                    '''
                ALTER TABLE trello_time_tracking
                ADD COLUMN IF NOT EXISTS tag VARCHAR(255)
            '''
                )
            )

            # Ensure other optional columns exist for older databases
            conn.execute(
                text(
                    '''
                ALTER TABLE trello_time_tracking
                ADD COLUMN IF NOT EXISTS card_estimate_seconds INTEGER
            '''
                )
            )
            conn.execute(
                text(
                    '''
                ALTER TABLE trello_time_tracking
                ADD COLUMN IF NOT EXISTS board_name VARCHAR(255)
            '''
                )
            )
            conn.execute(
                text(
                    '''
                ALTER TABLE trello_time_tracking
                ADD COLUMN IF NOT EXISTS labels TEXT
            '''
                )
            )
            conn.execute(
                text(
                    '''
                ALTER TABLE trello_time_tracking
                ADD COLUMN IF NOT EXISTS created_at TIMESTAMP DEFAULT CURRENT_TIMESTAMP
            '''
                )
            )
            conn.execute(
                text(
                    '''
                ALTER TABLE trello_time_tracking
                ADD COLUMN IF NOT EXISTS completed BOOLEAN DEFAULT FALSE
            '''
                )
            )

            # Create books table for storing book metadata
            conn.execute(
                text(
                    '''
                CREATE TABLE IF NOT EXISTS books (
                    card_name VARCHAR(500) PRIMARY KEY,
                    board_name VARCHAR(255),
                    tag VARCHAR(255),
                    archived BOOLEAN DEFAULT FALSE,
                    created_at TIMESTAMP DEFAULT CURRENT_TIMESTAMP
                )
            '''
                )
            )

            # Add optional columns to books table if they are missing
            conn.execute(
                text(
                    '''
                ALTER TABLE books
                ADD COLUMN IF NOT EXISTS board_name VARCHAR(255)
            '''
                )
            )
            conn.execute(
                text(
                    '''
                ALTER TABLE books
                ADD COLUMN IF NOT EXISTS tag VARCHAR(255)
            '''
                )
            )
            conn.execute(
                text(
                    '''
                ALTER TABLE books
                ADD COLUMN IF NOT EXISTS archived BOOLEAN DEFAULT FALSE
            '''
                )
            )
            conn.execute(
                text(
                    '''
                ALTER TABLE books
                ADD COLUMN IF NOT EXISTS created_at TIMESTAMP DEFAULT CURRENT_TIMESTAMP
            '''
                )
            )

            # Create active timers table for persistent timer storage
            conn.execute(
                text(
                    '''
                CREATE TABLE IF NOT EXISTS active_timers (
                    id SERIAL PRIMARY KEY,
                    timer_key VARCHAR(500) NOT NULL UNIQUE,
                    card_name VARCHAR(255) NOT NULL,
                    user_name VARCHAR(100),
                    list_name VARCHAR(100) NOT NULL,
                    board_name VARCHAR(100),
                    start_time TIMESTAMPTZ NOT NULL,
                    accumulated_seconds INTEGER DEFAULT 0,
                    is_paused BOOLEAN DEFAULT FALSE,
                    created_at TIMESTAMPTZ DEFAULT CURRENT_TIMESTAMP
                )
            '''
                )
            )

            # Add new columns to existing active_timers table if they don't exist
            conn.execute(
                text(
                    '''
                ALTER TABLE active_timers
                ADD COLUMN IF NOT EXISTS accumulated_seconds INTEGER DEFAULT 0
            '''
                )
            )
            conn.execute(
                text(
                    '''
                ALTER TABLE active_timers
                ADD COLUMN IF NOT EXISTS is_paused BOOLEAN DEFAULT FALSE
            '''
                )
            )

            # Migrate existing TIMESTAMP columns to TIMESTAMPTZ if needed
            try:
                conn.execute(
                    text(
                        '''
                    ALTER TABLE active_timers
                    ALTER COLUMN start_time TYPE TIMESTAMPTZ USING start_time AT TIME ZONE 'Europe/London'
                '''
                    )
                )
                conn.execute(
                    text(
                        '''
                    ALTER TABLE active_timers
                    ALTER COLUMN created_at TYPE TIMESTAMPTZ USING created_at AT TIME ZONE 'Europe/London'
                '''
                    )
                )
            except Exception:
                # Columns might already be TIMESTAMPTZ, ignore the error
                pass
            conn.commit()

        return engine
    except Exception as e:
        st.error(f"Database initialisation failed: {str(e)}")
        return None


def get_users_from_database(_engine):
    """Get list of unique users from database with retry logic"""
    max_retries = 3
    for attempt in range(max_retries):
        try:
            with _engine.connect() as conn:
                result = conn.execute(
                    text(
                        'SELECT DISTINCT COALESCE(user_name, \'Not set\') FROM trello_time_tracking ORDER BY COALESCE(user_name, \'Not set\')'
                    )
                )
                return [row[0] for row in result]
        except Exception as e:
            if attempt < max_retries - 1:
                time.sleep(0.5)
                continue
            else:
                return []
    return []


def get_tags_from_database(_engine):
    """Get list of unique individual tags from database, splitting comma-separated values"""
    max_retries = 3
    for attempt in range(max_retries):
        try:
            with _engine.connect() as conn:
                result = conn.execute(
                    text(
                        "SELECT DISTINCT tag FROM trello_time_tracking WHERE tag IS NOT NULL AND tag != '' ORDER BY tag"
                    )
                )
                all_tag_strings = [row[0] for row in result]

                # Split comma-separated tags and create unique set
                individual_tags = set()
                for tag_string in all_tag_strings:
                    if tag_string:
                        # Split by comma and strip whitespace
                        tags_in_string = [tag.strip() for tag in tag_string.split(',')]
                        individual_tags.update(tags_in_string)

                # Return sorted list of individual tags
                return sorted(list(individual_tags))

        except Exception as e:
            if attempt < max_retries - 1:
                # Wait before retrying
                time.sleep(0.5)
                continue
            else:
                # Final attempt failed, return empty list instead of showing error
                return []

    return []


def get_books_from_database(_engine):
    """Get list of unique book names from database with retry logic"""
    max_retries = 3
    for attempt in range(max_retries):
        try:
            with _engine.connect() as conn:
                result = conn.execute(
                    text(
                        "SELECT DISTINCT card_name FROM trello_time_tracking WHERE card_name IS NOT NULL ORDER BY card_name"
                    )
                )
                books = [row[0] for row in result]
                return books
        except Exception as e:
            if attempt < max_retries - 1:
                time.sleep(0.5)
                continue
            else:
                return []
    return []


def get_boards_from_database(_engine):
    """Get list of unique board names from database with retry logic"""
    max_retries = 3
    for attempt in range(max_retries):
        try:
            with _engine.connect() as conn:
                result = conn.execute(
                    text(
                        "SELECT DISTINCT board_name FROM trello_time_tracking WHERE board_name IS NOT NULL AND board_name != '' ORDER BY board_name"
                    )
                )
                boards = [row[0] for row in result]
                return boards
        except Exception as e:
            if attempt < max_retries - 1:
                time.sleep(0.5)
                continue
            else:
                return []
    return []


def emergency_stop_all_timers(engine):
    """Emergency function to stop all active timers and save progress when database connection fails"""
    try:
        # Initialize session state if needed
        if 'timers' not in st.session_state:
            st.session_state.timers = {}
        if 'timer_start_times' not in st.session_state:
            st.session_state.timer_start_times = {}

        saved_timers = 0
        current_time_utc = datetime.utcnow().replace(tzinfo=timezone.utc)
        current_time_bst = current_time_utc.astimezone(BST)

        # Process any active timers from session state
        for timer_key, is_active in st.session_state.timers.items():
            if is_active and timer_key in st.session_state.timer_start_times:
                try:
                    # Parse timer key to extract details
                    parts = timer_key.split('_')
                    if len(parts) >= 3:
                        card_name = '_'.join(parts[:-2])  # Reconstruct card name
                        list_name = parts[-2]
                        user_name = parts[-1]

                        # Calculate elapsed time using UTC-based function
                        start_time = st.session_state.timer_start_times[timer_key]
                        elapsed_seconds = calculate_timer_elapsed_time(start_time)

                        # Only save if significant time elapsed
                        if elapsed_seconds > 0:
                            # Try to save to database with retry logic
                            for attempt in range(3):
                                try:
                                    with engine.connect() as conn:
                                        # Save the time entry
                                        conn.execute(
                                            text(
                                                '''
                                            INSERT INTO trello_time_tracking
                                            (card_name, user_name, list_name, time_spent_seconds,
                                             date_started, session_start_time, board_name)
                                            VALUES (:card_name, :user_name, :list_name, :time_spent_seconds,
                                                   :date_started, :session_start_time, :board_name)
                                        '''
                                            ),
                                            {
                                                'card_name': card_name,
                                                'user_name': user_name,
                                                'list_name': list_name,
                                                'time_spent_seconds': elapsed_seconds,
                                                'date_started': start_time.date(),
                                                'session_start_time': start_time,
                                                'board_name': 'Manual Entry',
                                            },
                                        )

                                        # Remove from active timers table
                                        conn.execute(
                                            text('DELETE FROM active_timers WHERE timer_key = :timer_key'),
                                            {'timer_key': timer_key},
                                        )
                                        conn.commit()
                                        saved_timers += 1
                                        break
                                except Exception:
                                    if attempt == 2:  # Last attempt failed
                                        # Store in session state as backup
                                        if 'emergency_saved_times' not in st.session_state:
                                            st.session_state.emergency_saved_times = []
                                        st.session_state.emergency_saved_times.append(
                                            {
                                                'card_name': card_name,
                                                'user_name': user_name,
                                                'list_name': list_name,
                                                'elapsed_seconds': elapsed_seconds,
                                                'start_time': start_time,
                                            }
                                        )
                                    continue

                except Exception as e:
                    continue  # Skip this timer if parsing fails

        if saved_timers > 0:
            st.success(f"Successfully saved {saved_timers} active timer(s) before stopping.")

        # Try to clear active timers table if possible
        try:
            with engine.connect() as conn:
                conn.execute(text('DELETE FROM active_timers'))
                conn.commit()
        except Exception:
            pass  # Database might be completely unavailable

    except Exception as e:
        st.error(f"Emergency timer save failed: {str(e)}")


def recover_emergency_saved_times(engine):
    """Recover and save any emergency saved times from previous session"""
    if 'emergency_saved_times' in st.session_state and st.session_state.emergency_saved_times:
        saved_count = 0
        for saved_time in st.session_state.emergency_saved_times:
            try:
                with engine.connect() as conn:
                    conn.execute(
                        text(
                            '''
                        INSERT INTO trello_time_tracking
                        (card_name, user_name, list_name, time_spent_seconds,
                         date_started, session_start_time, board_name)
                        VALUES (:card_name, :user_name, :list_name, :time_spent_seconds,
                               :date_started, :session_start_time, :board_name)
                    '''
                        ),
                        {
                            'card_name': saved_time['card_name'],
                            'user_name': saved_time['user_name'],
                            'list_name': saved_time['list_name'],
                            'time_spent_seconds': saved_time['elapsed_seconds'],
                            'date_started': saved_time['start_time'].date(),
                            'session_start_time': saved_time['start_time'],
                            'board_name': 'Manual Entry',
                        },
                    )
                    conn.commit()
                    saved_count += 1
            except Exception:
                continue  # Skip if unable to save

        if saved_count > 0:
            st.success(f"Recovered {saved_count} emergency saved timer(s) from previous session.")

        # Clear the emergency saved times
        st.session_state.emergency_saved_times = []


def load_active_timers(engine):
    """Load active timers from database - simplified version"""
    try:
        with engine.connect() as conn:
            result = conn.execute(
                text(
                    '''
                SELECT timer_key, card_name, user_name, list_name, board_name,
                       start_time, accumulated_seconds, is_paused
                FROM active_timers
                ORDER BY start_time DESC
            '''
                )
            )

            active_timers = []
            for row in result:
                timer_key = row[0]
                card_name = row[1]
                user_name = row[2]
                list_name = row[3]
                board_name = row[4]
                start_time = row[5]
                accumulated_seconds = row[6] or 0
                is_paused = row[7] or False

                # Simple session state - just track if timer is running
                if 'timers' not in st.session_state:
                    st.session_state.timers = {}
                if 'timer_start_times' not in st.session_state:
                    st.session_state.timer_start_times = {}
                if 'timer_paused' not in st.session_state:
                    st.session_state.timer_paused = {}
                if 'timer_accumulated_time' not in st.session_state:
                    st.session_state.timer_accumulated_time = {}

                # Ensure timezone-aware datetime for consistency
                if start_time.tzinfo is None:
                    start_time_with_tz = start_time.replace(tzinfo=BST)
                else:
                    # Convert to BST for consistency in session state
                    start_time_with_tz = start_time.astimezone(BST)

                st.session_state.timers[timer_key] = True
                st.session_state.timer_start_times[timer_key] = start_time_with_tz
                st.session_state.timer_paused[timer_key] = is_paused
                st.session_state.timer_accumulated_time[timer_key] = accumulated_seconds

                active_timers.append(
                    {
                        'timer_key': timer_key,
                        'card_name': card_name,
                        'user_name': user_name,
                        'list_name': list_name,
                        'board_name': board_name,
                        'start_time': start_time_with_tz,
                    }
                )

            return active_timers
    except Exception as e:
        error_msg = str(e)

        # Check if this is an SSL connection error indicating app restart
        if "SSL connection has been closed unexpectedly" in error_msg or "connection" in error_msg.lower():
            st.warning("App restarted - automatically stopping all active timers and saving progress...")

            # Try to recover and save any active timers from session state
            emergency_stop_all_timers(engine)

            # Clear session state timers since they've been saved
            if 'timers' in st.session_state:
                st.session_state.timers = {}
            if 'timer_start_times' in st.session_state:
                st.session_state.timer_start_times = {}

            return []
        else:
            st.error(f"Error loading active timers: {error_msg}")
            return []


def save_active_timer(
    engine,
    timer_key,
    card_name,
    user_name,
    list_name,
    board_name,
    start_time,
    accumulated_seconds=0,
    is_paused=False,
):
    """Save or update an active timer in the database."""
    try:
        with engine.connect() as conn:
            if start_time.tzinfo is None:
                start_time_with_tz = start_time.replace(tzinfo=BST)
            else:
                start_time_with_tz = start_time

            conn.execute(
                text(
                    '''
                INSERT INTO active_timers (timer_key, card_name, user_name, list_name,
                    board_name, start_time, accumulated_seconds, is_paused, created_at)
                VALUES (:timer_key, :card_name, :user_name, :list_name, :board_name,
                    :start_time, :accumulated_seconds, :is_paused, CURRENT_TIMESTAMP)
                ON CONFLICT (timer_key) DO UPDATE SET
                    start_time = EXCLUDED.start_time,
                    accumulated_seconds = EXCLUDED.accumulated_seconds,
                    is_paused = EXCLUDED.is_paused,
                    created_at = CURRENT_TIMESTAMP
            '''
                ),
                {
                    'timer_key': timer_key,
                    'card_name': card_name,
                    'user_name': user_name,
                    'list_name': list_name,
                    'board_name': board_name,
                    'start_time': start_time_with_tz,
                    'accumulated_seconds': accumulated_seconds,
                    'is_paused': is_paused,
                },
            )
            conn.commit()
    except Exception as e:
        st.error(f"Error saving active timer: {str(e)}")


def update_active_timer_state(
    engine, timer_key, accumulated_seconds, is_paused, start_time=None
):
    """Update active timer pause/resume state."""
    try:
        with engine.connect() as conn:
            params = {
                'accumulated_seconds': accumulated_seconds,
                'is_paused': is_paused,
                'timer_key': timer_key,
            }
            if start_time is not None:
                if start_time.tzinfo is None:
                    start_time_with_tz = start_time.replace(tzinfo=BST)
                else:
                    start_time_with_tz = start_time
                params['start_time'] = start_time_with_tz
                conn.execute(
                    text(
                        '''
                    UPDATE active_timers
                    SET accumulated_seconds = :accumulated_seconds,
                        is_paused = :is_paused,
                        start_time = :start_time
                    WHERE timer_key = :timer_key
                '''
                    ),
                    params,
                )
            else:
                conn.execute(
                    text(
                        '''
                    UPDATE active_timers
                    SET accumulated_seconds = :accumulated_seconds,
                        is_paused = :is_paused
                    WHERE timer_key = :timer_key
                '''
                    ),
                    params,
                )
            conn.commit()
    except Exception as e:
        st.error(f"Error updating active timer: {str(e)}")


def remove_active_timer(engine, timer_key):
    """Remove active timer from database"""
    try:
        with engine.connect() as conn:
            conn.execute(
                text(
                    '''
                DELETE FROM active_timers WHERE timer_key = :timer_key
            '''
                ),
                {'timer_key': timer_key},
            )
            conn.commit()
    except Exception as e:
        st.error(f"Error removing active timer: {str(e)}")


def stop_active_timer(engine, timer_key):
    """Stop a running timer and save its elapsed time."""
    if timer_key not in st.session_state.get('timers', {}):
        return

    start_time = st.session_state.timer_start_times.get(timer_key)
    accumulated = st.session_state.timer_accumulated_time.get(timer_key, 0)
    paused = st.session_state.timer_paused.get(timer_key, False)

    elapsed_seconds = accumulated
    if not paused and start_time:
        elapsed_seconds += calculate_timer_elapsed_time(start_time)

    parts = timer_key.split('_')
    if len(parts) < 3:
        return

    card_name = '_'.join(parts[:-2])
    list_name = parts[-2]
    user_name = parts[-1]

    board_name = 'Manual Entry'
    try:
        with engine.connect() as conn:
            res = conn.execute(
                text('SELECT board_name FROM active_timers WHERE timer_key = :timer_key'), {'timer_key': timer_key}
            )
            row = res.fetchone()
            if row and row[0]:
                board_name = row[0]
    except Exception:
        pass

    try:
        with engine.connect() as conn:
            conn.execute(
                text(
                    '''
                INSERT INTO trello_time_tracking
                (card_name, user_name, list_name, time_spent_seconds,
                 date_started, session_start_time, board_name)
                VALUES (:card_name, :user_name, :list_name, :time_spent_seconds,
                        :date_started, :session_start_time, :board_name)
                ON CONFLICT (card_name, user_name, list_name, date_started, time_spent_seconds)
                DO UPDATE SET
                    session_start_time = EXCLUDED.session_start_time,
                    board_name = EXCLUDED.board_name,
                    created_at = CURRENT_TIMESTAMP
            '''
                ),
                {
                    'card_name': card_name,
                    'user_name': user_name,
                    'list_name': list_name,
                    'time_spent_seconds': elapsed_seconds,
                    'date_started': (start_time or datetime.now(BST)).date(),
                    'session_start_time': start_time or datetime.now(BST),
                    'board_name': board_name,
                },
            )
            conn.execute(text('DELETE FROM active_timers WHERE timer_key = :timer_key'), {'timer_key': timer_key})
            conn.commit()
    except Exception as e:
        st.error(f"Error saving timer data: {str(e)}")

    st.session_state.timers[timer_key] = False
    if timer_key in st.session_state.timer_start_times:
        del st.session_state.timer_start_times[timer_key]
    if timer_key in st.session_state.timer_accumulated_time:
        del st.session_state.timer_accumulated_time[timer_key]
    if timer_key in st.session_state.timer_paused:
        del st.session_state.timer_paused[timer_key]
    st.rerun()


def display_active_timers_sidebar(engine):
    """Display running timers in the sidebar on every page."""
    active_timer_count = sum(1 for running in st.session_state.timers.values() if running)
    with st.sidebar:
        st.write(f"**Active Timers ({active_timer_count})**")
        if active_timer_count == 0:
            st.write("No active timers")
        else:
            for task_key, is_running in st.session_state.timers.items():
                if is_running and task_key in st.session_state.timer_start_times:
                    parts = task_key.split('_')
                    if len(parts) >= 3:
                        book_title = '_'.join(parts[:-2])
                        stage_name = parts[-2]
                        user_name = parts[-1]
                        start_time = st.session_state.timer_start_times[task_key]
                        accumulated = st.session_state.timer_accumulated_time.get(task_key, 0)
                        paused = st.session_state.timer_paused.get(task_key, False)
                        current_elapsed = 0 if paused else calculate_timer_elapsed_time(start_time)
                        elapsed_seconds = accumulated + current_elapsed
                        elapsed_str = format_seconds_to_time(elapsed_seconds)
                        user_display = user_name if user_name and user_name != "Not set" else "Unassigned"

                        col1, col2, col3 = st.columns([3, 1, 1])
                        with col1:
                            status_text = "PAUSED" if paused else "RECORDING"
                            st.write(
                                f"**{book_title} - {stage_name} ({user_display})**: {elapsed_str} - {status_text}"
                            )
                        with col2:
                            pause_label = "Resume" if paused else "Pause"
                            if st.button(pause_label, key=f"summary_pause_{task_key}"):
                                if paused:
                                    resume_time = datetime.utcnow().replace(tzinfo=timezone.utc).astimezone(BST)
                                    st.session_state.timer_start_times[task_key] = resume_time
                                    st.session_state.timer_paused[task_key] = False
                                    update_active_timer_state(engine, task_key, accumulated, False, resume_time)
                                else:
                                    elapsed_since_start = calculate_timer_elapsed_time(start_time)
                                    new_accum = accumulated + elapsed_since_start
                                    st.session_state.timer_accumulated_time[task_key] = new_accum
                                    st.session_state.timer_paused[task_key] = True
                                    update_active_timer_state(engine, task_key, new_accum, True)
                                st.rerun()
                        with col3:
                            if st.button("Stop", key=f"summary_stop_{task_key}"):
                                stop_active_timer(engine, task_key)

        if st.button("Refresh Active Timers", key="refresh_active_timers_sidebar", type="secondary"):
            st.rerun()
        st.markdown("---")


def update_task_completion(engine, card_name, user_name, list_name, completed):
    """Update task completion status for all matching records"""
    try:
        with engine.connect() as conn:
            # Update all matching records and get count of affected rows
            result = conn.execute(
                text(
                    """
                UPDATE trello_time_tracking
                SET completed = :completed
                WHERE card_name = :card_name
                AND COALESCE(user_name, 'Not set') = :user_name
                AND list_name = :list_name
                AND archived = FALSE
            """
                ),
                {'completed': completed, 'card_name': card_name, 'user_name': user_name, 'list_name': list_name},
            )
            conn.commit()

            # Verify the update worked
            rows_affected = result.rowcount
            if rows_affected == 0:
                st.warning(f"No records found to update for {card_name} - {list_name} ({user_name})")

    except Exception as e:
        st.error(f"Error updating task completion: {str(e)}")


def get_task_completion(engine, card_name, user_name, list_name):
    """Get task completion status"""
    try:
        with engine.connect() as conn:
            result = conn.execute(
                text(
                    """
                SELECT completed FROM trello_time_tracking
                WHERE card_name = :card_name
                AND COALESCE(user_name, 'Not set') = :user_name
                AND list_name = :list_name
                LIMIT 1
            """
                ),
                {'card_name': card_name, 'user_name': user_name, 'list_name': list_name},
            )
            row = result.fetchone()
            return row[0] if row else False
    except Exception as e:
        st.error(f"Error getting task completion: {str(e)}")
        return False


def check_all_tasks_completed(engine, card_name):
    """Check if all tasks for a book are completed"""
    try:
        with engine.connect() as conn:
            # Get all tasks for this book - need to check each user/stage combination
            result = conn.execute(
                text(
                    """
                SELECT list_name, COALESCE(user_name, 'Not set') as user_name,
                       BOOL_AND(COALESCE(completed, false)) as all_completed
                FROM trello_time_tracking
                WHERE card_name = :card_name
                AND archived = FALSE
                GROUP BY list_name, COALESCE(user_name, 'Not set')
            """
                ),
                {'card_name': card_name},
            )

            task_groups = result.fetchall()
            if not task_groups:
                return False

            # Check if all task groups are completed
            for task_group in task_groups:
                if not task_group[2]:  # all_completed column
                    return False

            return True
    except Exception as e:
        st.error(f"Error checking book completion: {str(e)}")
        return False


def delete_task_stage(engine, card_name, user_name, list_name):
    """Delete a specific task stage from the database"""
    try:
        with engine.connect() as conn:
            conn.execute(
                text(
                    """
                DELETE FROM trello_time_tracking
                WHERE card_name = :card_name
                AND COALESCE(user_name, 'Not set') = :user_name
                AND list_name = :list_name
            """
                ),
                {'card_name': card_name, 'user_name': user_name, 'list_name': list_name},
            )
            conn.commit()
            return True
    except Exception as e:
        st.error(f"Error deleting task stage: {str(e)}")
        return False


def create_book_record(engine, card_name, board_name=None, tag=None):
    """Create a book record in the books table"""
    try:
        with engine.connect() as conn:
            conn.execute(
                text(
                    """
                INSERT INTO books (card_name, board_name, tag)
                VALUES (:card_name, :board_name, :tag)
                ON CONFLICT (card_name) DO UPDATE SET
                    board_name = EXCLUDED.board_name,
                    tag = EXCLUDED.tag
            """
                ),
                {'card_name': card_name, 'board_name': board_name, 'tag': tag},
            )
            conn.commit()
            return True
    except Exception as e:
        st.error(f"Error creating book record: {str(e)}")
        return False


def get_all_books(engine):
    """Get all books from the books table, including those without tasks"""
    try:
        with engine.connect() as conn:
            result = conn.execute(
                text(
                    """
                SELECT DISTINCT card_name, board_name, tag
                FROM books
                WHERE archived = FALSE
                UNION
                SELECT DISTINCT card_name, board_name, tag
                FROM trello_time_tracking
                WHERE archived = FALSE
                ORDER BY card_name
            """
                )
            )
            return result.fetchall()
    except Exception as e:
        st.error(f"Error fetching books: {str(e)}")
        return []


def get_available_stages_for_book(engine, card_name):
    """Get stages not yet associated with a book"""
    all_stages = [
        "Editorial R&D",
        "Editorial Writing",
        "1st Edit",
        "2nd Edit",
        "Design R&D",
        "In Design",
        "1st Proof",
        "2nd Proof",
        "Editorial Sign Off",
        "Design Sign Off",
    ]

    try:
        with engine.connect() as conn:
            result = conn.execute(
                text(
                    """
                SELECT DISTINCT list_name
                FROM trello_time_tracking
                WHERE card_name = :card_name AND archived = FALSE
            """
                ),
                {'card_name': card_name},
            )

            existing_stages = [row[0] for row in result.fetchall()]
            available_stages = [stage for stage in all_stages if stage not in existing_stages]
            return available_stages
    except Exception as e:
        st.error(f"Error getting available stages: {str(e)}")
        return []


def add_stage_to_book(engine, card_name, stage_name, board_name=None, tag=None, estimate_seconds=3600):
    """Add a new stage to a book"""
    try:
        with engine.connect() as conn:
            conn.execute(
                text(
                    """
                INSERT INTO trello_time_tracking
                (card_name, user_name, list_name, time_spent_seconds, card_estimate_seconds, board_name, created_at, tag)
                VALUES (:card_name, :user_name, :list_name, :time_spent_seconds, :card_estimate_seconds, :board_name, :created_at, :tag)
            """
                ),
                {
                    'card_name': card_name,
                    'user_name': 'Not set',  # Unassigned initially
                    'list_name': stage_name,
                    'time_spent_seconds': 0,
                    'card_estimate_seconds': estimate_seconds,
                    'board_name': board_name,
                    'created_at': datetime.now(BST),
                    'tag': tag,
                },
            )
            conn.commit()
            return True
    except Exception as e:
        st.error(f"Error adding stage: {str(e)}")
        return False


def import_books_from_csv(engine, df):
    """Import books and stage estimates from a CSV DataFrame"""
    required_cols = {"Card Name", "Board", "Tags"}
    if not required_cols.issubset(df.columns):
        missing = required_cols - set(df.columns)
        return False, f"Missing columns: {', '.join(missing)}"

    # Identify stage columns (user and time pairs)
    stage_names = [col for col in df.columns if col not in required_cols and not col.endswith(" Time")]
    if not stage_names:
        return False, "No stage columns found in CSV"

    total_entries = 0

    for _, row in df.iterrows():
        card_name = str(row.get("Card Name", "")).strip()
        if not card_name:
            card_name = "Not set"
        board_name = row.get("Board")
        board_name = str(board_name).strip() if pd.notna(board_name) else None
        tag_value = row.get("Tags")
        if pd.notna(tag_value) and str(tag_value).strip():
            final_tag = ", ".join([t.strip() for t in str(tag_value).split(",") if t.strip()])
        else:
            final_tag = None

        # Create/update book record
        create_book_record(engine, card_name, board_name, final_tag)

        current_time = datetime.now(BST)

        with engine.connect() as conn:
            for stage in stage_names:
                time_col = f"{stage} Time"
                if time_col not in df.columns:
                    continue

                time_val = row.get(time_col)
                if pd.isna(time_val) or str(time_val).strip() == "":
                    continue

                try:
                    hours = parse_hours_minutes(time_val)
                except Exception:
                    continue
                if hours <= 0:
                    continue

                estimate_seconds = int(round(hours * 60)) * 60

                user_val = row.get(stage)
                if pd.notna(user_val):
                    final_user = normalize_user_name(user_val)
                else:
                    final_user = "Not set"

                conn.execute(
                    text(
                        '''
                    INSERT INTO trello_time_tracking
                    (card_name, user_name, list_name, time_spent_seconds,
                     card_estimate_seconds, board_name, created_at,
                     session_start_time, tag)
                    VALUES (:card_name, :user_name, :list_name, :time_spent_seconds,
                            :card_estimate_seconds, :board_name, :created_at,
                            :session_start_time, :tag)
                    '''
                    ),
                    {
                        'card_name': card_name,
                        'user_name': final_user,
                        'list_name': stage,
                        'time_spent_seconds': 0,
                        'card_estimate_seconds': estimate_seconds,
                        'board_name': board_name,
                        'created_at': current_time,
                        'session_start_time': None,
                        'tag': final_tag,
                    },
                )
                total_entries += 1

            conn.commit()

    return True, f"Imported {total_entries} stage entries from CSV"


def get_filtered_tasks_from_database(
    _engine, user_name=None, book_name=None, board_name=None, tag_name=None, start_date=None, end_date=None
):
    """Get filtered tasks from database with multiple filter options"""
    try:
        query = '''
            WITH task_summary AS (
                SELECT card_name, list_name, COALESCE(user_name, 'Not set') as user_name, board_name, tag,
                       SUM(time_spent_seconds) as total_time,
                       MAX(card_estimate_seconds) as estimated_seconds,
                       MIN(CASE WHEN session_start_time IS NOT NULL THEN session_start_time END) as first_session
                FROM trello_time_tracking
                WHERE 1=1
        '''
        params = {}

        # Add filters based on provided parameters
        if user_name and user_name != "All Users":
            query += ' AND COALESCE(user_name, \'Not set\') = :user_name'
            params['user_name'] = user_name

        if book_name and book_name != "All Books":
            query += ' AND card_name = :book_name'
            params['book_name'] = book_name

        if board_name and board_name != "All Boards":
            query += ' AND board_name = :board_name'
            params['board_name'] = board_name

        if tag_name and tag_name != "All Tags":
            query += ' AND (tag = :tag_name OR tag LIKE :tag_name_pattern1 OR tag LIKE :tag_name_pattern2 OR tag LIKE :tag_name_pattern3)'
            params['tag_name'] = tag_name
            params['tag_name_pattern1'] = f'{tag_name},%'  # Tag at start
            params['tag_name_pattern2'] = f'%, {tag_name},%'  # Tag in middle
            params['tag_name_pattern3'] = f'%, {tag_name}'  # Tag at end

        query += '''
                GROUP BY card_name, list_name, COALESCE(user_name, 'Not set'), board_name, tag
            )
            SELECT card_name, list_name, user_name, board_name, tag, first_session, total_time, estimated_seconds
            FROM task_summary
        '''

        # Add date filtering to the main query if needed
        if start_date or end_date:
            date_conditions = []
            if start_date:
                date_conditions.append('first_session >= :start_date')
                params['start_date'] = start_date
            if end_date:
                date_conditions.append('first_session <= :end_date')
                params['end_date'] = end_date

            if date_conditions:
                query += ' WHERE ' + ' AND '.join(date_conditions)

        query += ' ORDER BY first_session DESC, card_name, list_name'

        with _engine.connect() as conn:
            result = conn.execute(text(query), params)
            data = []
            for row in result:
                card_name = row[0]
                list_name = row[1]
                user_name = row[2]
                board_name = row[3]
                tag = row[4]
                first_session = row[5]
                total_time = row[6]
                estimated_time = row[7] if row[7] else 0

                if first_session:
                    # Format as DD/MM/YYYY HH:MM
                    date_time_str = first_session.strftime('%d/%m/%Y %H:%M')
                else:
                    date_time_str = 'Manual Entry'

                # Calculate completion percentage
                if estimated_time > 0:
                    completion_ratio = total_time / estimated_time
                    if completion_ratio <= 1.0:
                        completion_percentage = f"{int(completion_ratio * 100)}%"
                    else:
                        over_percentage = int((completion_ratio - 1.0) * 100)
                        completion_percentage = f"{over_percentage}% over"
                else:
                    completion_percentage = "No estimate"

                data.append(
                    {
                        'Book Title': card_name,
                        'Stage': list_name,
                        'User': user_name,
                        'Board': board_name,
                        'Tag': tag if tag else 'No Tag',
                        'Session Started': date_time_str,
                        'Time Allocation': format_seconds_to_time(estimated_time) if estimated_time > 0 else 'Not Set',
                        'Time Spent': format_seconds_to_time(total_time),
                        'Completion %': completion_percentage,
                    }
                )
            return pd.DataFrame(data)
    except Exception as e:
        st.error(f"Error fetching user tasks: {str(e)}")
        return pd.DataFrame()


def format_seconds_to_time(seconds):
    """Convert seconds to hh:mm:ss format"""
    if pd.isna(seconds) or seconds == 0:
        return "00:00:00"

    # Convert to integer to handle any float values
    seconds = int(seconds)
    hours = seconds // 3600
    minutes = (seconds % 3600) // 60
    secs = seconds % 60
    return f"{hours:02d}:{minutes:02d}:{secs:02d}"


def parse_hours_minutes(value):
    """Parse HH:MM or decimal hour strings to float hours."""
    if value is None or value == "":
        return 0.0

    try:
        if isinstance(value, (int, float)):
            return float(value)

        value = str(value).strip()

        if ":" in value:
            parts = value.split(":")
            if len(parts) == 2:
                hours = float(parts[0])
                minutes = float(parts[1])
                if minutes >= 60:
                    st.warning("Minutes must be less than 60")
                    return 0.0
                return hours + minutes / 60

        return float(value)
    except ValueError:
        st.warning("Use HH:MM or decimal hours (e.g., 2:30)")
        return 0.0


def calculate_timer_elapsed_time(start_time):
    """Calculate elapsed time from start_time to now using UTC for accuracy"""
    if not start_time:
        return 0

    # Use UTC for all calculations to avoid timezone issues
    current_time_utc = datetime.utcnow().replace(tzinfo=timezone.utc)

    # Convert start_time to UTC
    if start_time.tzinfo is None:
        # Assume start_time is in BST if no timezone info
        start_time = start_time.replace(tzinfo=BST).astimezone(timezone.utc)
    else:
        # Convert to UTC
        start_time = start_time.astimezone(timezone.utc)

    elapsed = current_time_utc - start_time
    return max(0, int(elapsed.total_seconds()))  # Ensure non-negative result


def calculate_completion_status(time_spent_seconds, estimated_seconds):
    """Calculate completion status based on time spent vs estimated time"""
    if pd.isna(estimated_seconds) or estimated_seconds == 0:
        return "No estimate"

    completion_ratio = time_spent_seconds / estimated_seconds

    if completion_ratio <= 1.0:
        percentage = int(completion_ratio * 100)
        return f"{percentage}% Complete"
    else:
        over_percentage = int((completion_ratio - 1.0) * 100)
        return f"{over_percentage}% over allocation"


@st.cache_data(ttl=60)
def process_book_summary(df):
    """Generate Book Summary Table"""
    try:
        grouped = df.groupby('Card name')

        total_time = grouped['Time spent (s)'].sum()
        estimated = grouped['Card estimate(s)'].max()
        boards = grouped['Board'].first()

        def get_main_user(group):
            user_totals = group.groupby('User')['Time spent (s)'].sum()
            return user_totals.idxmax() if not user_totals.empty else "Unknown"

        main_user_series = grouped.apply(get_main_user)

        completion_list = [
            calculate_completion_status(t, 0 if pd.isna(e) else e) for t, e in zip(total_time, estimated)
        ]

        df_summary = pd.DataFrame(
            {
                'Book Title': total_time.index,
                'Board': boards.values,
                'Main User': main_user_series.values,
                'Time Spent': total_time.apply(format_seconds_to_time).values,
                'Estimated Time': estimated.fillna(0).apply(format_seconds_to_time).values,
                'Completion': completion_list,
            }
        )

        return df_summary.reset_index(drop=True)

    except Exception as e:
        st.error(f"Error processing book summary: {str(e)}")
        return pd.DataFrame()


def get_most_recent_activity(df, card_name):
    """Get the most recent list/stage worked on for a specific card"""
    try:
        card_data = df[df['Card name'] == card_name]

        if card_data.empty:
            return "Unknown"

        # If Date started (f) exists, use it to find most recent
        if 'Date started (f)' in df.columns and not card_data['Date started (f)'].isna().all():
            # Convert dates and find the most recent entry
            card_data_with_dates = card_data.dropna(subset=['Date started (f)'])
            if not card_data_with_dates.empty:
                card_data_with_dates = card_data_with_dates.copy()
                card_data_with_dates['parsed_date'] = pd.to_datetime(
                    card_data_with_dates['Date started (f)'], format='%m/%d/%Y', errors='coerce'
                )
                card_data_with_dates = card_data_with_dates.dropna(subset=['parsed_date'])
                if not card_data_with_dates.empty:
                    most_recent = card_data_with_dates.loc[card_data_with_dates['parsed_date'].idxmax()]
                    return most_recent['List']

        # Fallback: return the last entry (by order in CSV)
        return card_data.iloc[-1]['List']
    except Exception as e:
        return "Unknown"


def create_progress_bar_html(completion_percentage):
    """Create HTML progress bar for completion status"""
    if completion_percentage <= 100:
        # Normal progress (green)
        width = min(completion_percentage, 100)
        color = "#2AA395"  # Updated progress colour
        return f"""
        <div style="margin-bottom: 5px;">
            <div style="background-color: #f0f0f0; border-radius: 10px; padding: 2px; width: 200px; height: 20px;">
                <div style="background-color: {color}; width: {width}%; height: 16px; border-radius: 8px;"></div>
            </div>
            <div style="font-size: 12px; font-weight: bold; color: {color}; text-align: center;">
                {completion_percentage:.1f}% complete
            </div>
        </div>
        """
    else:
        # Over allocation (red with overflow)
        over_percentage = completion_percentage - 100
        return f"""
        <div style="margin-bottom: 5px;">
            <div style="background-color: #f0f0f0; border-radius: 10px; padding: 2px; width: 200px; height: 20px;">
                <div style="background-color: #dc3545; width: 100%; height: 16px; border-radius: 8px;"></div>
            </div>
            <div style="font-size: 12px; font-weight: bold; color: #dc3545; text-align: center;">
                {over_percentage:.1f}% over allocation
            </div>
        </div>
        """


def process_book_completion(df, search_filter=None):
    """Generate Book Completion Table with visual progress"""
    try:
        # Apply search filter if provided
        if search_filter:
            # Escape special regex characters to handle punctuation properly
            escaped_filter = re.escape(search_filter)
            df = df[df['Card name'].str.contains(escaped_filter, case=False, na=False)]

        if df.empty:
            return pd.DataFrame()

        # Group by book title (Card name)
        book_groups = df.groupby('Card name')

        book_completion_data = []

        for book_title, group in book_groups:
            # Calculate total time spent
            total_time_spent = group['Time spent (s)'].sum()

            # Get estimated time (assuming it's the same for all rows of the same book)
            estimated_time = 0
            if 'Card estimate(s)' in group.columns and len(group) > 0:
                est_val = group['Card estimate(s)'].iloc[0]
                if not pd.isna(est_val):
                    estimated_time = est_val

            # Get most recent activity
            most_recent_list = get_most_recent_activity(df, book_title)

            # Calculate completion status
            completion = calculate_completion_status(total_time_spent, estimated_time)

            # Create visual progress element
            if estimated_time > 0:
                completion_percentage = (total_time_spent / estimated_time) * 100
                progress_bar_html = create_progress_bar_html(completion_percentage)
            else:
                progress_bar_html = '<div style="font-style: italic; color: #666;">No estimate</div>'

            visual_progress = f"""
            <div style="padding: 10px; border: 1px solid #ddd; border-radius: 8px; margin: 2px 0; background-color: #fafafa;">
                <div style="font-weight: bold; font-size: 14px; margin-bottom: 5px; color: #000;">{book_title}</div>
                <div style="font-size: 12px; color: #666; margin-bottom: 8px;">Current stage: {most_recent_list}</div>
                <div>{progress_bar_html}</div>
            </div>
            """

            book_completion_data.append(
                {
                    'Book Title': book_title,
                    'Visual Progress': visual_progress,
                }
            )

        return pd.DataFrame(book_completion_data)

    except Exception as e:
        st.error(f"Error processing book completion: {str(e)}")
        return pd.DataFrame()


def convert_date_format(date_str):
    """Convert date from mm/dd/yyyy format to dd/mm/yyyy format"""
    try:
        if pd.isna(date_str) or date_str == 'N/A':
            return 'N/A'

        # Parse the date string - handle both with and without time
        if ' ' in str(date_str):
            # Has time component
            date_part, time_part = str(date_str).split(' ', 1)
            date_obj = datetime.strptime(date_part, '%m/%d/%Y')
            return f"{date_obj.strftime('%d/%m/%Y')} {time_part}"
        else:
            # Date only
            date_obj = datetime.strptime(str(date_str), '%m/%d/%Y')
            return date_obj.strftime('%d/%m/%Y')
    except:
        return str(date_str)  # Return original if conversion fails


def process_user_task_breakdown(df):
    """Generate User Task Breakdown Table with aggregated time"""
    try:
        # Check if Date started column exists in the CSV
        has_date = 'Date started (f)' in df.columns

        if has_date:
            # Convert date format from mm/dd/yyyy to datetime for proper sorting
            df_copy = df.copy()

            # Try multiple date formats to handle different possible formats
            df_copy['Date_parsed'] = pd.to_datetime(df_copy['Date started (f)'], errors='coerce')

            # If initial parsing failed, try specific formats
            if df_copy['Date_parsed'].isna().all():
                # Try mm/dd/yyyy format without time
                df_copy['Date_parsed'] = pd.to_datetime(df_copy['Date started (f)'], format='%m/%d/%Y', errors='coerce')

            # Group by User, Book Title, and List to aggregate multiple sessions
            # For each group, sum the time and take the earliest date
            agg_funcs = {
                'Time spent (s)': 'sum',
                'Date_parsed': 'min',  # Get earliest date
                'Date started (f)': 'first',  # Keep original format for fallback
            }

            aggregated = df_copy.groupby(['User', 'Card name', 'List']).agg(agg_funcs).reset_index()

            # Convert the earliest date back to dd/mm/yyyy format for display (date only, no time)
            def format_date_display(date_val):
                if pd.notna(date_val):
                    return date_val.strftime('%d/%m/%Y')
                else:
                    return 'N/A'

            aggregated['Date_display'] = aggregated['Date_parsed'].apply(format_date_display)

            # Rename columns for clarity
            aggregated = aggregated[['User', 'Card name', 'List', 'Date_display', 'Time spent (s)']]
            aggregated.columns = ['User', 'Book Title', 'List', 'Date', 'Time Spent (s)']

        else:
            # Group by User, Book Title (Card name), and List (stage/task)
            # Aggregate time spent for duplicate combinations
            aggregated = df.groupby(['User', 'Card name', 'List'])['Time spent (s)'].sum().reset_index()

            # Rename columns for clarity
            aggregated.columns = ['User', 'Book Title', 'List', 'Time Spent (s)']

            # Add empty Date column if not present
            aggregated['Date'] = 'N/A'

        # Format time spent
        aggregated['Time Spent'] = aggregated['Time Spent (s)'].apply(format_seconds_to_time)

        # Drop the seconds column as we now have formatted time
        aggregated = aggregated.drop('Time Spent (s)', axis=1)

        # Reorder columns to put Date after List
        aggregated = aggregated[['User', 'Book Title', 'List', 'Date', 'Time Spent']]

        # Sort by User → Book Title → List
        aggregated = aggregated.sort_values(['User', 'Book Title', 'List'])

        return aggregated.reset_index(drop=True)

    except Exception as e:
        st.error(f"Error processing user task breakdown: {str(e)}")
        return pd.DataFrame()


def main():
    # Initialise database connection
    engine = init_database()
    if not engine:
        st.error("Could not connect to database. Please check your configuration.")
        return

    # Add custom CSS to reduce padding and margins
    st.markdown(
        """
    <style>
    .main .block-container {
        padding-top: 1rem;
        padding-bottom: 1rem;
        padding-left: 1rem;
        padding-right: 1rem;
    }
    .stExpander > div:first-child {
        padding: 0.5rem 0;
    }
    .element-container {
        margin-bottom: 0.5rem;
    }
    div[data-testid="column"] {
        padding: 0 0.5rem;
    }
    /* Light grey sidebar background */
    [data-testid="stSidebar"] {
        background-color: #F0F2F5;
    }

    /* Consistent button styling */
    .stButton > button, .stDownloadButton > button {
        background-color: #EB5D0C;
        color: #ffffff;
        border: none;
    }
    .stButton > button:hover, .stDownloadButton > button:hover,
    .stButton > button:active, .stDownloadButton > button:active,
    .stButton > button:focus, .stDownloadButton > button:focus,
    .stButton > button:disabled, .stDownloadButton > button:disabled {

        background-color: #2AA395;
        color: #ffffff;
    }

    /* Custom progress bar colour */
    div[data-testid="stProgress"] div[data-testid="stProgressBar"] > div {
        background-color: #2AA395;
    }

<<<<<<< HEAD
    /* Style tabs */
    div[data-testid="stTabs"] button[data-baseweb="tab"] {
        font-weight: bold;
        font-size: calc(1em + 2pt);
    }
=======
    /* Style tabs with brand colour when active or hovered */
>>>>>>> 40ac9633
    div[data-testid="stTabs"] button[data-baseweb="tab"]:hover {
        color: #EB5D0C;
    }
    div[data-testid="stTabs"] button[data-baseweb="tab"][aria-selected="true"] {
        color: #EB5D0C;
<<<<<<< HEAD
        border-bottom: 3px solid #EB5D0C;
    }

=======
    }
    
div[data-baseweb="tab-highlight"] {
    background-color: #eb5d0c !important;
}
>>>>>>> 40ac9633
    </style>
    """,
        unsafe_allow_html=True,
    )

    st.title("Book Production Time Tracking")
    st.markdown("Track time spent on different stages of book production with detailed stage-specific analysis.")

    # Database already initialized earlier

    # Initialize timer session state
    if 'timers' not in st.session_state:
        st.session_state.timers = {}
    if 'timer_start_times' not in st.session_state:
        st.session_state.timer_start_times = {}
    if 'timer_paused' not in st.session_state:
        st.session_state.timer_paused = {}
    if 'timer_accumulated_time' not in st.session_state:
        st.session_state.timer_accumulated_time = {}

    # Recover any emergency saved times from previous session
    recover_emergency_saved_times(engine)

    # Load and restore active timers from database on every page load
    # This ensures timers are always properly restored even if session state is lost
    active_timers = load_active_timers(engine)
    if active_timers and 'timers_loaded' not in st.session_state:
        st.info(f"Restored {len(active_timers)} active timer(s) from previous session.")
        st.session_state.timers_loaded = True

    # Show active timers in sidebar regardless of selected tab
    display_active_timers_sidebar(engine)

    # Create tabs for different views as a horizontal selection
    tab_names = ["Book Progress", "Add Book", "Archive", "Reporting"]
    book_progress_tab, add_book_tab, archive_tab, reporting_tab = st.tabs(tab_names)

    # Divider below the tab selector
    st.markdown("---")


    # Create content for each tab
    with add_book_tab:
        st.header("Upload CSV")
        st.markdown(
            "Upload a CSV file with columns 'Card Name', 'Board', 'Tags' followed by stage/user and 'Stage Time' pairs."
        )
        uploaded_csv = st.file_uploader("Choose CSV file", type="csv", key="csv_upload")
        if uploaded_csv is not None:
            # Limit file size to 5MB
            max_size = 5 * 1024 * 1024  # 5MB in bytes
            if uploaded_csv.size > max_size:
                st.error("File size exceeds 5MB limit")
            else:
                try:
                    csv_df = pd.read_csv(uploaded_csv)
                    success, msg = import_books_from_csv(engine, csv_df)
                    if success:
                        st.success(msg)
                    else:
                        st.error(msg)
                except Exception as e:
                    st.error(f"Error reading CSV: {str(e)}")

        with open("time_tracker_example.csv", "rb") as example_file:

            st.download_button(
                label="Download example csv format",
                data=example_file,
                file_name="time_tracker_example.csv",
                mime="application/vnd.openxmlformats-officedocument.spreadsheetml.sheet",
            )
        st.markdown("---")

        # Manual Data Entry Form
        st.header("Manual Data Entry")
        st.markdown("*Add individual time tracking entries for detailed stage-specific analysis. Add the Card Name from Trello, the board it's from and any tags attached to the card. The Card Name is a required field.*")

        # Check if form should be cleared
        clear_form = st.session_state.get('clear_form', False)
        if clear_form:
            # Define all form field keys that need to be cleared
            form_keys_to_clear = [
                "manual_card_name",
                "manual_board_name",
                "manual_tag_select",
                "manual_add_new_tag",
                "manual_new_tag",
                # Time tracking field keys
                "user_editorial_r&d",
                "time_editorial_r&d",
                "user_editorial_writing",
                "time_editorial_writing",
                "user_1st_edit",
                "time_1st_edit",
                "user_2nd_edit",
                "time_2nd_edit",
                "user_design_r&d",
                "time_design_r&d",
                "user_in_design",
                "time_in_design",
                "user_1st_proof",
                "time_1st_proof",
                "user_2nd_proof",
                "time_2nd_proof",
                "user_editorial_sign_off",
                "time_editorial_sign_off",
                "user_design_sign_off",
                "time_design_sign_off",
            ]

            # Clear all form field keys from session state
            for key in form_keys_to_clear:
                if key in st.session_state:
                    del st.session_state[key]

            # Clear the flag
            del st.session_state['clear_form']

        # General fields
        col1, col2 = st.columns(2)
        with col1:
            card_name = st.text_input(
                "Card Name", placeholder="Enter book title", key="manual_card_name", value="" if clear_form else None
            )
        with col2:
            board_options = [
                "Accessible Readers",
                "Decodable Readers",
                "Freedom Readers",
                "Graphic Readers",
                "Non-Fiction",
                "Rapid Readers (Hi-Lo)",
            ]
            board_name = st.selectbox(
                "Board", options=board_options, key="manual_board_name", index=0 if clear_form else None
            )

        # Tag field - Multi-select
        existing_tags = get_tags_from_database(engine)

        # Create tag input - allow selecting multiple existing or adding new
        col1, col2 = st.columns([3, 1])
        with col1:
            selected_tags = st.multiselect(
                "Tags (optional)", existing_tags, key="manual_tag_select", placeholder="Choose an option"
            )
        with col2:
            add_new_tag = st.checkbox("Add New", key="manual_add_new_tag", value=False if clear_form else None)

        # If user wants to add new tag, show text input
        if add_new_tag:
            new_tag = st.text_input(
                "New Tag", placeholder="Enter new tag name", key="manual_new_tag", value="" if clear_form else None
            )
            if new_tag and new_tag.strip():
                new_tag_clean = new_tag.strip()
                if new_tag_clean not in selected_tags:
                    selected_tags.append(new_tag_clean)

        # Join multiple tags with commas for storage
        final_tag = ", ".join(selected_tags) if selected_tags else None

        st.subheader("Task Assignment & Estimates")
        st.markdown(
            "*Assign users to stages and set time estimates. You don't need to assign a user; that can be done later. Time should be added in hh:mm or decimal format. E.g. 1 hour and 30 minutes can be expressed as 1:30, 01:30 or 1.5.*"
        )

        # Define user groups for different types of work (alphabetically ordered)
        editorial_users = [
            "Not set",
            "Bethany Latham",
            "Charis Mather",
            "Noah Leatherland",
            "Rebecca Phillips-Bartlett",
        ]
        design_users = [
            "Not set",
            "Amelia Harris",
            "Amy Li",
            "Drue Rintoul",
            "Jasmine Pointer",
            "Ker Ker Lee",
            "Rob Delph",
        ]

        # Time tracking fields with specific user groups
        time_fields = [
            ("Editorial R&D", "Editorial R&D", editorial_users),
            ("Editorial Writing", "Editorial Writing", editorial_users),
            ("1st Edit", "1st Edit", editorial_users),
            ("2nd Edit", "2nd Edit", editorial_users),
            ("Design R&D", "Design R&D", design_users),
            ("In Design", "In Design", design_users),
            ("1st Proof", "1st Proof", editorial_users),
            ("2nd Proof", "2nd Proof", editorial_users),
            ("Editorial Sign Off", "Editorial Sign Off", editorial_users),
            ("Design Sign Off", "Design Sign Off", design_users),
        ]

        # Calculate and display time estimations in real-time
        editorial_total = 0.0
        design_total = 0.0
        time_entries = {}

        editorial_fields = [
            "Editorial R&D",
            "Editorial Writing",
            "1st Edit",
            "2nd Edit",
            "1st Proof",
            "2nd Proof",
            "Editorial Sign Off",
        ]
        design_fields = ["Design R&D", "In Design", "Design Sign Off"]

        for field_label, list_name, user_options in time_fields:
            st.markdown(f"**{field_label} (hours)**")
            col1, col2 = st.columns([2, 1])

            with col1:
                selected_user = st.selectbox(
                    f"User for {field_label}",
                    user_options,
                    key=f"user_{list_name.replace(' ', '_').lower()}",
                    label_visibility="collapsed",
                )

            with col2:
                time_input = st.text_input(
                    f"Time for {field_label}",
                    key=f"time_{list_name.replace(' ', '_').lower()}",
                    label_visibility="collapsed",
                    placeholder="HH:MM or hours",
                )
                time_value = parse_hours_minutes(time_input)

            # Handle user selection and calculate totals
            # Allow time entries with or without user assignment
            if time_value and time_value > 0:
                final_user = selected_user if selected_user != "Not set" else "Not set"

                # Store the entry (user can be None for unassigned tasks)
                time_entries[list_name] = {'user': final_user, 'time_hours': time_value}

                # Add to category totals
                if list_name in editorial_fields:
                    editorial_total += time_value
                elif list_name in design_fields:
                    design_total += time_value

        total_estimation = editorial_total + design_total

        # Display real-time calculations
        st.markdown("---")
        st.markdown("**Time Estimations:**")
        st.write(f"Editorial Time Estimation: {editorial_total:.1f} hours")
        st.write(f"Design Time Estimation: {design_total:.1f} hours")
        st.write(f"**Total Time Estimation: {total_estimation:.1f} hours**")
        st.markdown("---")

        st.markdown("---")

        # Submit button outside of form
        if st.button("Add Entry", type="primary", key="manual_submit"):
            if not card_name:
                st.error("Please fill in Card Name field")
            else:
                try:
                    entries_added = 0
                    current_time = datetime.now(BST)

                    # Always create a book record first
                    create_book_record(engine, card_name, board_name, final_tag)

                    with engine.connect() as conn:
                        # Add estimate entries (task assignments with 0 time spent) if any exist
                        for list_name, entry_data in time_entries.items():
                            # Create task entry with 0 time spent - users will use timer to track actual time
                            # The time_hours value from the form is just for estimation display, not actual time spent

                            # Convert hours to seconds for estimate
                            estimate_seconds = int(entry_data['time_hours'] * 3600)

                            # Insert into database with 0 time spent but store the estimate
                            conn.execute(
                                text(
                                    '''
                                INSERT INTO trello_time_tracking
                                (card_name, user_name, list_name, time_spent_seconds, card_estimate_seconds, board_name, created_at, session_start_time, tag)
                                VALUES (:card_name, :user_name, :list_name, :time_spent_seconds, :card_estimate_seconds, :board_name, :created_at, :session_start_time, :tag)
                            '''
                                ),
                                {
                                    'card_name': card_name,
                                    'user_name': entry_data['user'],
                                    'list_name': list_name,
                                    'time_spent_seconds': 0,  # Start with 0 time spent
                                    'card_estimate_seconds': estimate_seconds,  # Store the estimate
                                    'board_name': board_name if board_name else None,
                                    'created_at': current_time,
                                    'session_start_time': None,  # No active session for manual entries
                                    'tag': final_tag,
                                },
                            )
                            entries_added += 1

                        conn.commit()

                    # Keep user on the Add Book tab

                    if entries_added > 0:
                        # Store success message in session state for permanent display
                        st.session_state.book_created_message = (
                            f"Book '{card_name}' created successfully with {entries_added} time estimates!"
                        )
                    else:
                        # Book created without tasks
                        st.session_state.book_created_message = f"Book '{card_name}' created successfully! You can add tasks later from the Book Progress tab."

                    # Set flag to clear form on next render instead of modifying session state directly
                    st.session_state.clear_form = True

                except Exception as e:
                    st.error(f"Error adding manual entry: {str(e)}")

        # Show permanent success message if book was created (below the button)
        if 'book_created_message' in st.session_state:
            st.success(st.session_state.book_created_message)

    with book_progress_tab:
        # Header with hover clipboard functionality
        st.markdown(
            """
        <div style="position: relative; display: inline-block;">
            <h1 style="display: inline-block; margin: 0;" id="book-completion-progress">Book Completion Progress</h1>
            <span class="header-copy-icon" style="
                opacity: 0;
                transition: opacity 0.2s;
                margin-left: 10px;
                cursor: pointer;
                color: #666;
                font-size: 20px;
                vertical-align: middle;
            " onclick="copyHeaderLink()">🔗</span>
        </div>
        <style>
        #book-completion-progress:hover + .header-copy-icon,
        .header-copy-icon:hover {
            opacity: 1;
        }
        </style>
        <script>
        function copyHeaderLink() {
            const url = window.location.origin + window.location.pathname + '#book-completion-progress';
            navigator.clipboard.writeText(url).then(function() {
                console.log('Copied header link to clipboard');
            });
        }
        </script>
        """,
            unsafe_allow_html=True,
        )
        st.markdown("Visual progress tracking for all books with individual task timers.")


        # Check if we have data from database with SSL connection retry
        total_records = 0
        max_retries = 3
        for attempt in range(max_retries):
            try:
                with engine.connect() as conn:
                    result = conn.execute(text("SELECT COUNT(*) FROM trello_time_tracking"))
                    total_records = result.scalar()
                    break  # Success, exit retry loop
            except Exception as e:
                if attempt < max_retries - 1:
                    # Try to recreate engine connection
                    time.sleep(0.5)  # Brief pause before retry
                    continue
                else:
                    # Final attempt failed, show error but continue
                    st.error(f"Database connection issue (attempt {attempt + 1}): {str(e)[:100]}...")
                    total_records = 0
                    break

        try:
            # Clear pending refresh state at start of render
            if 'pending_refresh' in st.session_state:
                del st.session_state.pending_refresh

            # Initialize variables to avoid UnboundLocalError
            df_from_db = None
            all_books = []

            if total_records and total_records > 0:

                # Get all books including those without tasks
                all_books = get_all_books(engine)

                # Get task data from database for book completion (exclude archived)
                df_from_db = pd.read_sql(
                    '''SELECT card_name as "Card name",
                       COALESCE(user_name, 'Not set') as "User",
                       list_name as "List",
                       time_spent_seconds as "Time spent (s)",
                       date_started as "Date started (f)",
                       card_estimate_seconds as "Card estimate(s)",
                       board_name as "Board", created_at, tag as "Tag"
                       FROM trello_time_tracking WHERE archived = FALSE ORDER BY created_at DESC''',
                    engine,
                )

                if not df_from_db.empty:
                    # Calculate total books for search title
                    books_with_tasks = set(df_from_db['Card name'].unique()) if not df_from_db.empty else set()
                    books_without_tasks = set(book[0] for book in all_books if book[0] not in books_with_tasks)
                    total_books = len(books_with_tasks | books_without_tasks)

                    # Add search bar only
                    search_query = st.text_input(
                        f"Search books by title ({total_books}):",
                        placeholder="Enter book title to search...",
                        key="completion_search",
                    )

                    # Initialize filtered_df
                    filtered_df = df_from_db.copy()

                    # Determine books to display
                    if search_query:
                        # Filter books based on search
                        import re

                        escaped_query = re.escape(search_query)
                        mask = filtered_df['Card name'].str.contains(escaped_query, case=False, na=False)
                        filtered_df = filtered_df[mask]

                        # Get unique books from both sources
                        books_with_tasks = set(filtered_df['Card name'].unique()) if not filtered_df.empty else set()
                        books_without_tasks = set(book[0] for book in all_books if book[0] not in books_with_tasks)

                        # Filter books without tasks based on search query
                        books_without_tasks = {
                            book for book in books_without_tasks if search_query.lower() in book.lower()
                        }

                        # Combine and sort
                        books_to_display = sorted(books_with_tasks | books_without_tasks)
                    else:
                        # Show all books by default
                        books_to_display = sorted(book[0] for book in all_books)

                    # Pagination setup
                    books_per_page = 10
                    if 'book_page' not in st.session_state:
                        st.session_state.book_page = 0

                    # Reset to first page if search changes
                    prev_search = st.session_state.get('prev_completion_search')
                    if search_query != prev_search:
                        st.session_state.book_page = 0
                    st.session_state.prev_completion_search = search_query

                    total_books_to_display = len(books_to_display)
                    start_idx = st.session_state.book_page * books_per_page
                    end_idx = start_idx + books_per_page
                    books_subset = books_to_display[start_idx:end_idx]

                    # Only display books if we have search results
                    if books_subset:
                        # Display each book with enhanced visualization
                        for book_title in books_subset:
                            # Check if book has tasks
                            if not filtered_df.empty:
                                book_mask = filtered_df['Card name'] == book_title
                                book_data = filtered_df[book_mask].copy()
                            else:
                                book_data = pd.DataFrame()

                            # Debug: Let's see what we have
                            # st.write(f"DEBUG: Book '{book_title}' - book_data shape: {book_data.shape}")
                            # if not book_data.empty:
                            #     st.write(f"DEBUG: Book tasks found: {book_data['List'].unique()}")
                            # else:
                            #     st.write(f"DEBUG: Book data is empty for '{book_title}'")

                            # If book has no tasks, create empty data structure
                            if book_data.empty:
                                # Get book info from all_books
                                book_info = next((book for book in all_books if book[0] == book_title), None)
                                if book_info:
                                    # Create minimal book data structure
                                    book_data = pd.DataFrame(
                                        {
                                            'Card name': [book_title],
                                            'User': ['Not set'],
                                            'List': ['No tasks assigned'],
                                            'Time spent (s)': [0],
                                            'Date started (f)': [None],
                                            'Card estimate(s)': [0],
                                            'Board': [book_info[1] if book_info[1] else 'Not set'],
                                            'Tag': [book_info[2] if book_info[2] else None],
                                        }
                                    )

                            # Calculate overall progress using stage-based estimates
                            total_time_spent = book_data['Time spent (s)'].sum()

                            # Calculate total estimated time from the database entries
                            # Sum up all estimates stored in the database for this book
                            estimated_time = 0
                            if 'Card estimate(s)' in book_data.columns:
                                book_estimates = book_data['Card estimate(s)'].fillna(0).sum()
                                if book_estimates > 0:
                                    estimated_time = book_estimates

                            # If no estimates in database, use reasonable defaults per stage
                            if estimated_time == 0:
                                default_stage_estimates = {
                                    'Editorial R&D': 2 * 3600,  # 2 hours default
                                    'Editorial Writing': 8 * 3600,  # 8 hours default
                                    '1st Edit': 4 * 3600,  # 4 hours default
                                    '2nd Edit': 2 * 3600,  # 2 hours default
                                    'Design R&D': 3 * 3600,  # 3 hours default
                                    'In Design': 6 * 3600,  # 6 hours default
                                    '1st Proof': 2 * 3600,  # 2 hours default
                                    '2nd Proof': 1.5 * 3600,  # 1.5 hours default
                                    'Editorial Sign Off': 0.5 * 3600,  # 30 minutes default
                                    'Design Sign Off': 0.5 * 3600,  # 30 minutes default
                                }
                                unique_stages = book_data['List'].unique()
                                estimated_time = sum(
                                    default_stage_estimates.get(stage, 3600) for stage in unique_stages
                                )

                            # Calculate completion percentage for display
                            if estimated_time > 0:
                                completion_percentage = (total_time_spent / estimated_time) * 100
                                progress_text = f"{format_seconds_to_time(total_time_spent)}/{format_seconds_to_time(estimated_time)} ({completion_percentage:.1f}%)"
                            else:
                                completion_percentage = 0
                                progress_text = f"Total: {format_seconds_to_time(total_time_spent)} (No estimate)"

                            # Check for active timers more efficiently
                            has_active_timer = any(
                                timer_key.startswith(f"{book_title}_") and active
                                for timer_key, active in st.session_state.timers.items()
                            )

                            # Check if all tasks are completed (only if book has tasks)
                            all_tasks_completed = False
                            completion_emoji = ""
                            if not book_data.empty and book_data['List'].iloc[0] != 'No tasks assigned':
                                # Check completion status from database
                                all_tasks_completed = check_all_tasks_completed(engine, book_title)
                                completion_emoji = "✅ " if all_tasks_completed else ""

                            # Create book title with progress percentage
                            if estimated_time > 0:
                                if completion_percentage > 100:
                                    over_percentage = completion_percentage - 100
                                    book_title_with_progress = (
                                        f"{completion_emoji}**{book_title}** ({over_percentage:.1f}% over estimate)"
                                    )
                                else:
                                    book_title_with_progress = (
                                        f"{completion_emoji}**{book_title}** ({completion_percentage:.1f}%)"
                                    )
                            else:
                                book_title_with_progress = f"{completion_emoji}**{book_title}** (No estimate)"

                            # Check if book should be expanded (either has active timer or was manually expanded)
                            expanded_key = f"expanded_{book_title}"
                            if expanded_key not in st.session_state:
                                st.session_state[expanded_key] = has_active_timer

                            with st.expander(book_title_with_progress, expanded=st.session_state[expanded_key]):
                                # Show progress bar and completion info at the top
                                progress_bar_html = f"""
                                    <div style="width: 50%; background-color: #f0f0f0; border-radius: 5px; height: 10px; margin: 8px 0;">
                                    <div style="width: {min(completion_percentage, 100):.1f}%; background-color: #2AA395; height: 100%; border-radius: 5px;"></div>
                                    </div>
                                    """
                                st.markdown(progress_bar_html, unsafe_allow_html=True)
                                st.markdown(
                                    f'<div style="font-size: 14px; color: #666; margin-bottom: 10px;">{progress_text}</div>',
                                    unsafe_allow_html=True,
                                )

                                # Display tag if available
                                book_tags = book_data['Tag'].dropna().unique()
                                if len(book_tags) > 0 and book_tags[0]:
                                    # Handle multiple tags (comma-separated)
                                    tag_display = book_tags[0]
                                    # If there are commas, it means multiple tags
                                    if ',' in tag_display:
                                        tag_display = tag_display.replace(',', ', ')  # Ensure proper spacing
                                    st.markdown(
                                        f'<div style="font-size: 14px; color: #888; margin-bottom: 10px;"><strong>Tags:</strong> {tag_display}</div>',
                                        unsafe_allow_html=True,
                                    )

                                st.markdown("---")

                                # Define the order of stages to match the actual data entry form
                                stage_order = [
                                    'Editorial R&D',
                                    'Editorial Writing',
                                    '1st Edit',
                                    '2nd Edit',
                                    'Design R&D',
                                    'In Design',
                                    '1st Proof',
                                    '2nd Proof',
                                    'Editorial Sign Off',
                                    'Design Sign Off',
                                ]

                                # Group by stage/list and aggregate by user
                                stages_grouped = book_data.groupby('List')

                                # Display stages in accordion style (each stage as its own expander)
                                stage_counter = 0
                                for stage_name in stage_order:
                                    if stage_name in stages_grouped.groups:
                                        stage_data = stages_grouped.get_group(stage_name)

                                        # Check if this stage has any active timers (efficient lookup)
                                        stage_has_active_timer = any(
                                            timer_key.startswith(f"{book_title}_{stage_name}_") and active
                                            for timer_key, active in st.session_state.timers.items()
                                        )

                                        # Aggregate time by user for this stage
                                        user_aggregated = (
                                            stage_data.groupby('User')['Time spent (s)'].sum().reset_index()
                                        )

                                        # Create a summary for the expander title showing all users and their progress
                                        stage_summary_parts = []
                                        for idx, user_task in user_aggregated.iterrows():
                                            user_name = user_task['User']
                                            actual_time = user_task['Time spent (s)']

                                            # Get estimated time from the database for this specific user/stage combination
                                            user_stage_data = stage_data[stage_data['User'] == user_name]
                                            estimated_time_for_user = 3600  # Default 1 hour

                                            if (
                                                not user_stage_data.empty
                                                and 'Card estimate(s)' in user_stage_data.columns
                                            ):
                                                # Find the first record that has a non-null, non-zero estimate
                                                estimates = user_stage_data['Card estimate(s)'].dropna()
                                                non_zero_estimates = estimates[estimates > 0]
                                                if not non_zero_estimates.empty:
                                                    estimated_time_for_user = non_zero_estimates.iloc[0]

                                            # Check if task is completed and add tick emoji
                                            task_completed = get_task_completion(
                                                engine, book_title, user_name, stage_name
                                            )
                                            completion_emoji = "✅ " if task_completed else ""

                                            # Format times for display
                                            actual_time_str = format_seconds_to_time(actual_time)
                                            estimated_time_str = format_seconds_to_time(estimated_time_for_user)
                                            user_display = (
                                                user_name if user_name and user_name != "Not set" else "Unassigned"
                                            )

                                            stage_summary_parts.append(
                                                f"{user_display} | {actual_time_str}/{estimated_time_str} {completion_emoji}".rstrip()
                                            )

                                        # Create expander title with stage name and user summaries
                                        if stage_summary_parts:
                                            expander_title = f"**{stage_name}** | " + " | ".join(stage_summary_parts)
                                        else:
                                            expander_title = stage_name

                                        # Check if stage should be expanded (either has active timer or was manually expanded)
                                        stage_expanded_key = f"stage_expanded_{book_title}_{stage_name}"
                                        if stage_expanded_key not in st.session_state:
                                            st.session_state[stage_expanded_key] = stage_has_active_timer

                                        with st.expander(expander_title, expanded=st.session_state[stage_expanded_key]):
                                            # Show one task per user for this stage
                                            for idx, user_task in user_aggregated.iterrows():
                                                user_name = user_task['User']
                                                actual_time = user_task['Time spent (s)']
                                                task_key = f"{book_title}_{stage_name}_{user_name}"

                                                # Get estimated time from the database for this specific user/stage combination
                                                user_stage_data = stage_data[stage_data['User'] == user_name]
                                                estimated_time_for_user = 3600  # Default 1 hour

                                                if (
                                                    not user_stage_data.empty
                                                    and 'Card estimate(s)' in user_stage_data.columns
                                                ):
                                                    # Find the first record that has a non-null, non-zero estimate
                                                    estimates = user_stage_data['Card estimate(s)'].dropna()
                                                    non_zero_estimates = estimates[estimates > 0]
                                                    if not non_zero_estimates.empty:
                                                        estimated_time_for_user = non_zero_estimates.iloc[0]

                                                # Create columns for task info and timer
                                                col1, col2, col3 = st.columns([4, 1, 3])

                                                with col1:
                                                    # User assignment dropdown
                                                    current_user = user_name if user_name else "Not set"

                                                    # Determine user options based on stage type
                                                    if stage_name in [
                                                        "Editorial R&D",
                                                        "Editorial Writing",
                                                        "1st Edit",
                                                        "2nd Edit",
                                                        "1st Proof",
                                                        "2nd Proof",
                                                        "Editorial Sign Off",
                                                    ]:
                                                        user_options = [
                                                            "Not set",
                                                            "Bethany Latham",
                                                            "Charis Mather",
                                                            "Noah Leatherland",
                                                            "Rebecca Phillips-Bartlett",
                                                        ]
                                                    else:  # Design stages
                                                        user_options = [
                                                            "Not set",
                                                            "Amelia Harris",
                                                            "Amy Li",
                                                            "Drue Rintoul",
                                                            "Jasmine Pointer",
                                                            "Ker Ker Lee",
                                                            "Rob Delph",
                                                        ]

                                                    # Find current user index
                                                    try:
                                                        current_index = user_options.index(current_user)
                                                    except ValueError:
                                                        current_index = 0  # Default to "Not set"

                                                    # Include the row index so the key is always unique
                                                    selectbox_key = f"reassign_{book_title}_{stage_name}_{user_name}_{idx}"
                                                    # Include user_name in key to avoid duplicate elements for the same stage
                                                    selectbox_key = f"reassign_{book_title}_{stage_name}_{user_name}"
                                                    new_user = st.selectbox(
                                                        f"User for {stage_name}:",
                                                        user_options,
                                                        index=current_index,
                                                        key=selectbox_key,
                                                    )

                                                    # Display progress information directly under user dropdown
                                                    if user_name and user_name != "Not set":
                                                        # Use the actual_time variable that's already calculated for this user/stage
                                                        if estimated_time_for_user and estimated_time_for_user > 0:
                                                            progress_percentage = actual_time / estimated_time_for_user
                                                            time_spent_formatted = format_seconds_to_time(actual_time)
                                                            estimated_formatted = format_seconds_to_time(
                                                                estimated_time_for_user
                                                            )

                                                            # Progress bar
                                                            progress_value = max(0.0, min(progress_percentage, 1.0))
                                                            st.progress(progress_value)

                                                            # Progress text
                                                            if progress_percentage > 1.0:
                                                                st.write(
                                                                    f"{(progress_percentage - 1) * 100:.1f}% over estimate"
                                                                )
                                                            elif progress_percentage == 1.0:
                                                                st.write("COMPLETE: 100%")
                                                            else:
                                                                st.write(f"{progress_percentage * 100:.1f}% complete")

                                                            # Time information
                                                            st.write(
                                                                f"Time: {time_spent_formatted} / {estimated_formatted}"
                                                            )

                                                            # Completion checkbox - always get fresh status from database
                                                            completion_key = (
                                                                f"complete_{book_title}_{stage_name}_{user_name}"
                                                            )
                                                            current_completion_status = get_task_completion(
                                                                engine, book_title, user_name, stage_name
                                                            )

                                                            # Update session state with database value
                                                            st.session_state[completion_key] = current_completion_status

                                                            new_completion_status = st.checkbox(
                                                                "Completed",
                                                                value=current_completion_status,
                                                                key=f"checkbox_{completion_key}",
                                                            )

                                                            # Update completion status if changed
                                                            if new_completion_status != current_completion_status:
                                                                update_task_completion(
                                                                    engine,
                                                                    book_title,
                                                                    user_name,
                                                                    stage_name,
                                                                    new_completion_status,
                                                                )
                                                                # Update session state immediately
                                                                st.session_state[completion_key] = new_completion_status

                                                                # Clear any cached completion status to force refresh
                                                                completion_cache_key = f"book_completion_{book_title}"
                                                                if completion_cache_key in st.session_state:
                                                                    del st.session_state[completion_cache_key]

                                                                # Store success message for display without immediate refresh
                                                                success_msg_key = f"completion_success_{task_key}"
                                                                status_text = (
                                                                    "✅ Marked as completed"
                                                                    if new_completion_status
                                                                    else "❌ Marked as incomplete"
                                                                )
                                                                st.session_state[success_msg_key] = status_text

                                                                # Set flag for book-level completion update
                                                                st.session_state['completion_changed'] = True
                                                        else:
                                                            st.write("No time estimate set")

                                                    # Handle user reassignment with improved state management
                                                    if new_user != current_user:
                                                        try:
                                                            with engine.connect() as conn:
                                                                # Update user assignment in database
                                                                new_user_value = (
                                                                    new_user if new_user != "Not set" else None
                                                                )
                                                                old_user_value = (
                                                                    user_name if user_name != "Not set" else None
                                                                )

                                                                conn.execute(
                                                                    text(
                                                                        '''
                                                                        UPDATE trello_time_tracking
                                                                        SET user_name = :new_user
                                                                        WHERE card_name = :card_name
                                                                        AND list_name = :list_name
                                                                        AND COALESCE(user_name, '') = COALESCE(:old_user, '')
                                                                    '''
                                                                    ),
                                                                    {
                                                                        'new_user': new_user_value,
                                                                        'card_name': book_title,
                                                                        'list_name': stage_name,
                                                                        'old_user': old_user_value,
                                                                    },
                                                                )
                                                                conn.commit()

                                                                # Clear relevant session state to force refresh
                                                                keys_to_clear = [
                                                                    k
                                                                    for k in st.session_state.keys()
                                                                    if book_title in k and stage_name in k
                                                                ]
                                                                for key in keys_to_clear:
                                                                    if key.startswith(('complete_', 'timer_')):
                                                                        del st.session_state[key]

                                                                # Store success message instead of immediate refresh
                                                                success_key = (
                                                                    f"reassign_success_{book_title}_{stage_name}_{user_name}_{idx}"
                                                                    f"reassign_success_{book_title}_{stage_name}_{user_name}"
                                                                )
                                                                st.session_state[success_key] = (
                                                                    f"User reassigned from {current_user} to {new_user}"
                                                                )

                                                                # User reassignment completed
                                                        except Exception as e:
                                                            st.error(f"Error reassigning user: {str(e)}")

                                        with col2:
                                            # Empty space - timer moved to button column
                                            st.write("")

                                        with col3:
                                            # Start/Stop timer button with timer display
                                            if task_key not in st.session_state.timers:
                                                st.session_state.timers[task_key] = False

                                            # Timer controls and display
                                            if st.session_state.timers[task_key]:
                                                # Timer is active - show simple stop control
                                                if task_key in st.session_state.timer_start_times:

                                                    # Simple timer calculation
                                                    start_time = st.session_state.timer_start_times[task_key]
                                                    accumulated = st.session_state.timer_accumulated_time.get(task_key, 0)
                                                    paused = st.session_state.timer_paused.get(task_key, False)

                                                    current_elapsed = 0 if paused else calculate_timer_elapsed_time(start_time)
                                                    elapsed_seconds = accumulated + current_elapsed
                                                    elapsed_str = format_seconds_to_time(elapsed_seconds)

                                                    # Display recording status with layout - first row shows status and refresh
                                                    timer_row1_col1, timer_row1_col2 = st.columns([2, 1.5])
                                                    # Placeholders kept for compatibility
                                                    timer_row1_col3 = timer_row1_col1
                                                    timer_row1_col4 = timer_row1_col2
                                                    with timer_row1_col1:
                                                        status_label = "Paused" if paused else "Recording"
                                                        st.write(f"**{status_label}** ({elapsed_str})")

                                                    with timer_row1_col2:
                                                        if st.button(
                                                            "Refresh",
                                                            key=f"refresh_timer_{task_key}_{idx}",
                                                            type="secondary",
                                                        ):
                                                            st.rerun()

                                                    # Second row with pause and stop controls
                                                    timer_row2_col1, timer_row2_col2 = st.columns([1.5, 1])

                                                    with timer_row2_col1:
                                                        pause_label = "Resume" if paused else "Pause"

                                                        if st.button(
                                                            pause_label,
                                                            key=f"pause_{task_key}_{idx}",
                                                        ):
                                                            if paused:
                                                                resume_time = datetime.utcnow().replace(tzinfo=timezone.utc).astimezone(BST)
                                                                st.session_state.timer_start_times[task_key] = resume_time
                                                                st.session_state.timer_paused[task_key] = False
                                                                update_active_timer_state(
                                                                    engine,
                                                                    task_key,
                                                                    accumulated,
                                                                    False,
                                                                    resume_time,
                                                                )
                                                            else:
                                                                elapsed_since_start = calculate_timer_elapsed_time(start_time)
                                                                new_accum = accumulated + elapsed_since_start
                                                                st.session_state.timer_accumulated_time[task_key] = new_accum
                                                                st.session_state.timer_paused[task_key] = True
                                                                update_active_timer_state(
                                                                    engine,
                                                                    task_key,
                                                                    new_accum,
                                                                    True,
                                                                )
                                                            st.rerun()

                                                    with timer_row2_col2:
                                                        if st.button("Stop", key=f"stop_{task_key}_{idx}"):
                                                            final_time = elapsed_seconds
                                                            stop_active_timer(engine, task_key)

                                                            # Keep expanded states
                                                            expanded_key = f"expanded_{book_title}"
                                                            st.session_state[expanded_key] = True
                                                            stage_expanded_key = (
                                                                f"stage_expanded_{book_title}_{stage_name}"
                                                            )
                                                            st.session_state[stage_expanded_key] = True

                                                            # Always clear timer states first to prevent double-processing
                                                            st.session_state.timers[task_key] = False
                                                            timer_start_time = st.session_state.timer_start_times.get(
                                                                task_key
                                                            )

                                                            # Save to database only if time > 0
                                                            if final_time > 0 and timer_start_time:
                                                                try:
                                                                    user_original_data = stage_data[
                                                                        stage_data['User'] == user_name
                                                                    ].iloc[0]
                                                                    board_name = user_original_data['Board']
                                                                    existing_tag = (
                                                                        user_original_data.get('Tag', None)
                                                                        if 'Tag' in user_original_data
                                                                        else None
                                                                    )

                                                                    with engine.connect() as conn:
                                                                        # Use ON CONFLICT to handle duplicate entries by updating existing records
                                                                        conn.execute(
                                                                            text(
                                                                                '''
                                            INSERT INTO trello_time_tracking
                                            (card_name, user_name, list_name, time_spent_seconds,
                                             date_started, session_start_time, board_name, tag)
                                            VALUES (:card_name, :user_name, :list_name, :time_spent_seconds,
                                                   :date_started, :session_start_time, :board_name, :tag)
                                            ON CONFLICT (card_name, user_name, list_name, date_started, time_spent_seconds)
                                            DO UPDATE SET
                                                session_start_time = EXCLUDED.session_start_time,
                                                board_name = EXCLUDED.board_name,
                                                tag = EXCLUDED.tag,
                                                created_at = CURRENT_TIMESTAMP
                                        '''
                                                                            ),
                                                                            {
                                                                                'card_name': book_title,
                                                                                'user_name': user_name,
                                                                                'list_name': stage_name,
                                                                                'time_spent_seconds': final_time,
                                                                                'date_started': timer_start_time.date(),
                                                                                'session_start_time': timer_start_time,
                                                                                'board_name': board_name,
                                                                                'tag': existing_tag,
                                                                            },
                                                                        )

                                                                        # Remove from active timers
                                                                        conn.execute(
                                                                            text(
                                                                                'DELETE FROM active_timers WHERE timer_key = :timer_key'
                                                                            ),
                                                                            {'timer_key': task_key},
                                                                        )
                                                                        conn.commit()

                                                                    # Store success message for display at bottom
                                                                    success_msg_key = f"timer_success_{task_key}"
                                                                    st.session_state[success_msg_key] = (
                                                                        f"Added {elapsed_str} to {book_title} - {stage_name}"
                                                                    )

                                                                    # Timer stopped successfully
                                                                except Exception as e:
                                                                    st.error(f"Error saving timer data: {str(e)}")
                                                                    # Still try to clean up active timer from database on error
                                                                    try:
                                                                        with engine.connect() as conn:
                                                                            conn.execute(
                                                                                text(
                                                                                    'DELETE FROM active_timers WHERE timer_key = :timer_key'
                                                                                ),
                                                                                {'timer_key': task_key},
                                                                            )
                                                                            conn.commit()
                                                                    except:
                                                                        pass  # Ignore cleanup errors
                                                            else:
                                                                # Even if no time to save, clean up active timer
                                                                try:
                                                                    with engine.connect() as conn:
                                                                        conn.execute(
                                                                            text(
                                                                                'DELETE FROM active_timers WHERE timer_key = :timer_key'
                                                                            ),
                                                                            {'timer_key': task_key},
                                                                        )
                                                                        conn.commit()
                                                                except:
                                                                    pass  # Ignore cleanup errors

                                                            # Clear timer states
                                                            if task_key in st.session_state.timer_start_times:
                                                                del st.session_state.timer_start_times[task_key]
                                                            if task_key in st.session_state.timer_accumulated_time:
                                                                del st.session_state.timer_accumulated_time[task_key]
                                                            if task_key in st.session_state.timer_paused:
                                                                del st.session_state.timer_paused[task_key]

                                                            # Refresh the interface so totals update immediately
                                                            st.rerun()

                                            else:
                                                # Timer is not active - show Start button
                                                if st.button("Start", key=f"start_{task_key}_{idx}"):
                                                    # Preserve expanded state before rerun
                                                    expanded_key = f"expanded_{book_title}"
                                                    st.session_state[expanded_key] = True

                                                    # Also preserve stage expanded state
                                                    stage_expanded_key = f"stage_expanded_{book_title}_{stage_name}"
                                                    st.session_state[stage_expanded_key] = True

                                                    # Start timer - use UTC for consistency
                                                    start_time_utc = datetime.utcnow().replace(tzinfo=timezone.utc)
                                                    # Convert to BST for display/storage but keep UTC calculation base
                                                    start_time_bst = start_time_utc.astimezone(BST)
                                                    st.session_state.timers[task_key] = True
                                                    st.session_state.timer_start_times[task_key] = start_time_bst
                                                    st.session_state.timer_paused[task_key] = False
                                                    st.session_state.timer_accumulated_time[task_key] = 0

                                                    # Save to database for persistence
                                                    user_original_data = stage_data[
                                                        stage_data['User'] == user_name
                                                    ].iloc[0]
                                                    board_name = user_original_data['Board']

                                                    save_active_timer(
                                                        engine,
                                                        task_key,
                                                        book_title,
                                                        user_name if user_name != "Not set" else None,
                                                        stage_name,
                                                        board_name,
                                                        start_time_bst,
                                                        accumulated_seconds=0,
                                                        is_paused=False,
                                                    )

                                                    st.rerun()

                                            # Manual time entry section
                                            st.write("**Manual Entry:**")

                                            # Create a form to handle Enter key properly
                                            with st.form(key=f"time_form_{task_key}_{idx}"):
                                                manual_time = st.text_input(
                                                    "Add time (hh:mm:ss):", placeholder="01:30:00"
                                                )

                                                # Hide the submit button and form styling with CSS
                                                st.markdown(
                                                    """
                                                    <style>
                                                    div[data-testid="stForm"] button {
                                                        display: none;
                                                    }
                                                    div[data-testid="stForm"] {
                                                        border: none !important;
                                                        background: none !important;
                                                        padding: 0 !important;
                                                    }
                                                    </style>
                                                    """,
                                                    unsafe_allow_html=True,
                                                )

                                                submitted = st.form_submit_button("Add Time")

                                                if submitted and manual_time:
                                                    try:
                                                        # Parse the time format hh:mm:ss
                                                        time_parts = manual_time.split(':')
                                                        if len(time_parts) == 3:
                                                            hours = int(time_parts[0])
                                                            minutes = int(time_parts[1])
                                                            seconds = int(time_parts[2])

                                                            # Validate individual components
                                                            if hours > 100:
                                                                st.error(
                                                                    f"Maximum hours allowed is 100. You entered {hours} hours."
                                                                )
                                                            elif minutes >= 60:
                                                                st.error(
                                                                    f"Minutes must be less than 60. You entered {minutes} minutes."
                                                                )
                                                            elif seconds >= 60:
                                                                st.error(
                                                                    f"Seconds must be less than 60. You entered {seconds} seconds."
                                                                )
                                                            else:
                                                                total_seconds = hours * 3600 + minutes * 60 + seconds

                                                                # Validate maximum time (100 hours = 360,000 seconds)
                                                                max_seconds = 100 * 3600  # 360,000 seconds
                                                                if total_seconds > max_seconds:
                                                                    st.error(
                                                                        f"Maximum time allowed is 100:00:00. You entered {manual_time}"
                                                                    )
                                                                elif total_seconds > 0:
                                                                    # Add manual time to database
                                                                    try:
                                                                        # Get board name from original data
                                                                        user_original_data = stage_data[
                                                                            stage_data['User'] == user_name
                                                                        ].iloc[0]
                                                                        board_name = user_original_data['Board']
                                                                        # Get existing tag from original data
                                                                        existing_tag = (
                                                                            user_original_data.get('Tag', None)
                                                                            if 'Tag' in user_original_data
                                                                            else None
                                                                        )

                                                                        # Get current completion status to preserve it
                                                                        completion_key = f"complete_{book_title}_{stage_name}_{user_name}"
                                                                        current_completion = get_task_completion(
                                                                            engine, book_title, user_name, stage_name
                                                                        )
                                                                        # Also check session state in case it was just changed
                                                                        if completion_key in st.session_state:
                                                                            current_completion = st.session_state[
                                                                                completion_key
                                                                            ]

                                                                        # Preserve expanded state before rerun
                                                                        expanded_key = f"expanded_{book_title}"
                                                                        st.session_state[expanded_key] = True

                                                                        # Preserve stage expanded state
                                                                        stage_expanded_key = (
                                                                            f"stage_expanded_{book_title}_{stage_name}"
                                                                        )
                                                                        st.session_state[stage_expanded_key] = True

                                                                        with engine.connect() as conn:
                                                                            conn.execute(
                                                                                text(
                                                                                    '''
                                                                                    INSERT INTO trello_time_tracking
                                                                                    (card_name, user_name, list_name, time_spent_seconds, board_name, created_at, tag, completed)
                                                                                    VALUES (:card_name, :user_name, :list_name, :time_spent_seconds, :board_name, :created_at, :tag, :completed)
                                                                                '''
                                                                                ),
                                                                                {
                                                                                    'card_name': book_title,
                                                                                    'user_name': user_name,
                                                                                    'list_name': stage_name,
                                                                                    'time_spent_seconds': total_seconds,
                                                                                    'board_name': board_name,
                                                                                    'created_at': datetime.now(BST),
                                                                                    'tag': existing_tag,
                                                                                    'completed': current_completion,
                                                                                },
                                                                            )
                                                                            conn.commit()

                                                                        # Store success message in session state for display
                                                                        success_msg_key = (
                                                                            f"manual_time_success_{task_key}"
                                                                        )
                                                                        st.session_state[success_msg_key] = (
                                                                            f"Added {manual_time} to progress"
                                                                        )

                                                                    except Exception as e:
                                                                        st.error(f"Error saving time: {str(e)}")
                                                                else:
                                                                    st.error("Time must be greater than 00:00:00")
                                                        else:
                                                            st.error("Please use format hh:mm:ss (e.g., 01:30:00)")
                                                    except ValueError:
                                                        st.error("Please enter valid numbers in hh:mm:ss format")

                                            # Display various success messages
                                            # Timer success message
                                            timer_success_key = f"timer_success_{task_key}"
                                            if timer_success_key in st.session_state:
                                                st.success(st.session_state[timer_success_key])
                                                del st.session_state[timer_success_key]

                                            # Manual time success message
                                            manual_success_key = f"manual_time_success_{task_key}"
                                            if manual_success_key in st.session_state:
                                                st.success(st.session_state[manual_success_key])
                                                del st.session_state[manual_success_key]

                                            # Completion status success message
                                            completion_success_key = f"completion_success_{task_key}"
                                            if completion_success_key in st.session_state:
                                                st.success(st.session_state[completion_success_key])
                                                del st.session_state[completion_success_key]

                                            # User reassignment success message
                                            reassign_success_key = f"reassign_success_{book_title}_{stage_name}_{user_name}_{idx}"
                                            reassign_success_key = f"reassign_success_{book_title}_{stage_name}_{user_name}"
                                            if reassign_success_key in st.session_state:
                                                st.success(st.session_state[reassign_success_key])
                                                del st.session_state[reassign_success_key]

                                # Show count of running timers (refresh buttons now appear under individual timers)
                                running_timers = [
                                    k for k, v in st.session_state.timers.items() if v and book_title in k
                                ]
                                if running_timers:
                                    st.write(f"{len(running_timers)} timer(s) running")

                                # Add stage dropdown
                                available_stages = get_available_stages_for_book(engine, book_title)
                                if available_stages:
                                    st.markdown("---")
                                    col1, col2 = st.columns([3, 1])

                                    with col1:
                                        selected_stage = st.selectbox(
                                            "Add stage:",
                                            options=["Select a stage to add..."] + available_stages,
                                            key=f"add_stage_{book_title}",
                                        )

                                    with col2:
                                        time_estimate = st.number_input(
                                            "Hours:",
                                            min_value=0.0,
                                            step=0.1,
                                            format="%.1f",
                                            value=1.0,
                                            key=f"add_stage_time_{book_title}",
                                            on_change=None,  # Prevent automatic refresh
                                        )

                                    if selected_stage != "Select a stage to add...":
                                        # Get the current time estimate from session state
                                        time_estimate_key = f"add_stage_time_{book_title}"
                                        current_time_estimate = st.session_state.get(time_estimate_key, 1.0)

                                        # Get book info for board name and tag
                                        book_info = next((book for book in all_books if book[0] == book_title), None)
                                        board_name = book_info[1] if book_info else None
                                        tag = book_info[2] if book_info else None

                                        # Convert hours to seconds for estimate
                                        estimate_seconds = int(current_time_estimate * 3600)

                                        if add_stage_to_book(
                                            engine, book_title, selected_stage, board_name, tag, estimate_seconds
                                        ):
                                            st.success(
                                                f"Added {selected_stage} to {book_title} with {current_time_estimate} hour estimate"
                                            )
                                            # Stage added successfully
                                        else:
                                            st.error("Failed to add stage")

                                # Remove stage section at the bottom left of each book
                                if stages_grouped.groups:  # Only show if book has stages
                                    st.markdown("---")
                                    remove_col1, remove_col2, remove_col3 = st.columns([2, 1, 1])

                                    with remove_col1:
                                        # Get all current stages for this book
                                        current_stages_with_users = []
                                        for stage_name in stage_order:
                                            if stage_name in stages_grouped.groups:
                                                stage_data = stages_grouped.get_group(stage_name)
                                                user_aggregated = (
                                                    stage_data.groupby('User')['Time spent (s)'].sum().reset_index()
                                                )
                                                for idx, user_task in user_aggregated.iterrows():
                                                    user_name = user_task['User']
                                                    user_display = (
                                                        user_name
                                                        if user_name and user_name != "Not set"
                                                        else "Unassigned"
                                                    )
                                                    current_stages_with_users.append(f"{stage_name} ({user_display})")

                                        if current_stages_with_users:
                                            selected_remove_stage = st.selectbox(
                                                "Remove stage:",
                                                options=["Select stage to remove..."] + current_stages_with_users,
                                                key=f"remove_stage_select_{book_title}",
                                            )

                                            if selected_remove_stage != "Select stage to remove...":
                                                # Parse the selection to get stage name and user
                                                stage_user_match = selected_remove_stage.split(" (")
                                                remove_stage_name = stage_user_match[0]
                                                remove_user_name = stage_user_match[1].rstrip(")")
                                                if remove_user_name == "Unassigned":
                                                    remove_user_name = "Not set"

                                                if st.button(
                                                    "Remove",
                                                    key=f"remove_confirm_{book_title}_{remove_stage_name}_{remove_user_name}",
                                                    type="secondary",
                                                ):
                                                    if delete_task_stage(
                                                        engine, book_title, remove_user_name, remove_stage_name
                                                    ):
                                                        st.success(
                                                            f"Removed {remove_stage_name} for {remove_user_name}"
                                                        )
                                                        # Manual time added successfully
                                                    else:
                                                        st.error("Failed to remove stage")

                                # Archive and Delete buttons at the bottom of each book
                                st.markdown("---")
                                col1, col2 = st.columns(2)

                                with col1:
                                    if st.button(
                                        f"Archive '{book_title}'",
                                        key=f"archive_{book_title}",
                                        help="Move this book to archive",
                                    ):
                                        try:
                                            with engine.connect() as conn:
                                                # Check if book has time tracking records
                                                result = conn.execute(
                                                    text(
                                                        '''
                                                        SELECT COUNT(*) FROM trello_time_tracking
                                                        WHERE card_name = :card_name
                                                    '''
                                                    ),
                                                    {'card_name': book_title},
                                                )
                                                record_count = result.scalar()

                                                if record_count > 0:
                                                    # Archive existing time tracking records
                                                    conn.execute(
                                                        text(
                                                            '''
                                                            UPDATE trello_time_tracking
                                                            SET archived = TRUE
                                                            WHERE card_name = :card_name
                                                        '''
                                                        ),
                                                        {'card_name': book_title},
                                                    )
                                                else:
                                                    # Create a placeholder archived record for books without tasks
                                                    conn.execute(
                                                        text(
                                                            '''
                                                            INSERT INTO trello_time_tracking
                                                            (card_name, user_name, list_name, time_spent_seconds,
                                                             card_estimate_seconds, board_name, archived, created_at)
                                                            VALUES (:card_name, 'Not set', 'No tasks assigned', 0,
                                                                   0, 'Manual Entry', TRUE, NOW())
                                                        '''
                                                        ),
                                                        {'card_name': book_title},
                                                    )

                                                # Archive the book in books table
                                                conn.execute(
                                                    text(
                                                        '''
                                                        UPDATE books
                                                        SET archived = TRUE
                                                        WHERE card_name = :book_name
                                                    '''
                                                    ),
                                                    {'book_name': book_title},
                                                )

                                                conn.commit()

                                            # Keep user on the current tab
                                            st.success(f"'{book_title}' has been archived successfully!")
                                            # Archive operation completed
                                        except Exception as e:
                                            st.error(f"Error archiving book: {str(e)}")

                                with col2:
                                    if st.button(
                                        f"Delete '{book_title}'",
                                        key=f"delete_progress_{book_title}",
                                        help="Permanently delete this book and all its data",
                                        type="secondary",
                                    ):
                                        # Add confirmation using session state
                                        confirm_key = f"confirm_delete_progress_{book_title}"
                                        if confirm_key not in st.session_state:
                                            st.session_state[confirm_key] = False

                                        if not st.session_state[confirm_key]:
                                            st.session_state[confirm_key] = True
                                            st.warning(
                                                f"Click 'Delete {book_title}' again to permanently delete all data for this book."
                                            )
                                        else:
                                            try:
                                                with engine.connect() as conn:
                                                    conn.execute(
                                                        text(
                                                            '''
                                                            DELETE FROM trello_time_tracking
                                                            WHERE card_name = :card_name
                                                        '''
                                                        ),
                                                        {'card_name': book_title},
                                                    )
                                                    conn.commit()

                                                # Reset confirmation state
                                                del st.session_state[confirm_key]
                                                # Keep user on the Book Progress tab
                                                st.success(f"'{book_title}' has been permanently deleted!")
                                                # Delete operation completed
                                            except Exception as e:
                                                st.error(f"Error deleting book: {str(e)}")
                                                # Reset confirmation state on error
                                                if confirm_key in st.session_state:
                                                    del st.session_state[confirm_key]

                            stage_counter += 1

                    # Pagination controls below book cards
                    total_pages = (
                        (total_books_to_display - 1) // books_per_page + 1 if total_books_to_display > 0 else 1
                    )
                    nav_col1, nav_col2 = st.columns(2)
                    with nav_col1:
                        if st.button("Previous", disabled=st.session_state.book_page == 0):
                            st.session_state.book_page -= 1
                            st.rerun()
                    with nav_col2:
                        if st.button("Next", disabled=st.session_state.book_page >= total_pages - 1):
                            st.session_state.book_page += 1
                            st.rerun()

        except Exception as e:
            st.error(f"Error accessing database: {str(e)}")
            # Add simplified debug info
            try:
                import traceback

                error_details = traceback.format_exc().split('\n')[-3:-1]  # Get last 2 lines
                st.error(f"Location: {' '.join(error_details)}")
            except:
                pass  # Ignore debug errors

        # Add table showing all books with their boards below the book cards
        st.markdown("---")
        st.subheader("All Books Overview")

        # Create data for the table
        table_data = []

        # Create a dictionary to track books and their boards
        book_board_map = {}

        # First, add books with tasks from database
        if df_from_db is not None and not df_from_db.empty and 'Card name' in df_from_db.columns:
            try:
                for _, row in df_from_db.groupby('Card name').first().iterrows():
                    book_name = row['Card name']
                    board_name = row['Board'] if 'Board' in row and row['Board'] else 'Not set'
                    book_board_map[book_name] = board_name
            except Exception as e:
                # If groupby fails, fall back to simple iteration
                pass

        # Then add books without tasks from all_books
        try:
            for book_info in all_books:
                book_name = book_info[0]
                if book_name not in book_board_map:
                    board_name = book_info[1] if book_info[1] else 'Not set'
                    book_board_map[book_name] = board_name
        except Exception as e:
            # Handle case where all_books might be empty or malformed
            pass

        # Convert to sorted list for table display
        for book_name in sorted(book_board_map.keys()):
            table_data.append({'Book Name': book_name, 'Board': book_board_map[book_name]})

        if table_data:
            # Create DataFrame for display
            table_df = pd.DataFrame(table_data)
            st.dataframe(table_df, use_container_width=True, hide_index=True)
        else:
            st.info("No books found in the database.")

        # Clear refresh flags without automatic rerun to prevent infinite loops
        for flag in ['completion_changed', 'major_update_needed']:
            if flag in st.session_state:
                del st.session_state[flag]

    with reporting_tab:
        st.header("Reporting")
        st.markdown("Filter tasks by user, book, board, tag, and date range from all uploaded data.")

        # Get filter options from database
        users = get_users_from_database(engine)
        books = get_books_from_database(engine)
        boards = get_boards_from_database(engine)
        tags = get_tags_from_database(engine)

        if not users:
            st.info("No users found in database. Please add entries in the 'Add Book' tab first.")
            st.stop()

        # Filter selection - organized in columns
        col1, col2 = st.columns(2)

        with col1:
            # User selection dropdown
            selected_user = st.selectbox(
                "Select User:", options=["All Users"] + users, help="Choose a user to view their tasks"
            )

            # Book search input
            book_search = st.text_input(
                "Search Book (optional):",
                placeholder="Start typing to search books...",
                help="Type to search for a specific book",
            )
            # Match the search to available books
            if book_search:
                matched_books = [book for book in books if book_search.lower() in book.lower()]
                if matched_books:
                    selected_book = st.selectbox(
                        "Select from matches:", options=matched_books, help="Choose from matching books"
                    )
                else:
                    st.warning("No books found matching your search")
                    selected_book = "All Books"
            else:
                selected_book = "All Books"

        with col2:
            # Board selection dropdown
            selected_board = st.selectbox(
                "Select Board (optional):", options=["All Boards"] + boards, help="Choose a specific board to filter by"
            )

            # Tag selection dropdown
            selected_tag = st.selectbox(
                "Select Tag (optional):", options=["All Tags"] + tags, help="Choose a specific tag to filter by"
            )

        # Date range selection
        col1, col2 = st.columns(2)
        with col1:
            start_date = st.date_input("Start Date (optional):", value=None, help="Leave empty to include all dates")

        with col2:
            end_date = st.date_input("End Date (optional):", value=None, help="Leave empty to include all dates")

        # Update button
        update_button = st.button("Update Table", type="primary")

        # Validate date range
        if start_date and end_date and start_date > end_date:
            st.error("Start date must be before end date")
            return

        # Filter and display results only when button is clicked or on initial load
        if update_button or 'filtered_tasks_displayed' not in st.session_state:
            with st.spinner("Loading filtered tasks..."):
                filtered_tasks = get_filtered_tasks_from_database(
                    engine,
                    user_name=selected_user if selected_user != "All Users" else None,
                    book_name=selected_book if selected_book != "All Books" else None,
                    board_name=selected_board if selected_board != "All Boards" else None,
                    tag_name=selected_tag if selected_tag != "All Tags" else None,
                    start_date=start_date,
                    end_date=end_date,
                )

            # Store in session state to prevent automatic reloading
            st.session_state.filtered_tasks_displayed = True
            st.session_state.current_filtered_tasks = filtered_tasks
            st.session_state.current_filters = {
                'user': selected_user,
                'book': selected_book,
                'board': selected_board,
                'tag': selected_tag,
                'start_date': start_date,
                'end_date': end_date,
            }

        # Display cached results if available
        if 'current_filtered_tasks' in st.session_state:

            filtered_tasks = st.session_state.current_filtered_tasks
            current_filters = st.session_state.get('current_filters', {})

            if not filtered_tasks.empty:
                st.subheader("Filtered Results")

                # Show active filters info
                active_filters = []
                if current_filters.get('user') and current_filters.get('user') != "All Users":
                    active_filters.append(f"User: {current_filters.get('user')}")
                if current_filters.get('book') and current_filters.get('book') != "All Books":
                    active_filters.append(f"Book: {current_filters.get('book')}")
                if current_filters.get('board') and current_filters.get('board') != "All Boards":
                    active_filters.append(f"Board: {current_filters.get('board')}")
                if current_filters.get('tag') and current_filters.get('tag') != "All Tags":
                    active_filters.append(f"Tag: {current_filters.get('tag')}")
                if current_filters.get('start_date') or current_filters.get('end_date'):
                    start_str = (
                        current_filters.get('start_date').strftime('%d/%m/%Y')
                        if current_filters.get('start_date')
                        else 'All'
                    )
                    end_str = (
                        current_filters.get('end_date').strftime('%d/%m/%Y')
                        if current_filters.get('end_date')
                        else 'All'
                    )
                    active_filters.append(f"Date range: {start_str} to {end_str}")

                if active_filters:
                    left_col, right_col = st.columns([1, 3])
                    with left_col:
                        with st.expander("Active Filters", expanded=False):
                            for f in active_filters:
                                st.write(f)
                    with right_col:
                        st.dataframe(filtered_tasks, use_container_width=True, hide_index=True)
                else:
                    st.dataframe(filtered_tasks, use_container_width=True, hide_index=True)

                # Download button for filtered results
                csv_buffer = io.StringIO()
                filtered_tasks.to_csv(csv_buffer, index=False)
                st.download_button(
                    label="Download Filtered Results",
                    data=csv_buffer.getvalue(),
                    file_name="filtered_tasks.csv",
                    mime="text/csv",
                )

                # Summary statistics for filtered data
                st.subheader("Summary")
                col1, col2, col3, col4 = st.columns(4)

                with col1:
                    st.metric("Total Books", int(filtered_tasks['Book Title'].nunique()))

                with col2:
                    st.metric("Total Tasks", len(filtered_tasks))

                with col3:
                    st.metric("Unique Users", int(filtered_tasks['User'].nunique()))

                with col4:
                    # Calculate total time from formatted time strings
                    total_seconds = 0
                    for time_str in filtered_tasks['Time Spent']:
                        if time_str != "00:00:00":
                            parts = time_str.split(':')
                            total_seconds += int(parts[0]) * 3600 + int(parts[1]) * 60 + int(parts[2])
                    total_hours = total_seconds / 3600
                    st.metric("Total Time (Hours)", f"{total_hours:.1f}")

            else:
                st.warning("No tasks found matching the selected filters.")

        elif 'filtered_tasks_displayed' not in st.session_state:
            st.info("Click 'Update Table' to load filtered results.")

    with archive_tab:
        st.header("Archive")
        st.markdown("View and manage archived books.")

        try:
            # Get count of archived records
            with engine.connect() as conn:
                archived_count = conn.execute(
                    text('SELECT COUNT(*) FROM trello_time_tracking WHERE archived = TRUE')
                ).scalar()

            if archived_count and archived_count > 0:
                st.info(f"Showing archived books from {archived_count} database records.")

                # Get archived data from database
                df_archived = pd.read_sql(
                    '''SELECT card_name as "Card name",
                       COALESCE(user_name, 'Not set') as "User",
                       list_name as "List",
                       time_spent_seconds as "Time spent (s)",
                       date_started as "Date started (f)",
                       card_estimate_seconds as "Card estimate(s)",
                       board_name as "Board", created_at, tag as "Tag"
                       FROM trello_time_tracking WHERE archived = TRUE ORDER BY created_at DESC''',
                    engine,
                )

                if not df_archived.empty:
                    # Add search bar for archived book titles
                    archive_search_query = st.text_input(
                        "Search archived books by title:",
                        placeholder="Enter book title to filter archived results...",
                        help="Search for specific archived books by typing part of the title",
                        key="archive_search",
                    )

                    # Filter archived books based on search
                    filtered_archived_df = df_archived.copy()
                    if archive_search_query:
                        mask = filtered_archived_df['Card name'].str.contains(
                            archive_search_query, case=False, na=False
                        )
                        filtered_archived_df = filtered_archived_df[mask]

                    # Get unique archived books
                    unique_archived_books = filtered_archived_df['Card name'].unique()

                    if len(unique_archived_books) > 0:
                        st.write(f"Found {len(unique_archived_books)} archived books to display")

                        # Display each archived book with same structure as Book Completion
                        for book_title in unique_archived_books:
                            book_mask = filtered_archived_df['Card name'] == book_title
                            book_data = filtered_archived_df[book_mask].copy()

                            # Calculate overall progress
                            total_time_spent = book_data['Time spent (s)'].sum()

                            # Calculate total estimated time
                            estimated_time = 0
                            if 'Card estimate(s)' in book_data.columns:
                                book_estimates = book_data['Card estimate(s)'].fillna(0).sum()
                                if book_estimates > 0:
                                    estimated_time = book_estimates

                            # Calculate completion percentage and progress text
                            if estimated_time > 0:
                                completion_percentage = (total_time_spent / estimated_time) * 100
                                progress_text = f"{format_seconds_to_time(total_time_spent)}/{format_seconds_to_time(estimated_time)} ({completion_percentage:.1f}%)"
                            else:
                                completion_percentage = 0
                                progress_text = f"Total: {format_seconds_to_time(total_time_spent)} (No estimate)"

                            with st.expander(book_title, expanded=False):
                                # Show progress bar and completion info at the top
                                progress_bar_html = f"""
                                <div style="width: 50%; background-color: #f0f0f0; border-radius: 5px; height: 10px; margin: 8px 0;">
                                    <div style="width: {min(completion_percentage, 100):.1f}%; background-color: #2AA395; height: 100%; border-radius: 5px;"></div>
                                </div>
                                """
                                st.markdown(progress_bar_html, unsafe_allow_html=True)
                                st.markdown(
                                    f'<div style="font-size: 14px; color: #666; margin-bottom: 10px;">{progress_text}</div>',
                                    unsafe_allow_html=True,
                                )

                                st.markdown("---")

                                # Show task breakdown for archived book
                                task_breakdown = (
                                    book_data.groupby(['List', 'User'])['Time spent (s)'].sum().reset_index()
                                )
                                task_breakdown['Time Spent'] = task_breakdown['Time spent (s)'].apply(
                                    format_seconds_to_time
                                )
                                task_breakdown = task_breakdown[['List', 'User', 'Time Spent']]

                                st.write("**Task Breakdown:**")
                                st.dataframe(task_breakdown, use_container_width=True, hide_index=True)

                                # Unarchive and Delete buttons
                                st.markdown("---")
                                col1, col2 = st.columns(2)

                                with col1:
                                    if st.button(
                                        f"Unarchive '{book_title}'",
                                        key=f"unarchive_{book_title}",
                                        help="Move this book back to active books",
                                    ):
                                        try:
                                            with engine.connect() as conn:
                                                conn.execute(
                                                    text(
                                                        '''
                                                    UPDATE trello_time_tracking
                                                    SET archived = FALSE
                                                    WHERE card_name = :card_name
                                                '''
                                                    ),
                                                    {'card_name': book_title},
                                                )
                                                conn.commit()

                                            # Keep user on the Archive tab
                                            st.success(f"'{book_title}' has been unarchived successfully!")
                                            st.rerun()
                                        except Exception as e:
                                            st.error(f"Error unarchiving book: {str(e)}")

                                with col2:
                                    if st.button(
                                        f"Delete '{book_title}'",
                                        key=f"delete_{book_title}",
                                        help="Permanently delete this book and all its data",
                                        type="secondary",
                                    ):
                                        # Add confirmation using session state
                                        confirm_key = f"confirm_delete_{book_title}"
                                        if confirm_key not in st.session_state:
                                            st.session_state[confirm_key] = False

                                        if not st.session_state[confirm_key]:
                                            st.session_state[confirm_key] = True
                                            st.warning(
                                                f"Click 'Delete {book_title}' again to permanently delete all data for this book."
                                            )
                                            st.rerun()
                                        else:
                                            try:
                                                with engine.connect() as conn:
                                                    conn.execute(
                                                        text(
                                                            '''
                                                        DELETE FROM trello_time_tracking
                                                        WHERE card_name = :card_name
                                                    '''
                                                        ),
                                                        {'card_name': book_title},
                                                    )
                                                    conn.commit()

                                                # Reset confirmation state
                                                del st.session_state[confirm_key]
                                                # Keep user on the Archive tab
                                                st.success(f"'{book_title}' has been permanently deleted!")
                                                st.rerun()
                                            except Exception as e:
                                                st.error(f"Error deleting book: {str(e)}")
                                                # Reset confirmation state on error
                                                if confirm_key in st.session_state:
                                                    del st.session_state[confirm_key]
                    else:
                        if archive_search_query:
                            st.warning(f"No archived books found matching '{archive_search_query}'")
                        else:
                            st.warning("No archived books available")
                else:
                    st.warning("No archived books available")
            else:
                st.info("No archived books found. Archive books from the 'Book Completion' tab to see them here.")

        except Exception as e:
            st.error(f"Error accessing archived data: {str(e)}")


if __name__ == "__main__":
    main()<|MERGE_RESOLUTION|>--- conflicted
+++ resolved
@@ -1641,31 +1641,20 @@
         background-color: #2AA395;
     }
 
-<<<<<<< HEAD
     /* Style tabs */
     div[data-testid="stTabs"] button[data-baseweb="tab"] {
         font-weight: bold;
         font-size: calc(1em + 2pt);
     }
-=======
-    /* Style tabs with brand colour when active or hovered */
->>>>>>> 40ac9633
+
     div[data-testid="stTabs"] button[data-baseweb="tab"]:hover {
         color: #EB5D0C;
     }
     div[data-testid="stTabs"] button[data-baseweb="tab"][aria-selected="true"] {
         color: #EB5D0C;
-<<<<<<< HEAD
         border-bottom: 3px solid #EB5D0C;
     }
 
-=======
-    }
-    
-div[data-baseweb="tab-highlight"] {
-    background-color: #eb5d0c !important;
-}
->>>>>>> 40ac9633
     </style>
     """,
         unsafe_allow_html=True,
