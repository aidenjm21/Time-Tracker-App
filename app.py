--- conflicted
+++ resolved
@@ -2522,11 +2522,11 @@
                                                                 )
                                                             st.rerun()
 
-<<<<<<< HEAD
+3fjkw2-codex/fix-indentation-errors-in-app.py
                                                     with timer_row2_col2:
                                                             if st.button("Stop", key=f"stop_{task_key}_{idx}"):
                                                                 final_time = elapsed_seconds
-=======
+
  with timer_row2_col2:
     if st.button(
         "Stop",
@@ -2541,7 +2541,7 @@
         final_time = elapsed_seconds
         # Optionally: stop_active_timer(engine, task_key)
 
->>>>>>> 069fb83b
+ main
 
                                                             # Keep expanded states
                                                             expanded_key = f"expanded_{book_title}"
