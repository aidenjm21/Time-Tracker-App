--- conflicted
+++ resolved
@@ -2517,11 +2517,8 @@
                                                                 )
                                                             st.rerun()
 
-<<<<<<< HEAD
                                                     with stop_col:
-=======
                                                     with timer_row2_col2:
->>>>>>> 204a43bc
                                                         if st.button("Stop", key=f"stop_{task_key}_{idx}"):
                                                             final_time = elapsed_seconds
                                                             stop_active_timer(engine, task_key)
