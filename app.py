import streamlit as st
import pandas as pd
import numpy as np
from datetime import datetime, timedelta, timezone
from collections import Counter
import io
import os
import re
import time
import json
import hashlib
from sqlalchemy import create_engine, text
from sqlalchemy.exc import IntegrityError

# Set BST timezone (UTC+1)
BST = timezone(timedelta(hours=1))
UTC_PLUS_1 = BST  # Keep backward compatibility

# -------- Password Handling ---------
PASSWORD_FILE = "password.json"

def _load_password_data():
    """Load hashed password data from file, creating default if needed."""
    if not os.path.exists(PASSWORD_FILE):
        # Allow overriding the initial password via environment variable
        default_password = os.getenv("APP_PASSWORD", "Booklife01")
        salt = os.urandom(16)
        hashed = hashlib.pbkdf2_hmac("sha256", default_password.encode(), salt, 100000)
        data = {"salt": salt.hex(), "hash": hashed.hex()}
        with open(PASSWORD_FILE, "w", encoding="utf-8") as f:
            json.dump(data, f)
    else:
        with open(PASSWORD_FILE, "r", encoding="utf-8") as f:
            data = json.load(f)
    return data

def verify_password(password: str) -> bool:
    """Verify plaintext password against stored hash."""
    data = _load_password_data()
    salt = bytes.fromhex(data["salt"])
    expected = bytes.fromhex(data["hash"])
    hashed = hashlib.pbkdf2_hmac("sha256", password.encode(), salt, 100000)
    return hashed == expected


@st.cache_resource
def init_database():
    """Initialise database connection and create tables"""
    try:
<<<<<<< HEAD
        # Prefer Streamlit secrets but allow an env var fallback
        database_url = st.secrets.get("database", {}).get("url") or os.getenv("DATABASE_URL")
        if not database_url:
            st.error(
                "Database URL not configured. Set database.url in Streamlit secrets "
                "or the DATABASE_URL environment variable."
            )
=======
        database_url = os.getenv('DATABASE_URL')
        if not database_url:
            st.error("Database URL not found. Please check your environment variables.")
>>>>>>> c3374c7f
            return None
        
        engine = create_engine(database_url)
        
        # Create table if it doesn't exist
        with engine.connect() as conn:
            conn.execute(text('''
                CREATE TABLE IF NOT EXISTS trello_time_tracking (
                    id SERIAL PRIMARY KEY,
                    card_name VARCHAR(500) NOT NULL,
                    user_name VARCHAR(255) NOT NULL,
                    list_name VARCHAR(255) NOT NULL,
                    time_spent_seconds INTEGER NOT NULL,
                    date_started DATE,
                    card_estimate_seconds INTEGER,
                    board_name VARCHAR(255),
                    labels TEXT,
                    archived BOOLEAN DEFAULT FALSE,
                    created_at TIMESTAMP DEFAULT CURRENT_TIMESTAMP,
                    UNIQUE(card_name, user_name, list_name, date_started, time_spent_seconds)
                )
            '''))
            # Add archived column to existing table if it doesn't exist
            conn.execute(text('''
                ALTER TABLE trello_time_tracking 
                ADD COLUMN IF NOT EXISTS archived BOOLEAN DEFAULT FALSE
            '''))
            
            # Add session_start_time column if it doesn't exist
            conn.execute(text('''
                ALTER TABLE trello_time_tracking 
                ADD COLUMN IF NOT EXISTS session_start_time TIMESTAMP
            '''))
            
            # Add tag column if it doesn't exist
            conn.execute(text('''
                ALTER TABLE trello_time_tracking 
                ADD COLUMN IF NOT EXISTS tag VARCHAR(255)
            '''))
            
            # Create authenticated_ips table for 24-hour login persistence
            conn.execute(text('''
                CREATE TABLE IF NOT EXISTS authenticated_ips (
                    id SERIAL PRIMARY KEY,
                    ip_address VARCHAR(45) NOT NULL UNIQUE,
                    login_time TIMESTAMPTZ NOT NULL,
                    expires_at TIMESTAMPTZ NOT NULL,
                    created_at TIMESTAMPTZ DEFAULT CURRENT_TIMESTAMP
                )
            '''))
            
            # Create active timers table for persistent timer storage
            conn.execute(text('''
                CREATE TABLE IF NOT EXISTS active_timers (
                    id SERIAL PRIMARY KEY,
                    timer_key VARCHAR(500) NOT NULL UNIQUE,
                    card_name VARCHAR(255) NOT NULL,
                    user_name VARCHAR(100),
                    list_name VARCHAR(100) NOT NULL,
                    board_name VARCHAR(100),
                    start_time TIMESTAMPTZ NOT NULL,
                    accumulated_seconds INTEGER DEFAULT 0,
                    is_paused BOOLEAN DEFAULT FALSE,
                    created_at TIMESTAMPTZ DEFAULT CURRENT_TIMESTAMP
                )
            '''))
            
            # Add new columns to existing active_timers table if they don't exist
            conn.execute(text('''
                ALTER TABLE active_timers 
                ADD COLUMN IF NOT EXISTS accumulated_seconds INTEGER DEFAULT 0
            '''))
            conn.execute(text('''
                ALTER TABLE active_timers 
                ADD COLUMN IF NOT EXISTS is_paused BOOLEAN DEFAULT FALSE
            '''))
            
            # Migrate existing TIMESTAMP columns to TIMESTAMPTZ if needed
            try:
                conn.execute(text('''
                    ALTER TABLE active_timers 
                    ALTER COLUMN start_time TYPE TIMESTAMPTZ USING start_time AT TIME ZONE 'Europe/London'
                '''))
                conn.execute(text('''
                    ALTER TABLE active_timers 
                    ALTER COLUMN created_at TYPE TIMESTAMPTZ USING created_at AT TIME ZONE 'Europe/London'
                '''))
            except Exception:
                # Columns might already be TIMESTAMPTZ, ignore the error
                pass
            conn.commit()
        
        return engine
    except Exception as e:
        st.error(f"Database initialisation failed: {str(e)}")
        return None

def get_client_ip():
    """Get client IP address from Streamlit context"""
    try:
        # Try to get real IP from headers (for reverse proxy setups)
        if hasattr(st, 'context') and hasattr(st.context, 'headers'):
            headers = st.context.headers
            # Check common proxy headers
            for header in ['X-Forwarded-For', 'X-Real-IP', 'CF-Connecting-IP']:
                if header in headers:
                    ip = headers[header].split(',')[0].strip()
                    if ip:
                        return ip
        
        # Fallback to session info if available
        if hasattr(st, 'session_state') and hasattr(st.session_state, '_session_info'):
            session_info = st.session_state._session_info
            if hasattr(session_info, 'client_ip'):
                return session_info.client_ip
        
        # Return a placeholder - in production this would be the actual IP
        return "127.0.0.1"  # localhost fallback
    except:
        return "127.0.0.1"

def is_ip_authenticated(engine, ip_address):
    """Check if IP address has valid authentication within 24 hours"""
    try:
        with engine.connect() as conn:
            # Clean up expired entries first
            conn.execute(text('''
                DELETE FROM authenticated_ips 
                WHERE expires_at < NOW()
            '''))
            
            # Check if IP has valid authentication
            result = conn.execute(text('''
                SELECT COUNT(*) FROM authenticated_ips 
                WHERE ip_address = :ip_address AND expires_at > NOW()
            '''), {'ip_address': ip_address})
            
            conn.commit()
            return result.scalar() > 0
    except Exception as e:
        st.error(f"Error checking IP authentication: {e}")
        return False

def authenticate_ip(engine, ip_address):
    """Store IP authentication for 24 hours"""
    try:
        with engine.connect() as conn:
            # Calculate expiration time (24 hours from now)
            current_time = datetime.utcnow().replace(tzinfo=timezone.utc)
            expires_at = current_time + timedelta(hours=24)
            
            # Insert or update IP authentication
            conn.execute(text('''
                INSERT INTO authenticated_ips (ip_address, login_time, expires_at)
                VALUES (:ip_address, :login_time, :expires_at)
                ON CONFLICT (ip_address) 
                DO UPDATE SET 
                    login_time = EXCLUDED.login_time,
                    expires_at = EXCLUDED.expires_at
            '''), {
                'ip_address': ip_address,
                'login_time': current_time,
                'expires_at': expires_at
            })
            
            conn.commit()
            return True
    except Exception as e:
        st.error(f"Error authenticating IP: {e}")
        return False



def get_users_from_database(_engine):
    """Get list of unique users from database with retry logic"""
    max_retries = 3
    for attempt in range(max_retries):
        try:
            with _engine.connect() as conn:
                result = conn.execute(text('SELECT DISTINCT COALESCE(user_name, \'Not set\') FROM trello_time_tracking ORDER BY COALESCE(user_name, \'Not set\')'))
                return [row[0] for row in result]
        except Exception as e:
            if attempt < max_retries - 1:
                time.sleep(0.5)
                continue
            else:
                return []
    return []

def get_tags_from_database(_engine):
    """Get list of unique individual tags from database, splitting comma-separated values"""
    max_retries = 3
    for attempt in range(max_retries):
        try:
            with _engine.connect() as conn:
                result = conn.execute(text("SELECT DISTINCT tag FROM trello_time_tracking WHERE tag IS NOT NULL AND tag != '' ORDER BY tag"))
                all_tag_strings = [row[0] for row in result]
                
                # Split comma-separated tags and create unique set
                individual_tags = set()
                for tag_string in all_tag_strings:
                    if tag_string:
                        # Split by comma and strip whitespace
                        tags_in_string = [tag.strip() for tag in tag_string.split(',')]
                        individual_tags.update(tags_in_string)
                
                # Return sorted list of individual tags
                return sorted(list(individual_tags))
                
        except Exception as e:
            if attempt < max_retries - 1:
                # Wait before retrying
                time.sleep(0.5)
                continue
            else:
                # Final attempt failed, return empty list instead of showing error
                return []
    
    return []

def get_books_from_database(_engine):
    """Get list of unique book names from database with retry logic"""
    max_retries = 3
    for attempt in range(max_retries):
        try:
            with _engine.connect() as conn:
                result = conn.execute(text("SELECT DISTINCT card_name FROM trello_time_tracking WHERE card_name IS NOT NULL ORDER BY card_name"))
                books = [row[0] for row in result]
                return books
        except Exception as e:
            if attempt < max_retries - 1:
                time.sleep(0.5)
                continue
            else:
                return []
    return []

def get_boards_from_database(_engine):
    """Get list of unique board names from database with retry logic"""
    max_retries = 3
    for attempt in range(max_retries):
        try:
            with _engine.connect() as conn:
                result = conn.execute(text("SELECT DISTINCT board_name FROM trello_time_tracking WHERE board_name IS NOT NULL AND board_name != '' ORDER BY board_name"))
                boards = [row[0] for row in result]
                return boards
        except Exception as e:
            if attempt < max_retries - 1:
                time.sleep(0.5)
                continue
            else:
                return []
    return []


def emergency_stop_all_timers(engine):
    """Emergency function to stop all active timers and save progress when database connection fails"""
    try:
        # Initialize session state if needed
        if 'timers' not in st.session_state:
            st.session_state.timers = {}
        if 'timer_start_times' not in st.session_state:
            st.session_state.timer_start_times = {}
        
        saved_timers = 0
        current_time_utc = datetime.utcnow().replace(tzinfo=timezone.utc)
        current_time_bst = current_time_utc.astimezone(BST)
        
        # Process any active timers from session state
        for timer_key, is_active in st.session_state.timers.items():
            if is_active and timer_key in st.session_state.timer_start_times:
                try:
                    # Parse timer key to extract details
                    parts = timer_key.split('_')
                    if len(parts) >= 3:
                        card_name = '_'.join(parts[:-2])  # Reconstruct card name
                        list_name = parts[-2]
                        user_name = parts[-1]
                        
                        # Calculate elapsed time using UTC-based function
                        start_time = st.session_state.timer_start_times[timer_key]
                        elapsed_seconds = calculate_timer_elapsed_time(start_time)
                        
                        # Only save if significant time elapsed
                        if elapsed_seconds > 0:
                            # Try to save to database with retry logic
                            for attempt in range(3):
                                try:
                                    with engine.connect() as conn:
                                        # Save the time entry
                                        conn.execute(text('''
                                            INSERT INTO trello_time_tracking 
                                            (card_name, user_name, list_name, time_spent_seconds, 
                                             date_started, session_start_time, board_name)
                                            VALUES (:card_name, :user_name, :list_name, :time_spent_seconds, 
                                                   :date_started, :session_start_time, :board_name)
                                        '''), {
                                            'card_name': card_name,
                                            'user_name': user_name,
                                            'list_name': list_name,
                                            'time_spent_seconds': elapsed_seconds,
                                            'date_started': start_time.date(),
                                            'session_start_time': start_time,
                                            'board_name': 'Manual Entry'
                                        })
                                        
                                        # Remove from active timers table
                                        conn.execute(text('DELETE FROM active_timers WHERE timer_key = :timer_key'), 
                                                   {'timer_key': timer_key})
                                        conn.commit()
                                        saved_timers += 1
                                        break
                                except Exception:
                                    if attempt == 2:  # Last attempt failed
                                        # Store in session state as backup
                                        if 'emergency_saved_times' not in st.session_state:
                                            st.session_state.emergency_saved_times = []
                                        st.session_state.emergency_saved_times.append({
                                            'card_name': card_name,
                                            'user_name': user_name,
                                            'list_name': list_name,
                                            'elapsed_seconds': elapsed_seconds,
                                            'start_time': start_time
                                        })
                                    continue
                
                except Exception as e:
                    continue  # Skip this timer if parsing fails
        
        if saved_timers > 0:
            st.success(f"Successfully saved {saved_timers} active timer(s) before stopping.")
        
        # Try to clear active timers table if possible
        try:
            with engine.connect() as conn:
                conn.execute(text('DELETE FROM active_timers'))
                conn.commit()
        except Exception:
            pass  # Database might be completely unavailable
            
    except Exception as e:
        st.error(f"Emergency timer save failed: {str(e)}")


def recover_emergency_saved_times(engine):
    """Recover and save any emergency saved times from previous session"""
    if 'emergency_saved_times' in st.session_state and st.session_state.emergency_saved_times:
        saved_count = 0
        for saved_time in st.session_state.emergency_saved_times:
            try:
                with engine.connect() as conn:
                    conn.execute(text('''
                        INSERT INTO trello_time_tracking 
                        (card_name, user_name, list_name, time_spent_seconds, 
                         date_started, session_start_time, board_name)
                        VALUES (:card_name, :user_name, :list_name, :time_spent_seconds, 
                               :date_started, :session_start_time, :board_name)
                    '''), {
                        'card_name': saved_time['card_name'],
                        'user_name': saved_time['user_name'],
                        'list_name': saved_time['list_name'],
                        'time_spent_seconds': saved_time['elapsed_seconds'],
                        'date_started': saved_time['start_time'].date(),
                        'session_start_time': saved_time['start_time'],
                        'board_name': 'Manual Entry'
                    })
                    conn.commit()
                    saved_count += 1
            except Exception:
                continue  # Skip if unable to save
        
        if saved_count > 0:
            st.success(f"Recovered {saved_count} emergency saved timer(s) from previous session.")
        
        # Clear the emergency saved times
        st.session_state.emergency_saved_times = []


def load_active_timers(engine):
    """Load active timers from database - simplified version"""
    try:
        with engine.connect() as conn:
            result = conn.execute(text('''
                SELECT timer_key, card_name, user_name, list_name, board_name, start_time
                FROM active_timers
                ORDER BY start_time DESC
            '''))
            
            active_timers = []
            for row in result:
                timer_key = row[0]
                card_name = row[1]
                user_name = row[2]
                list_name = row[3]
                board_name = row[4]
                start_time = row[5]
                
                # Simple session state - just track if timer is running
                if 'timers' not in st.session_state:
                    st.session_state.timers = {}
                if 'timer_start_times' not in st.session_state:
                    st.session_state.timer_start_times = {}
                
                # Ensure timezone-aware datetime for consistency
                if start_time.tzinfo is None:
                    start_time_with_tz = start_time.replace(tzinfo=BST)
                else:
                    # Convert to BST for consistency in session state
                    start_time_with_tz = start_time.astimezone(BST)
                
                st.session_state.timers[timer_key] = True
                st.session_state.timer_start_times[timer_key] = start_time_with_tz
                
                active_timers.append({
                    'timer_key': timer_key,
                    'card_name': card_name,
                    'user_name': user_name,
                    'list_name': list_name,
                    'board_name': board_name,
                    'start_time': start_time_with_tz
                })
            
            return active_timers
    except Exception as e:
        error_msg = str(e)
        
        # Check if this is an SSL connection error indicating app restart
        if "SSL connection has been closed unexpectedly" in error_msg or "connection" in error_msg.lower():
            st.warning("App restarted - automatically stopping all active timers and saving progress...")
            
            # Try to recover and save any active timers from session state
            emergency_stop_all_timers(engine)
            
            # Clear session state timers since they've been saved
            if 'timers' in st.session_state:
                st.session_state.timers = {}
            if 'timer_start_times' in st.session_state:
                st.session_state.timer_start_times = {}
                
            return []
        else:
            st.error(f"Error loading active timers: {error_msg}")
            return []


def save_active_timer(engine, timer_key, card_name, user_name, list_name, board_name, start_time):
    """Save active timer to database - timezone-aware version"""
    try:
        with engine.connect() as conn:
            # Ensure timezone information is preserved for database storage
            if start_time.tzinfo is None:
                # If no timezone, assume BST
                start_time_with_tz = start_time.replace(tzinfo=BST)
            else:
                # Keep existing timezone info
                start_time_with_tz = start_time
                
            conn.execute(text('''
                INSERT INTO active_timers (timer_key, card_name, user_name, list_name, board_name, start_time, created_at)
                VALUES (:timer_key, :card_name, :user_name, :list_name, :board_name, :start_time, CURRENT_TIMESTAMP)
                ON CONFLICT (timer_key) DO UPDATE SET
                    start_time = EXCLUDED.start_time,
                    created_at = CURRENT_TIMESTAMP
            '''), {
                'timer_key': timer_key,
                'card_name': card_name,
                'user_name': user_name,
                'list_name': list_name,
                'board_name': board_name,
                'start_time': start_time_with_tz
            })
            conn.commit()
    except Exception as e:
        st.error(f"Error saving active timer: {str(e)}")




def remove_active_timer(engine, timer_key):
    """Remove active timer from database"""
    try:
        with engine.connect() as conn:
            conn.execute(text('''
                DELETE FROM active_timers WHERE timer_key = :timer_key
            '''), {'timer_key': timer_key})
            conn.commit()
    except Exception as e:
        st.error(f"Error removing active timer: {str(e)}")


def update_task_completion(engine, card_name, user_name, list_name, completed):
    """Update task completion status for all matching records"""
    try:
        with engine.connect() as conn:
            # Update all matching records and get count of affected rows
            result = conn.execute(text("""
                UPDATE trello_time_tracking 
                SET completed = :completed
                WHERE card_name = :card_name 
                AND COALESCE(user_name, 'Not set') = :user_name 
                AND list_name = :list_name
                AND archived = FALSE
            """), {
                'completed': completed,
                'card_name': card_name,
                'user_name': user_name,
                'list_name': list_name
            })
            conn.commit()
            
            # Verify the update worked
            rows_affected = result.rowcount
            if rows_affected == 0:
                st.warning(f"No records found to update for {card_name} - {list_name} ({user_name})")
                
    except Exception as e:
        st.error(f"Error updating task completion: {str(e)}")


def get_task_completion(engine, card_name, user_name, list_name):
    """Get task completion status"""
    try:
        with engine.connect() as conn:
            result = conn.execute(text("""
                SELECT completed FROM trello_time_tracking 
                WHERE card_name = :card_name 
                AND COALESCE(user_name, 'Not set') = :user_name 
                AND list_name = :list_name
                LIMIT 1
            """), {
                'card_name': card_name,
                'user_name': user_name,
                'list_name': list_name
            })
            row = result.fetchone()
            return row[0] if row else False
    except Exception as e:
        st.error(f"Error getting task completion: {str(e)}")
        return False


def check_all_tasks_completed(engine, card_name):
    """Check if all tasks for a book are completed"""
    try:
        with engine.connect() as conn:
            # Get all tasks for this book - need to check each user/stage combination
            result = conn.execute(text("""
                SELECT list_name, COALESCE(user_name, 'Not set') as user_name, 
                       BOOL_AND(COALESCE(completed, false)) as all_completed
                FROM trello_time_tracking 
                WHERE card_name = :card_name 
                AND archived = FALSE
                GROUP BY list_name, COALESCE(user_name, 'Not set')
            """), {
                'card_name': card_name
            })
            
            task_groups = result.fetchall()
            if not task_groups:
                return False
            
            # Check if all task groups are completed
            for task_group in task_groups:
                if not task_group[2]:  # all_completed column
                    return False
            
            return True
    except Exception as e:
        st.error(f"Error checking book completion: {str(e)}")
        return False


def delete_task_stage(engine, card_name, user_name, list_name):
    """Delete a specific task stage from the database"""
    try:
        with engine.connect() as conn:
            conn.execute(text("""
                DELETE FROM trello_time_tracking 
                WHERE card_name = :card_name 
                AND COALESCE(user_name, 'Not set') = :user_name 
                AND list_name = :list_name
            """), {
                'card_name': card_name,
                'user_name': user_name,
                'list_name': list_name
            })
            conn.commit()
            return True
    except Exception as e:
        st.error(f"Error deleting task stage: {str(e)}")
        return False


def create_book_record(engine, card_name, board_name=None, tag=None):
    """Create a book record in the books table"""
    try:
        with engine.connect() as conn:
            conn.execute(text("""
                INSERT INTO books (card_name, board_name, tag)
                VALUES (:card_name, :board_name, :tag)
                ON CONFLICT (card_name) DO UPDATE SET
                    board_name = EXCLUDED.board_name,
                    tag = EXCLUDED.tag
            """), {
                'card_name': card_name,
                'board_name': board_name,
                'tag': tag
            })
            conn.commit()
            return True
    except Exception as e:
        st.error(f"Error creating book record: {str(e)}")
        return False


def get_all_books(engine):
    """Get all books from the books table, including those without tasks"""
    try:
        with engine.connect() as conn:
            result = conn.execute(text("""
                SELECT DISTINCT card_name, board_name, tag
                FROM books
                WHERE archived = FALSE
                UNION
                SELECT DISTINCT card_name, board_name, tag
                FROM trello_time_tracking
                WHERE archived = FALSE
                ORDER BY card_name
            """))
            return result.fetchall()
    except Exception as e:
        st.error(f"Error fetching books: {str(e)}")
        return []


def get_available_stages_for_book(engine, card_name):
    """Get stages not yet associated with a book"""
    all_stages = [
        "Editorial R&D", "Editorial Writing", "1st Edit", "2nd Edit",
        "Design R&D", "In Design", "1st Proof", "2nd Proof", 
        "Editorial Sign Off", "Design Sign Off"
    ]
    
    try:
        with engine.connect() as conn:
            result = conn.execute(text("""
                SELECT DISTINCT list_name
                FROM trello_time_tracking
                WHERE card_name = :card_name AND archived = FALSE
            """), {'card_name': card_name})
            
            existing_stages = [row[0] for row in result.fetchall()]
            available_stages = [stage for stage in all_stages if stage not in existing_stages]
            return available_stages
    except Exception as e:
        st.error(f"Error getting available stages: {str(e)}")
        return []


def add_stage_to_book(engine, card_name, stage_name, board_name=None, tag=None, estimate_seconds=3600):
    """Add a new stage to a book"""
    try:
        with engine.connect() as conn:
            conn.execute(text("""
                INSERT INTO trello_time_tracking 
                (card_name, user_name, list_name, time_spent_seconds, card_estimate_seconds, board_name, created_at, tag)
                VALUES (:card_name, :user_name, :list_name, :time_spent_seconds, :card_estimate_seconds, :board_name, :created_at, :tag)
            """), {
                'card_name': card_name,
                'user_name': None,  # Unassigned initially
                'list_name': stage_name,
                'time_spent_seconds': 0,
                'card_estimate_seconds': estimate_seconds,
                'board_name': board_name,
                'created_at': datetime.now(BST),
                'tag': tag
            })
            conn.commit()
            return True
    except Exception as e:
        st.error(f"Error adding stage: {str(e)}")
        return False


def get_filtered_tasks_from_database(_engine, user_name=None, book_name=None, board_name=None, tag_name=None, start_date=None, end_date=None):
    """Get filtered tasks from database with multiple filter options"""
    try:
        query = '''
            WITH task_summary AS (
                SELECT card_name, list_name, COALESCE(user_name, 'Not set') as user_name, board_name, tag,
                       SUM(time_spent_seconds) as total_time,
                       MAX(card_estimate_seconds) as estimated_seconds,
                       MIN(CASE WHEN session_start_time IS NOT NULL THEN session_start_time END) as first_session
                FROM trello_time_tracking 
                WHERE 1=1
        '''
        params = {}
        
        # Add filters based on provided parameters
        if user_name and user_name != "All Users":
            query += ' AND COALESCE(user_name, \'Not set\') = :user_name'
            params['user_name'] = user_name
            
        if book_name and book_name != "All Books":
            query += ' AND card_name = :book_name'
            params['book_name'] = book_name
            
        if board_name and board_name != "All Boards":
            query += ' AND board_name = :board_name'
            params['board_name'] = board_name
            
        if tag_name and tag_name != "All Tags":
            query += ' AND (tag = :tag_name OR tag LIKE :tag_name_pattern1 OR tag LIKE :tag_name_pattern2 OR tag LIKE :tag_name_pattern3)'
            params['tag_name'] = tag_name
            params['tag_name_pattern1'] = f'{tag_name},%'  # Tag at start
            params['tag_name_pattern2'] = f'%, {tag_name},%'  # Tag in middle  
            params['tag_name_pattern3'] = f'%, {tag_name}'  # Tag at end
        
        query += '''
                GROUP BY card_name, list_name, COALESCE(user_name, 'Not set'), board_name, tag
            )
            SELECT card_name, list_name, user_name, board_name, tag, first_session, total_time, estimated_seconds
            FROM task_summary
        '''
        
        # Add date filtering to the main query if needed
        if start_date or end_date:
            date_conditions = []
            if start_date:
                date_conditions.append('first_session >= :start_date')
                params['start_date'] = start_date
            if end_date:
                date_conditions.append('first_session <= :end_date')
                params['end_date'] = end_date
            
            if date_conditions:
                query += ' WHERE ' + ' AND '.join(date_conditions)
        
        query += ' ORDER BY first_session DESC, card_name, list_name'
        
        with _engine.connect() as conn:
            result = conn.execute(text(query), params)
            data = []
            for row in result:
                card_name = row[0]
                list_name = row[1]
                user_name = row[2]
                board_name = row[3]
                tag = row[4]
                first_session = row[5]
                total_time = row[6]
                estimated_time = row[7] if row[7] else 0
                
                if first_session:
                    # Format as DD/MM/YYYY HH:MM
                    date_time_str = first_session.strftime('%d/%m/%Y %H:%M')
                else:
                    date_time_str = 'Manual Entry'
                    
                # Calculate completion percentage
                if estimated_time > 0:
                    completion_ratio = total_time / estimated_time
                    if completion_ratio <= 1.0:
                        completion_percentage = f"{int(completion_ratio * 100)}%"
                    else:
                        over_percentage = int((completion_ratio - 1.0) * 100)
                        completion_percentage = f"{over_percentage}% over"
                else:
                    completion_percentage = "No estimate"
                
                data.append({
                    'Book Title': card_name,
                    'Stage': list_name,
                    'User': user_name,
                    'Board': board_name,
                    'Tag': tag if tag else 'No Tag',
                    'Session Started': date_time_str,
                    'Time Allocation': format_seconds_to_time(estimated_time) if estimated_time > 0 else 'Not Set',
                    'Time Spent': format_seconds_to_time(total_time),
                    'Completion %': completion_percentage
                })
            return pd.DataFrame(data)
    except Exception as e:
        st.error(f"Error fetching user tasks: {str(e)}")
        return pd.DataFrame()

def format_seconds_to_time(seconds):
    """Convert seconds to hh:mm:ss format"""
    if pd.isna(seconds) or seconds == 0:
        return "00:00:00"
    
    # Convert to integer to handle any float values
    seconds = int(seconds)
    hours = seconds // 3600
    minutes = (seconds % 3600) // 60
    secs = seconds % 60
    return f"{hours:02d}:{minutes:02d}:{secs:02d}"

def calculate_timer_elapsed_time(start_time):
    """Calculate elapsed time from start_time to now using UTC for accuracy"""
    if not start_time:
        return 0
    
    # Use UTC for all calculations to avoid timezone issues
    current_time_utc = datetime.utcnow().replace(tzinfo=timezone.utc)
    
    # Convert start_time to UTC
    if start_time.tzinfo is None:
        # Assume start_time is in BST if no timezone info
        start_time = start_time.replace(tzinfo=BST).astimezone(timezone.utc)
    else:
        # Convert to UTC
        start_time = start_time.astimezone(timezone.utc)
    
    elapsed = current_time_utc - start_time
    return max(0, int(elapsed.total_seconds()))  # Ensure non-negative result

def calculate_completion_status(time_spent_seconds, estimated_seconds):
    """Calculate completion status based on time spent vs estimated time"""
    if pd.isna(estimated_seconds) or estimated_seconds == 0:
        return "No estimate"
    
    completion_ratio = time_spent_seconds / estimated_seconds
    
    if completion_ratio <= 1.0:
        percentage = int(completion_ratio * 100)
        return f"{percentage}% Complete"
    else:
        over_percentage = int((completion_ratio - 1.0) * 100)
        return f"{over_percentage}% over allocation"

@st.cache_data(ttl=60)
def process_book_summary(df):
    """Generate Book Summary Table"""
    try:
        grouped = df.groupby('Card name')

        total_time = grouped['Time spent (s)'].sum()
        estimated = grouped['Card estimate(s)'].max()
        boards = grouped['Board'].first()

        def get_main_user(group):
            user_totals = group.groupby('User')['Time spent (s)'].sum()
            return user_totals.idxmax() if not user_totals.empty else "Unknown"

        main_user_series = grouped.apply(get_main_user)

        completion_list = [
            calculate_completion_status(t, 0 if pd.isna(e) else e)
            for t, e in zip(total_time, estimated)
        ]

        df_summary = pd.DataFrame({
            'Book Title': total_time.index,
            'Board': boards.values,
            'Main User': main_user_series.values,
            'Time Spent': total_time.apply(format_seconds_to_time).values,
            'Estimated Time': estimated.fillna(0).apply(format_seconds_to_time).values,
            'Completion': completion_list
        })

        return df_summary.reset_index(drop=True)
    
    except Exception as e:
        st.error(f"Error processing book summary: {str(e)}")
        return pd.DataFrame()

def get_most_recent_activity(df, card_name):
    """Get the most recent list/stage worked on for a specific card"""
    try:
        card_data = df[df['Card name'] == card_name]
        
        if card_data.empty:
            return "Unknown"
        
        # If Date started (f) exists, use it to find most recent
        if 'Date started (f)' in df.columns and not card_data['Date started (f)'].isna().all():
            # Convert dates and find the most recent entry
            card_data_with_dates = card_data.dropna(subset=['Date started (f)'])
            if not card_data_with_dates.empty:
                card_data_with_dates = card_data_with_dates.copy()
                card_data_with_dates['parsed_date'] = pd.to_datetime(card_data_with_dates['Date started (f)'], format='%m/%d/%Y', errors='coerce')
                card_data_with_dates = card_data_with_dates.dropna(subset=['parsed_date'])
                if not card_data_with_dates.empty:
                    most_recent = card_data_with_dates.loc[card_data_with_dates['parsed_date'].idxmax()]
                    return most_recent['List']
        
        # Fallback: return the last entry (by order in CSV)
        return card_data.iloc[-1]['List']
    except Exception as e:
        return "Unknown"

def create_progress_bar_html(completion_percentage):
    """Create HTML progress bar for completion status"""
    if completion_percentage <= 100:
        # Normal progress (green)
        width = min(completion_percentage, 100)
        color = "#28a745"  # Green
        return f"""
        <div style="margin-bottom: 5px;">
            <div style="background-color: #f0f0f0; border-radius: 10px; padding: 2px; width: 200px; height: 20px;">
                <div style="background-color: {color}; width: {width}%; height: 16px; border-radius: 8px;"></div>
            </div>
            <div style="font-size: 12px; font-weight: bold; color: {color}; text-align: center;">
                {completion_percentage:.1f}% complete
            </div>
        </div>
        """
    else:
        # Over allocation (red with overflow)
        over_percentage = completion_percentage - 100
        return f"""
        <div style="margin-bottom: 5px;">
            <div style="background-color: #f0f0f0; border-radius: 10px; padding: 2px; width: 200px; height: 20px;">
                <div style="background-color: #dc3545; width: 100%; height: 16px; border-radius: 8px;"></div>
            </div>
            <div style="font-size: 12px; font-weight: bold; color: #dc3545; text-align: center;">
                {over_percentage:.1f}% over allocation
            </div>
        </div>
        """

def process_book_completion(df, search_filter=None):
    """Generate Book Completion Table with visual progress"""
    try:
        # Apply search filter if provided
        if search_filter:
            # Escape special regex characters to handle punctuation properly
            escaped_filter = re.escape(search_filter)
            df = df[df['Card name'].str.contains(escaped_filter, case=False, na=False)]
            
        if df.empty:
            return pd.DataFrame()
        
        # Group by book title (Card name)
        book_groups = df.groupby('Card name')
        
        book_completion_data = []
        
        for book_title, group in book_groups:
            # Calculate total time spent
            total_time_spent = group['Time spent (s)'].sum()
            
            # Get estimated time (assuming it's the same for all rows of the same book)
            estimated_time = 0
            if 'Card estimate(s)' in group.columns and len(group) > 0:
                est_val = group['Card estimate(s)'].iloc[0]
                if not pd.isna(est_val):
                    estimated_time = est_val
            
            # Get most recent activity
            most_recent_list = get_most_recent_activity(df, book_title)
            
            # Calculate completion status
            completion = calculate_completion_status(total_time_spent, estimated_time)
            
            # Create visual progress element
            if estimated_time > 0:
                completion_percentage = (total_time_spent / estimated_time) * 100
                progress_bar_html = create_progress_bar_html(completion_percentage)
            else:
                progress_bar_html = '<div style="font-style: italic; color: #666;">No estimate</div>'
            
            visual_progress = f"""
            <div style="padding: 10px; border: 1px solid #ddd; border-radius: 8px; margin: 2px 0; background-color: #fafafa;">
                <div style="font-weight: bold; font-size: 14px; margin-bottom: 5px; color: #000;">{book_title}</div>
                <div style="font-size: 12px; color: #666; margin-bottom: 8px;">Current stage: {most_recent_list}</div>
                <div>{progress_bar_html}</div>
            </div>
            """
            
            book_completion_data.append({
                'Book Title': book_title,
                'Visual Progress': visual_progress,
            })
        
        return pd.DataFrame(book_completion_data)
    
    except Exception as e:
        st.error(f"Error processing book completion: {str(e)}")
        return pd.DataFrame()

def convert_date_format(date_str):
    """Convert date from mm/dd/yyyy format to dd/mm/yyyy format"""
    try:
        if pd.isna(date_str) or date_str == 'N/A':
            return 'N/A'
        
        # Parse the date string - handle both with and without time
        if ' ' in str(date_str):
            # Has time component
            date_part, time_part = str(date_str).split(' ', 1)
            date_obj = datetime.strptime(date_part, '%m/%d/%Y')
            return f"{date_obj.strftime('%d/%m/%Y')} {time_part}"
        else:
            # Date only
            date_obj = datetime.strptime(str(date_str), '%m/%d/%Y')
            return date_obj.strftime('%d/%m/%Y')
    except:
        return str(date_str)  # Return original if conversion fails

def process_user_task_breakdown(df):
    """Generate User Task Breakdown Table with aggregated time"""
    try:
        # Check if Date started column exists in the CSV
        has_date = 'Date started (f)' in df.columns
        
        if has_date:
            # Convert date format from mm/dd/yyyy to datetime for proper sorting
            df_copy = df.copy()
            
            # Try multiple date formats to handle different possible formats
            df_copy['Date_parsed'] = pd.to_datetime(df_copy['Date started (f)'], errors='coerce')
            
            # If initial parsing failed, try specific formats
            if df_copy['Date_parsed'].isna().all():
                # Try mm/dd/yyyy format without time
                df_copy['Date_parsed'] = pd.to_datetime(df_copy['Date started (f)'], format='%m/%d/%Y', errors='coerce')
            
            # Group by User, Book Title, and List to aggregate multiple sessions
            # For each group, sum the time and take the earliest date
            agg_funcs = {
                'Time spent (s)': 'sum',
                'Date_parsed': 'min',  # Get earliest date
                'Date started (f)': 'first'  # Keep original format for fallback
            }
            
            aggregated = df_copy.groupby(['User', 'Card name', 'List']).agg(agg_funcs).reset_index()
            
            # Convert the earliest date back to dd/mm/yyyy format for display (date only, no time)
            def format_date_display(date_val):
                if pd.notna(date_val):
                    return date_val.strftime('%d/%m/%Y')
                else:
                    return 'N/A'
            
            aggregated['Date_display'] = aggregated['Date_parsed'].apply(format_date_display)
            
            # Rename columns for clarity
            aggregated = aggregated[['User', 'Card name', 'List', 'Date_display', 'Time spent (s)']]
            aggregated.columns = ['User', 'Book Title', 'List', 'Date', 'Time Spent (s)']
            
        else:
            # Group by User, Book Title (Card name), and List (stage/task)
            # Aggregate time spent for duplicate combinations
            aggregated = df.groupby(['User', 'Card name', 'List'])['Time spent (s)'].sum().reset_index()
            
            # Rename columns for clarity
            aggregated.columns = ['User', 'Book Title', 'List', 'Time Spent (s)']
            
            # Add empty Date column if not present
            aggregated['Date'] = 'N/A'
        
        # Format time spent
        aggregated['Time Spent'] = aggregated['Time Spent (s)'].apply(format_seconds_to_time)
        
        # Drop the seconds column as we now have formatted time
        aggregated = aggregated.drop('Time Spent (s)', axis=1)
        
        # Reorder columns to put Date after List
        aggregated = aggregated[['User', 'Book Title', 'List', 'Date', 'Time Spent']]
        
        # Sort by User → Book Title → List
        aggregated = aggregated.sort_values(['User', 'Book Title', 'List'])
        
        return aggregated.reset_index(drop=True)
    
    except Exception as e:
        st.error(f"Error processing user task breakdown: {str(e)}")
        return pd.DataFrame()



def main():
    # Initialise database first to check IP authentication
    engine = init_database()
    if not engine:
        st.error("Could not connect to database. Please check your configuration.")
        return
    
    # Get client IP address
    client_ip = get_client_ip()
    
    # Initialize login session state
    if 'logged_in' not in st.session_state:
        # Check if IP is already authenticated
        st.session_state.logged_in = is_ip_authenticated(engine, client_ip)
    
    # Login screen
    if not st.session_state.logged_in:
        st.markdown("""
        <div style="display: flex; justify-content: center; align-items: center; height: 80vh;">
            <div style="text-align: center; padding: 2rem; border: 1px solid #ddd; border-radius: 10px; box-shadow: 0 4px 6px rgba(0, 0, 0, 0.1); background-color: white; max-width: 400px; width: 100%;">
                <h1 style="color: #333; margin-bottom: 1.5rem;">🔒 Access Required</h1>
                <h3 style="color: #666; margin-bottom: 2rem;">Book Production Time Tracking</h3>
            </div>
        </div>
        """, unsafe_allow_html=True)
        
        # Center the password input
        col1, col2, col3 = st.columns([1, 2, 1])
        
        with col2:
            password = st.text_input(
                "Enter Password:",
                type="password",
                placeholder="Enter password to access the system",
                key="login_password"
            )
            
            if st.button("Login", type="primary", use_container_width=True):
                if verify_password(password):
                    # Store IP authentication for 24 hours
                    if authenticate_ip(engine, client_ip):
                        st.session_state.logged_in = True
                        st.success("Login successful! You won't need to login again for 24 hours from this device.")
                        st.rerun()
                    else:
                        st.session_state.logged_in = True  # Still allow login even if IP storage fails
                        st.success("Login successful! Redirecting...")
                        st.rerun()
                else:
                    st.error("Incorrect password. Please try again.")
            
            # Add some styling for the login area
            st.markdown("""
            <style>
            .stTextInput > div > div > input {
                text-align: center;
            }
            </style>
            """, unsafe_allow_html=True)
        
        return  # Exit early if not logged in
    
    # Add custom CSS to reduce padding and margins
    st.markdown("""
    <style>
    .main .block-container {
        padding-top: 1rem;
        padding-bottom: 1rem;
        padding-left: 1rem;
        padding-right: 1rem;
    }
    .stExpander > div:first-child {
        padding: 0.5rem 0;
    }
    .element-container {
        margin-bottom: 0.5rem;
    }
    div[data-testid="column"] {
        padding: 0 0.5rem;
    }
    </style>
    """, unsafe_allow_html=True)
    
    st.title("Book Production Time Tracking")
    st.markdown("Track time spent on different stages of book production with detailed stage-specific analysis.")
    
    # Database already initialized earlier for IP authentication
    
    # Initialize session state for active tab
    if 'active_tab' not in st.session_state:
        st.session_state.active_tab = 0
    
    # Initialize timer session state
    if 'timers' not in st.session_state:
        st.session_state.timers = {}
    if 'timer_start_times' not in st.session_state:
        st.session_state.timer_start_times = {}
    if 'timer_paused' not in st.session_state:
        st.session_state.timer_paused = {}
    if 'timer_accumulated_time' not in st.session_state:
        st.session_state.timer_accumulated_time = {}
    
    # Recover any emergency saved times from previous session
    recover_emergency_saved_times(engine)
    
    # Load and restore active timers from database on every page load
    # This ensures timers are always properly restored even if session state is lost
    active_timers = load_active_timers(engine)
    if active_timers and 'timers_loaded' not in st.session_state:
        st.info(f"Restored {len(active_timers)} active timer(s) from previous session.")
        st.session_state.timers_loaded = True
    
    # Create tabs for different views
    tab_names = ["Book Progress", "Add Book", "Archive", "Reporting"]
    selected_tab = st.selectbox("Select Tab:", tab_names, index=st.session_state.active_tab, key="tab_selector")
    
    # Update active tab when changed - force immediate update
    current_index = tab_names.index(selected_tab)
    if current_index != st.session_state.active_tab:
        st.session_state.active_tab = current_index
        st.rerun()
    
    # Create individual tab sections based on selection
    if selected_tab == "Add Book":
        # Manual Data Entry Form
        st.header("Manual Data Entry")
        st.markdown("Add individual time tracking entries for detailed stage-specific analysis.")
        
        # Check if form should be cleared
        clear_form = st.session_state.get('clear_form', False)
        if clear_form:
            # Define all form field keys that need to be cleared
            form_keys_to_clear = [
                "manual_card_name", "manual_board_name", "manual_tag_select", "manual_add_new_tag", "manual_new_tag",
                # Time tracking field keys
                "user_editorial_r&d", "time_editorial_r&d",
                "user_editorial_writing", "time_editorial_writing", 
                "user_1st_edit", "time_1st_edit",
                "user_2nd_edit", "time_2nd_edit",
                "user_design_r&d", "time_design_r&d",
                "user_in_design", "time_in_design",
                "user_1st_proof", "time_1st_proof",
                "user_2nd_proof", "time_2nd_proof",
                "user_editorial_sign_off", "time_editorial_sign_off",
                "user_design_sign_off", "time_design_sign_off"
            ]
            
            # Clear all form field keys from session state
            for key in form_keys_to_clear:
                if key in st.session_state:
                    del st.session_state[key]
            
            # Clear the flag
            del st.session_state['clear_form']
        
        # General fields
        col1, col2 = st.columns(2)
        with col1:
            card_name = st.text_input("Card Name", placeholder="Enter book title", key="manual_card_name", value="" if clear_form else None)
        with col2:
            board_options = [
                "Accessible Readers", 
                "Decodable Readers", 
                "Freedom Readers", 
                "Graphic Readers", 
                "Non-Fiction", 
                "Rapid Readers (Hi-Lo)"
            ]
            board_name = st.selectbox("Board", options=board_options, key="manual_board_name", index=0 if clear_form else None)
            
        # Tag field - Multi-select
        existing_tags = get_tags_from_database(engine)
        
        # Create tag input - allow selecting multiple existing or adding new
        col1, col2 = st.columns([3, 1])
        with col1:
            selected_tags = st.multiselect(
                "Tags (optional)",
                existing_tags,
                key="manual_tag_select",
                placeholder="Choose an option"
            )
        with col2:
            add_new_tag = st.checkbox("Add New", key="manual_add_new_tag", value=False if clear_form else None)
        
        # If user wants to add new tag, show text input
        if add_new_tag:
            new_tag = st.text_input("New Tag", placeholder="Enter new tag name", key="manual_new_tag", value="" if clear_form else None)
            if new_tag and new_tag.strip():
                new_tag_clean = new_tag.strip()
                if new_tag_clean not in selected_tags:
                    selected_tags.append(new_tag_clean)
        
        # Join multiple tags with commas for storage
        final_tag = ", ".join(selected_tags) if selected_tags else None
            
        st.subheader("Task Assignment & Estimates")
        st.markdown("*Assign users to stages and set time estimates. All tasks start with 0 actual time - use the Book Completion tab to track actual work time.*")
        
        # Define user groups for different types of work (alphabetically ordered)
        editorial_users = ["Not set", "Bethany Latham", "Charis Mather", "Noah Leatherland", "Rebecca Phillips-Bartlett"]
        design_users = ["Not set", "Amelia Harris", "Amy Li", "Drue Rintoul", "Jasmine Pointer", "Ker Ker Lee", "Rob Delph"]
        
        # Time tracking fields with specific user groups
        time_fields = [
            ("Editorial R&D", "Editorial R&D", editorial_users),
            ("Editorial Writing", "Editorial Writing", editorial_users),
            ("1st Edit", "1st Edit", editorial_users),
            ("2nd Edit", "2nd Edit", editorial_users),
            ("Design R&D", "Design R&D", design_users),
            ("In Design", "In Design", design_users),
            ("1st Proof", "1st Proof", editorial_users),
            ("2nd Proof", "2nd Proof", editorial_users),
            ("Editorial Sign Off", "Editorial Sign Off", editorial_users),
            ("Design Sign Off", "Design Sign Off", design_users)
        ]
        
        # Calculate and display time estimations in real-time
        editorial_total = 0.0
        design_total = 0.0
        time_entries = {}
        
        editorial_fields = ["Editorial R&D", "Editorial Writing", "1st Edit", "2nd Edit", "1st Proof", "2nd Proof", "Editorial Sign Off"]
        design_fields = ["Design R&D", "In Design", "Design Sign Off"]
        
        for field_label, list_name, user_options in time_fields:
            st.markdown(f"**{field_label} (hours)**")
            col1, col2 = st.columns([2, 1])
            
            with col1:
                selected_user = st.selectbox(
                    f"User for {field_label}",
                    user_options,
                    key=f"user_{list_name.replace(' ', '_').lower()}",
                    label_visibility="collapsed"
                )
            
            with col2:
                time_value = st.number_input(
                    f"Time for {field_label}",
                    min_value=0.0,
                    step=0.1,
                    format="%.1f",
                    key=f"time_{list_name.replace(' ', '_').lower()}",
                    label_visibility="collapsed"
                )
            
            # Handle user selection and calculate totals
            # Allow time entries with or without user assignment
            if time_value and time_value > 0:
                final_user = selected_user if selected_user != "Not set" else None
                
                # Store the entry (user can be None for unassigned tasks)
                time_entries[list_name] = {
                    'user': final_user,
                    'time_hours': time_value
                }
                
                # Add to category totals
                if list_name in editorial_fields:
                    editorial_total += time_value
                elif list_name in design_fields:
                    design_total += time_value
        
        total_estimation = editorial_total + design_total
        
        # Display real-time calculations
        st.markdown("---")
        st.markdown("**Time Estimations:**")
        st.write(f"Editorial Time Estimation: {editorial_total:.1f} hours")
        st.write(f"Design Time Estimation: {design_total:.1f} hours")
        st.write(f"**Total Time Estimation: {total_estimation:.1f} hours**")
        st.markdown("---")
        

        
        st.markdown("---")
        
        # Submit button outside of form
        if st.button("Add Entry", type="primary", key="manual_submit"):
            if not card_name:
                st.error("Please fill in Card Name field")
            else:
                try:
                    entries_added = 0
                    current_time = datetime.now(BST)
                    
                    # Always create a book record first
                    create_book_record(engine, card_name, board_name, final_tag)
                    
                    with engine.connect() as conn:
                        # Add estimate entries (task assignments with 0 time spent) if any exist
                        for list_name, entry_data in time_entries.items():
                            # Create task entry with 0 time spent - users will use timer to track actual time
                            # The time_hours value from the form is just for estimation display, not actual time spent
                            
                            # Convert hours to seconds for estimate
                            estimate_seconds = int(entry_data['time_hours'] * 3600)
                            
                            # Insert into database with 0 time spent but store the estimate
                            conn.execute(text('''
                                INSERT INTO trello_time_tracking 
                                (card_name, user_name, list_name, time_spent_seconds, card_estimate_seconds, board_name, created_at, session_start_time, tag)
                                VALUES (:card_name, :user_name, :list_name, :time_spent_seconds, :card_estimate_seconds, :board_name, :created_at, :session_start_time, :tag)
                            '''), {
                                'card_name': card_name,
                                'user_name': entry_data['user'],
                                'list_name': list_name,
                                'time_spent_seconds': 0,  # Start with 0 time spent
                                'card_estimate_seconds': estimate_seconds,  # Store the estimate
                                'board_name': board_name if board_name else None,
                                'created_at': current_time,
                                'session_start_time': None,  # No active session for manual entries
                                'tag': final_tag
                            })
                            entries_added += 1
                        
                        conn.commit()
                    
                    # Keep user on the Add Book tab
                    st.session_state.active_tab = 1  # Add Book tab
                    
                    if entries_added > 0:
                        # Store success message in session state for permanent display
                        st.session_state.book_created_message = f"Book '{card_name}' created successfully with {entries_added} time estimates!"
                    else:
                        # Book created without tasks
                        st.session_state.book_created_message = f"Book '{card_name}' created successfully! You can add tasks later from the Book Progress tab."
                    
                    # Set flag to clear form on next render instead of modifying session state directly
                    st.session_state.clear_form = True
                        
                except Exception as e:
                    st.error(f"Error adding manual entry: {str(e)}")
        
        # Show permanent success message if book was created (below the button)
        if 'book_created_message' in st.session_state:
            st.success(st.session_state.book_created_message)
    
    elif selected_tab == "Book Progress":
        # Header with hover clipboard functionality
        st.markdown("""
        <div style="position: relative; display: inline-block;">
            <h1 style="display: inline-block; margin: 0;" id="book-completion-progress">Book Completion Progress</h1>
            <span class="header-copy-icon" style="
                opacity: 0;
                transition: opacity 0.2s;
                margin-left: 10px;
                cursor: pointer;
                color: #666;
                font-size: 20px;
                vertical-align: middle;
            " onclick="copyHeaderLink()">🔗</span>
        </div>
        <style>
        #book-completion-progress:hover + .header-copy-icon,
        .header-copy-icon:hover {
            opacity: 1;
        }
        </style>
        <script>
        function copyHeaderLink() {
            const url = window.location.origin + window.location.pathname + '#book-completion-progress';
            navigator.clipboard.writeText(url).then(function() {
                console.log('Copied header link to clipboard');
            });
        }
        </script>
        """, unsafe_allow_html=True)
        st.markdown("Visual progress tracking for all books with individual task timers.")
        
        # Display active timers - simplified (card names only)
        active_timer_count = sum(1 for running in st.session_state.timers.values() if running)
        if active_timer_count > 0:
            st.info(f"{active_timer_count} timer(s) currently running")
            
            # Show active timer card names only
            st.markdown("### Active Timers")
            active_books = set()
            for task_key, is_running in st.session_state.timers.items():
                if is_running and task_key in st.session_state.timer_start_times:
                    # Extract book name from task_key
                    parts = task_key.split('_')
                    if len(parts) >= 3:
                        book_title = '_'.join(parts[:-2])
                        active_books.add(book_title)
            
            # Display unique book names with timers
            for book_title in sorted(active_books):
                st.write(f"**{book_title}**")
            
            st.markdown("---")
        
        # Initialize session state for timers
        if 'timers' not in st.session_state:
            st.session_state.timers = {}
        if 'timer_start_times' not in st.session_state:
            st.session_state.timer_start_times = {}
        
        # Check if we have data from database with SSL connection retry
        total_records = 0
        max_retries = 3
        for attempt in range(max_retries):
            try:
                with engine.connect() as conn:
                    result = conn.execute(text("SELECT COUNT(*) FROM trello_time_tracking"))
                    total_records = result.scalar()
                    break  # Success, exit retry loop
            except Exception as e:
                if attempt < max_retries - 1:
                    # Try to recreate engine connection
                    time.sleep(0.5)  # Brief pause before retry
                    continue
                else:
                    # Final attempt failed, show error but continue
                    st.error(f"Database connection issue (attempt {attempt + 1}): {str(e)[:100]}...")
                    total_records = 0
                    break
        
        try:
            # Clear pending refresh state at start of render
            if 'pending_refresh' in st.session_state:
                del st.session_state.pending_refresh
            
            # Initialize variables to avoid UnboundLocalError
            df_from_db = None
            all_books = []
            
            if total_records and total_records > 0:
                
                # Get all books including those without tasks
                all_books = get_all_books(engine)
                
                # Get task data from database for book completion (exclude archived)
                df_from_db = pd.read_sql(
                    '''SELECT card_name as "Card name", 
                       COALESCE(user_name, 'Not set') as "User", 
                       list_name as "List", 
                       time_spent_seconds as "Time spent (s)", 
                       date_started as "Date started (f)", 
                       card_estimate_seconds as "Card estimate(s)", 
                       board_name as "Board", created_at, tag as "Tag"
                       FROM trello_time_tracking WHERE archived = FALSE ORDER BY created_at DESC''', 
                    engine
                )
                
                if not df_from_db.empty:
                    # Calculate total books for search title
                    books_with_tasks = set(df_from_db['Card name'].unique()) if not df_from_db.empty else set()
                    books_without_tasks = set(book[0] for book in all_books if book[0] not in books_with_tasks)
                    total_books = len(books_with_tasks | books_without_tasks)
                    
                    # Add search bar only
                    search_query = st.text_input(
                        f"Search books by title ({total_books}):",
                        placeholder="Enter book title to search...",
                        key="completion_search"
                    )
                    
                    # Initialize filtered_df
                    filtered_df = df_from_db.copy()
                    
                    # Determine what to display based on search only
                    if search_query:
                        # Filter books based on search and limit to 10 results
                        # Escape special regex characters in search query
                        import re
                        escaped_query = re.escape(search_query)
                        mask = filtered_df['Card name'].str.contains(escaped_query, case=False, na=False)
                        filtered_df = filtered_df[mask]
                        
                        # Get unique books from both sources
                        books_with_tasks = set(filtered_df['Card name'].unique()) if not filtered_df.empty else set()
                        books_without_tasks = set(book[0] for book in all_books if book[0] not in books_with_tasks)
                        
                        # Filter books without tasks based on search query
                        books_without_tasks = {book for book in books_without_tasks if search_query.lower() in book.lower()}
                        
                        # Combine and sort, then limit to 10
                        all_matching_books = sorted(books_with_tasks | books_without_tasks)
                        books_to_display = all_matching_books[:10]  # Limit to 10 results
                        
                        if len(books_to_display) == 0:
                            books_to_display = []
                    else:
                        books_to_display = []
                    
                    # Only display books if we have search results
                    if books_to_display:
                            # Display each book with enhanced visualization
                            for book_title in books_to_display:
                                # Check if book has tasks
                                if not filtered_df.empty:
                                    book_mask = filtered_df['Card name'] == book_title
                                    book_data = filtered_df[book_mask].copy()
                                else:
                                    book_data = pd.DataFrame()
                                
                                # Debug: Let's see what we have
                                # st.write(f"DEBUG: Book '{book_title}' - book_data shape: {book_data.shape}")
                                # if not book_data.empty:
                                #     st.write(f"DEBUG: Book tasks found: {book_data['List'].unique()}")
                                # else:
                                #     st.write(f"DEBUG: Book data is empty for '{book_title}'")
                                
                                # If book has no tasks, create empty data structure
                                if book_data.empty:
                                    # Get book info from all_books
                                    book_info = next((book for book in all_books if book[0] == book_title), None)
                                    if book_info:
                                        # Create minimal book data structure
                                        book_data = pd.DataFrame({
                                            'Card name': [book_title],
                                            'User': ['Not set'],
                                            'List': ['No tasks assigned'],
                                            'Time spent (s)': [0],
                                            'Date started (f)': [None],
                                            'Card estimate(s)': [0],
                                            'Board': [book_info[1] if book_info[1] else 'Not set'],
                                            'Tag': [book_info[2] if book_info[2] else None]
                                        })
                                
                                # Calculate overall progress using stage-based estimates
                                total_time_spent = book_data['Time spent (s)'].sum()
                                
                                # Calculate total estimated time from the database entries
                                # Sum up all estimates stored in the database for this book
                                estimated_time = 0
                                if 'Card estimate(s)' in book_data.columns:
                                    book_estimates = book_data['Card estimate(s)'].fillna(0).sum()
                                    if book_estimates > 0:
                                        estimated_time = book_estimates
                                
                                # If no estimates in database, use reasonable defaults per stage
                                if estimated_time == 0:
                                    default_stage_estimates = {
                                        'Editorial R&D': 2 * 3600,        # 2 hours default
                                        'Editorial Writing': 8 * 3600,    # 8 hours default 
                                        '1st Edit': 4 * 3600,             # 4 hours default
                                        '2nd Edit': 2 * 3600,             # 2 hours default
                                        'Design R&D': 3 * 3600,           # 3 hours default
                                        'In Design': 6 * 3600,            # 6 hours default
                                        '1st Proof': 2 * 3600,            # 2 hours default
                                        '2nd Proof': 1.5 * 3600,          # 1.5 hours default
                                        'Editorial Sign Off': 0.5 * 3600, # 30 minutes default
                                        'Design Sign Off': 0.5 * 3600     # 30 minutes default
                                    }
                                    unique_stages = book_data['List'].unique()
                                    estimated_time = sum(default_stage_estimates.get(stage, 3600) for stage in unique_stages)
                                
                                # Calculate completion percentage for display
                                if estimated_time > 0:
                                    completion_percentage = (total_time_spent / estimated_time) * 100
                                    progress_text = f"{format_seconds_to_time(total_time_spent)}/{format_seconds_to_time(estimated_time)} ({completion_percentage:.1f}%)"
                                else:
                                    completion_percentage = 0
                                    progress_text = f"Total: {format_seconds_to_time(total_time_spent)} (No estimate)"
                                
                                # Check for active timers more efficiently
                                has_active_timer = any(
                                    timer_key.startswith(f"{book_title}_") and active 
                                    for timer_key, active in st.session_state.timers.items()
                                )
                                
                                # Check if all tasks are completed (only if book has tasks)
                                all_tasks_completed = False
                                completion_emoji = ""
                                if not book_data.empty and book_data['List'].iloc[0] != 'No tasks assigned':
                                    # Check completion status from database
                                    all_tasks_completed = check_all_tasks_completed(engine, book_title)
                                    completion_emoji = "✅ " if all_tasks_completed else ""
                                
                                # Create book title with progress percentage
                                if estimated_time > 0:
                                    if completion_percentage > 100:
                                        over_percentage = completion_percentage - 100
                                        book_title_with_progress = f"{completion_emoji}**{book_title}** ({over_percentage:.1f}% over estimate)"
                                    else:
                                        book_title_with_progress = f"{completion_emoji}**{book_title}** ({completion_percentage:.1f}%)"
                                else:
                                    book_title_with_progress = f"{completion_emoji}**{book_title}** (No estimate)"
                                
                                # Check if book should be expanded (either has active timer or was manually expanded)
                                expanded_key = f"expanded_{book_title}"
                                if expanded_key not in st.session_state:
                                    st.session_state[expanded_key] = has_active_timer
                                
                                with st.expander(book_title_with_progress, expanded=st.session_state[expanded_key]):
                                    # Show progress bar and completion info at the top
                                    progress_bar_html = f"""
                                    <div style="width: 50%; background-color: #f0f0f0; border-radius: 5px; height: 10px; margin: 8px 0;">
                                        <div style="width: {min(completion_percentage, 100):.1f}%; background-color: #007bff; height: 100%; border-radius: 5px;"></div>
                                    </div>
                                    """
                                    st.markdown(progress_bar_html, unsafe_allow_html=True)
                                    st.markdown(f'<div style="font-size: 14px; color: #666; margin-bottom: 10px;">{progress_text}</div>', unsafe_allow_html=True)
                                    
                                    # Display tag if available
                                    book_tags = book_data['Tag'].dropna().unique()
                                    if len(book_tags) > 0 and book_tags[0]:
                                        # Handle multiple tags (comma-separated)
                                        tag_display = book_tags[0]
                                        # If there are commas, it means multiple tags
                                        if ',' in tag_display:
                                            tag_display = tag_display.replace(',', ', ')  # Ensure proper spacing
                                        st.markdown(f'<div style="font-size: 14px; color: #888; margin-bottom: 10px;"><strong>Tags:</strong> {tag_display}</div>', unsafe_allow_html=True)
                                    
                                    st.markdown("---")
                                    
                                    # Define the order of stages to match the actual data entry form
                                    stage_order = [
                                        'Editorial R&D', 'Editorial Writing', '1st Edit', '2nd Edit',
                                        'Design R&D', 'In Design', '1st Proof', '2nd Proof', 
                                        'Editorial Sign Off', 'Design Sign Off'
                                    ]
                                    
                                    # Group by stage/list and aggregate by user
                                    stages_grouped = book_data.groupby('List')
                                    
                                    # Display stages in accordion style (each stage as its own expander)
                                    stage_counter = 0
                                    for stage_name in stage_order:
                                        if stage_name in stages_grouped.groups:
                                            stage_data = stages_grouped.get_group(stage_name)
                                            
                                            # Check if this stage has any active timers (efficient lookup)
                                            stage_has_active_timer = any(
                                                timer_key.startswith(f"{book_title}_{stage_name}_") and active 
                                                for timer_key, active in st.session_state.timers.items()
                                            )
                                            
                                            # Aggregate time by user for this stage
                                            user_aggregated = stage_data.groupby('User')['Time spent (s)'].sum().reset_index()
                                            
                                            # Create a summary for the expander title showing all users and their progress
                                            stage_summary_parts = []
                                            for idx, user_task in user_aggregated.iterrows():
                                                user_name = user_task['User']
                                                actual_time = user_task['Time spent (s)']
                                                
                                                # Get estimated time from the database for this specific user/stage combination
                                                user_stage_data = stage_data[stage_data['User'] == user_name]
                                                estimated_time_for_user = 3600  # Default 1 hour
                                                
                                                if not user_stage_data.empty and 'Card estimate(s)' in user_stage_data.columns:
                                                    # Find the first record that has a non-null, non-zero estimate
                                                    estimates = user_stage_data['Card estimate(s)'].dropna()
                                                    non_zero_estimates = estimates[estimates > 0]
                                                    if not non_zero_estimates.empty:
                                                        estimated_time_for_user = non_zero_estimates.iloc[0]
                                                
                                                # Check if task is completed and add tick emoji
                                                task_completed = get_task_completion(engine, book_title, user_name, stage_name)
                                                completion_emoji = "✅ " if task_completed else ""
                                                
                                                # Format times for display
                                                actual_time_str = format_seconds_to_time(actual_time)
                                                estimated_time_str = format_seconds_to_time(estimated_time_for_user)
                                                user_display = user_name if user_name and user_name != "Not set" else "Unassigned"
                                                
                                                stage_summary_parts.append(f"{user_display} | {actual_time_str}/{estimated_time_str} {completion_emoji}".rstrip())
                                            
                                            # Create expander title with stage name and user summaries
                                            if stage_summary_parts:
                                                expander_title = f"**{stage_name}** | " + " | ".join(stage_summary_parts)
                                            else:
                                                expander_title = stage_name
                                            
                                            # Check if stage should be expanded (either has active timer or was manually expanded)
                                            stage_expanded_key = f"stage_expanded_{book_title}_{stage_name}"
                                            if stage_expanded_key not in st.session_state:
                                                st.session_state[stage_expanded_key] = stage_has_active_timer
                                            
                                            with st.expander(expander_title, expanded=st.session_state[stage_expanded_key]):
                                                # Show one task per user for this stage
                                                for idx, user_task in user_aggregated.iterrows():
                                                    user_name = user_task['User']
                                                    actual_time = user_task['Time spent (s)']
                                                    task_key = f"{book_title}_{stage_name}_{user_name}"
                                                    
                                                    # Get estimated time from the database for this specific user/stage combination
                                                    user_stage_data = stage_data[stage_data['User'] == user_name]
                                                    estimated_time_for_user = 3600  # Default 1 hour
                                                    
                                                    if not user_stage_data.empty and 'Card estimate(s)' in user_stage_data.columns:
                                                        # Find the first record that has a non-null, non-zero estimate
                                                        estimates = user_stage_data['Card estimate(s)'].dropna()
                                                        non_zero_estimates = estimates[estimates > 0]
                                                        if not non_zero_estimates.empty:
                                                            estimated_time_for_user = non_zero_estimates.iloc[0]
                                                    
                                                    # Create columns for task info and timer
                                                    col1, col2, col3 = st.columns([4, 1, 3])
                                                    
                                                    with col1:
                                                        # User assignment dropdown
                                                        current_user = user_name if user_name else "Not set"
                                                        
                                                        # Determine user options based on stage type
                                                        if stage_name in ["Editorial R&D", "Editorial Writing", "1st Edit", "2nd Edit", "1st Proof", "2nd Proof", "Editorial Sign Off"]:
                                                            user_options = ["Not set", "Bethany Latham", "Charis Mather", "Noah Leatherland", "Rebecca Phillips-Bartlett"]
                                                        else:  # Design stages
                                                            user_options = ["Not set", "Amelia Harris", "Amy Li", "Drue Rintoul", "Jasmine Pointer", "Ker Ker Lee", "Rob Delph"]
                                                        
                                                        # Find current user index
                                                        try:
                                                            current_index = user_options.index(current_user)
                                                        except ValueError:
                                                            current_index = 0  # Default to "Not set"
                                                        
                                                        # Use a stable key that doesn't depend on user_name to avoid state conflicts
                                                        selectbox_key = f"reassign_{book_title}_{stage_name}"
                                                        
                                                        new_user = st.selectbox(
                                                            f"User for {stage_name}:",
                                                            user_options,
                                                            index=current_index,
                                                            key=selectbox_key
                                                        )
                                                        
                                                        # Display progress information directly under user dropdown
                                                        if user_name and user_name != "Not set":
                                                            # Use the actual_time variable that's already calculated for this user/stage
                                                            if estimated_time_for_user and estimated_time_for_user > 0:
                                                                progress_percentage = actual_time / estimated_time_for_user
                                                                time_spent_formatted = format_seconds_to_time(actual_time)
                                                                estimated_formatted = format_seconds_to_time(estimated_time_for_user)
                                                                
                                                                # Progress bar
                                                                progress_value = max(0.0, min(progress_percentage, 1.0))
                                                                st.progress(progress_value)
                                                                
                                                                # Progress text
                                                                if progress_percentage > 1.0:
                                                                    st.write(f"{(progress_percentage - 1) * 100:.1f}% over estimate")
                                                                elif progress_percentage == 1.0:
                                                                    st.write("COMPLETE: 100%")
                                                                else:
                                                                    st.write(f"{progress_percentage * 100:.1f}% complete")
                                                                
                                                                # Time information
                                                                st.write(f"Time: {time_spent_formatted} / {estimated_formatted}")
                                                                
                                                                # Completion checkbox - always get fresh status from database
                                                                completion_key = f"complete_{book_title}_{stage_name}_{user_name}"
                                                                current_completion_status = get_task_completion(engine, book_title, user_name, stage_name)
                                                                
                                                                # Update session state with database value
                                                                st.session_state[completion_key] = current_completion_status
                                                                
                                                                new_completion_status = st.checkbox(
                                                                    "Completed",
                                                                    value=current_completion_status,
                                                                    key=f"checkbox_{completion_key}"
                                                                )
                                                                
                                                                # Update completion status if changed
                                                                if new_completion_status != current_completion_status:
                                                                    update_task_completion(engine, book_title, user_name, stage_name, new_completion_status)
                                                                    # Update session state immediately
                                                                    st.session_state[completion_key] = new_completion_status
                                                                    
                                                                    # Clear any cached completion status to force refresh
                                                                    completion_cache_key = f"book_completion_{book_title}"
                                                                    if completion_cache_key in st.session_state:
                                                                        del st.session_state[completion_cache_key]
                                                                    
                                                                    # Store success message for display without immediate refresh
                                                                    success_msg_key = f"completion_success_{task_key}"
                                                                    status_text = "✅ Marked as completed" if new_completion_status else "❌ Marked as incomplete" 
                                                                    st.session_state[success_msg_key] = status_text
                                                                    
                                                                    # Set flag for book-level completion update
                                                                    st.session_state['completion_changed'] = True
                                                            else:
                                                                st.write("No time estimate set")
                                                        
                                                        # Handle user reassignment with improved state management
                                                        if new_user != current_user:
                                                            try:
                                                                with engine.connect() as conn:
                                                                    # Update user assignment in database
                                                                    new_user_value = new_user if new_user != "Not set" else None
                                                                    old_user_value = user_name if user_name != "Not set" else None
                                                                    
                                                                    conn.execute(text('''
                                                                        UPDATE trello_time_tracking 
                                                                        SET user_name = :new_user
                                                                        WHERE card_name = :card_name 
                                                                        AND list_name = :list_name 
                                                                        AND COALESCE(user_name, '') = COALESCE(:old_user, '')
                                                                    '''), {
                                                                        'new_user': new_user_value,
                                                                        'card_name': book_title,
                                                                        'list_name': stage_name,
                                                                        'old_user': old_user_value
                                                                    })
                                                                    conn.commit()
                                                                    
                                                                    # Clear relevant session state to force refresh
                                                                    keys_to_clear = [k for k in st.session_state.keys() 
                                                                                    if book_title in k and stage_name in k]
                                                                    for key in keys_to_clear:
                                                                        if key.startswith(('complete_', 'timer_')):
                                                                            del st.session_state[key]
                                                                    
                                                                    # Store success message instead of immediate refresh
                                                                    success_key = f"reassign_success_{book_title}_{stage_name}"
                                                                    st.session_state[success_key] = f"User reassigned from {current_user} to {new_user}"
                                                                    
                                                                    # User reassignment completed
                                                            except Exception as e:
                                                                st.error(f"Error reassigning user: {str(e)}")
                                                    

                                            
                                            with col2:
                                                # Empty space - timer moved to button column
                                                st.write("")
                                            
                                            with col3:
                                                # Start/Stop timer button with timer display
                                                if task_key not in st.session_state.timers:
                                                    st.session_state.timers[task_key] = False
                                                
                                                # Timer controls and display
                                                if st.session_state.timers[task_key]:
                                                    # Timer is active - show simple stop control
                                                    if task_key in st.session_state.timer_start_times:
                                                        
                                                        # Simple timer calculation
                                                        start_time = st.session_state.timer_start_times[task_key]
                                                        elapsed_seconds = calculate_timer_elapsed_time(start_time)
                                                        elapsed_str = format_seconds_to_time(elapsed_seconds)
                                                        
                                                        # Display recording status with layout: Recording (hh:mm:ss) -> (Stop Button)
                                                        timer_row1_col1, timer_row1_col2 = st.columns([2, 1])
                                                        with timer_row1_col1:
                                                            st.write(f"**Recording** ({elapsed_str})")
                                                        
                                                        with timer_row1_col2:
                                                            if st.button("Stop", key=f"stop_{task_key}"):
                                                                # Calculate final total time
                                                                final_time = elapsed_seconds
                                                                
                                                                # Keep expanded states
                                                                expanded_key = f"expanded_{book_title}"
                                                                st.session_state[expanded_key] = True
                                                                stage_expanded_key = f"stage_expanded_{book_title}_{stage_name}"
                                                                st.session_state[stage_expanded_key] = True
                                                                
                                                                # Always clear timer states first to prevent double-processing
                                                                st.session_state.timers[task_key] = False
                                                                timer_start_time = st.session_state.timer_start_times.get(task_key)
                                                                
                                                                # Save to database only if time > 0
                                                                if final_time > 0 and timer_start_time:
                                                                    try:
                                                                        user_original_data = stage_data[stage_data['User'] == user_name].iloc[0]
                                                                        board_name = user_original_data['Board']
                                                                        existing_tag = user_original_data.get('Tag', None) if 'Tag' in user_original_data else None
                                                                        
                                                                        with engine.connect() as conn:
                                                                            # Use ON CONFLICT to handle duplicate entries by updating existing records
                                                                            conn.execute(text('''
                                                                                INSERT INTO trello_time_tracking 
                                                                                (card_name, user_name, list_name, time_spent_seconds, 
                                                                                 date_started, session_start_time, board_name, tag)
                                                                                VALUES (:card_name, :user_name, :list_name, :time_spent_seconds, 
                                                                                       :date_started, :session_start_time, :board_name, :tag)
                                                                                ON CONFLICT (card_name, user_name, list_name, date_started, time_spent_seconds) 
                                                                                DO UPDATE SET 
                                                                                    session_start_time = EXCLUDED.session_start_time,
                                                                                    board_name = EXCLUDED.board_name,
                                                                                    tag = EXCLUDED.tag,
                                                                                    created_at = CURRENT_TIMESTAMP
                                                                            '''), {
                                                                                'card_name': book_title,
                                                                                'user_name': user_name,
                                                                                'list_name': stage_name,
                                                                                'time_spent_seconds': final_time,
                                                                                'date_started': timer_start_time.date(),
                                                                                'session_start_time': timer_start_time,
                                                                                'board_name': board_name,
                                                                                'tag': existing_tag
                                                                            })
                                                                            
                                                                            # Remove from active timers
                                                                            conn.execute(text('DELETE FROM active_timers WHERE timer_key = :timer_key'), 
                                                                                       {'timer_key': task_key})
                                                                            conn.commit()
                                                                            
                                                                        # Store success message for display at bottom
                                                                        success_msg_key = f"timer_success_{task_key}"
                                                                        st.session_state[success_msg_key] = f"Added {elapsed_str} to {book_title} - {stage_name}"
                                                                        
                                                                        # Timer stopped successfully
                                                                    except Exception as e:
                                                                        st.error(f"Error saving timer data: {str(e)}")
                                                                        # Still try to clean up active timer from database on error
                                                                        try:
                                                                            with engine.connect() as conn:
                                                                                conn.execute(text('DELETE FROM active_timers WHERE timer_key = :timer_key'), 
                                                                                           {'timer_key': task_key})
                                                                                conn.commit()
                                                                        except:
                                                                            pass  # Ignore cleanup errors
                                                                else:
                                                                    # Even if no time to save, clean up active timer
                                                                    try:
                                                                        with engine.connect() as conn:
                                                                            conn.execute(text('DELETE FROM active_timers WHERE timer_key = :timer_key'), 
                                                                                       {'timer_key': task_key})
                                                                            conn.commit()
                                                                    except:
                                                                        pass  # Ignore cleanup errors
                                                                
                                                                # Clear timer states
                                                                if task_key in st.session_state.timer_start_times:
                                                                    del st.session_state.timer_start_times[task_key]
                                                        

                                                    else:
                                                        st.write("")
                                                else:
                                                    # Timer is not active - show Start button
                                                    if st.button("Start", key=f"start_{task_key}"):
                                                        # Preserve expanded state before rerun
                                                        expanded_key = f"expanded_{book_title}"
                                                        st.session_state[expanded_key] = True
                                                        
                                                        # Also preserve stage expanded state
                                                        stage_expanded_key = f"stage_expanded_{book_title}_{stage_name}"
                                                        st.session_state[stage_expanded_key] = True
                                                        
                                                        # Start timer - use UTC for consistency
                                                        start_time_utc = datetime.utcnow().replace(tzinfo=timezone.utc)
                                                        # Convert to BST for display/storage but keep UTC calculation base
                                                        start_time_bst = start_time_utc.astimezone(BST)
                                                        st.session_state.timers[task_key] = True
                                                        st.session_state.timer_start_times[task_key] = start_time_bst
                                                        
                                                        # Save to database for persistence
                                                        user_original_data = stage_data[stage_data['User'] == user_name].iloc[0]
                                                        board_name = user_original_data['Board']
                                                        
                                                        save_active_timer(
                                                            engine, task_key, book_title, 
                                                            user_name if user_name != "Not set" else None,
                                                            stage_name, board_name, start_time_bst
                                                        )
                                                        
                                                        st.rerun()
                                                
                                                # Manual time entry section
                                                st.write("**Manual Entry:**")
                                                
                                                # Create a form to handle Enter key properly
                                                with st.form(key=f"time_form_{task_key}"):
                                                    manual_time = st.text_input(
                                                        "Add time (hh:mm:ss):", 
                                                        placeholder="01:30:00"
                                                    )
                                                    
                                                    # Hide the submit button and form styling with CSS
                                                    st.markdown("""
                                                    <style>
                                                    div[data-testid="stForm"] button {
                                                        display: none;
                                                    }
                                                    div[data-testid="stForm"] {
                                                        border: none !important;
                                                        background: none !important;
                                                        padding: 0 !important;
                                                    }
                                                    </style>
                                                    """, unsafe_allow_html=True)
                                                    
                                                    submitted = st.form_submit_button("Add Time")
                                                    
                                                    if submitted and manual_time:
                                                        try:
                                                            # Parse the time format hh:mm:ss
                                                            time_parts = manual_time.split(':')
                                                            if len(time_parts) == 3:
                                                                hours = int(time_parts[0])
                                                                minutes = int(time_parts[1])
                                                                seconds = int(time_parts[2])
                                                                
                                                                # Validate individual components
                                                                if hours > 100:
                                                                    st.error(f"Maximum hours allowed is 100. You entered {hours} hours.")
                                                                elif minutes >= 60:
                                                                    st.error(f"Minutes must be less than 60. You entered {minutes} minutes.")
                                                                elif seconds >= 60:
                                                                    st.error(f"Seconds must be less than 60. You entered {seconds} seconds.")
                                                                else:
                                                                    total_seconds = hours * 3600 + minutes * 60 + seconds
                                                                    
                                                                    # Validate maximum time (100 hours = 360,000 seconds)
                                                                    max_seconds = 100 * 3600  # 360,000 seconds
                                                                    if total_seconds > max_seconds:
                                                                        st.error(f"Maximum time allowed is 100:00:00. You entered {manual_time}")
                                                                    elif total_seconds > 0:
                                                                        # Add manual time to database
                                                                        try:
                                                                            # Get board name from original data
                                                                            user_original_data = stage_data[stage_data['User'] == user_name].iloc[0]
                                                                            board_name = user_original_data['Board']
                                                                            # Get existing tag from original data
                                                                            existing_tag = user_original_data.get('Tag', None) if 'Tag' in user_original_data else None
                                                                            
                                                                            # Get current completion status to preserve it
                                                                            completion_key = f"complete_{book_title}_{stage_name}_{user_name}"
                                                                            current_completion = get_task_completion(engine, book_title, user_name, stage_name)
                                                                            # Also check session state in case it was just changed
                                                                            if completion_key in st.session_state:
                                                                                current_completion = st.session_state[completion_key]
                                                                            
                                                                            # Preserve expanded state before rerun
                                                                            expanded_key = f"expanded_{book_title}"
                                                                            st.session_state[expanded_key] = True
                                                                            
                                                                            # Preserve stage expanded state
                                                                            stage_expanded_key = f"stage_expanded_{book_title}_{stage_name}"
                                                                            st.session_state[stage_expanded_key] = True
                                                                            
                                                                            with engine.connect() as conn:
                                                                                conn.execute(text('''
                                                                                    INSERT INTO trello_time_tracking 
                                                                                    (card_name, user_name, list_name, time_spent_seconds, board_name, created_at, tag, completed)
                                                                                    VALUES (:card_name, :user_name, :list_name, :time_spent_seconds, :board_name, :created_at, :tag, :completed)
                                                                                '''), {
                                                                                    'card_name': book_title,
                                                                                    'user_name': user_name,
                                                                                    'list_name': stage_name,
                                                                                    'time_spent_seconds': total_seconds,
                                                                                    'board_name': board_name,
                                                                                    'created_at': datetime.now(BST),
                                                                                    'tag': existing_tag,
                                                                                    'completed': current_completion
                                                                                })
                                                                                conn.commit()
                                                                            
                                                                            # Store success message in session state for display
                                                                            success_msg_key = f"manual_time_success_{task_key}"
                                                                            st.session_state[success_msg_key] = f"Added {manual_time} to progress"
                                                                            
                                                                        except Exception as e:
                                                                            st.error(f"Error saving time: {str(e)}")
                                                                    else:
                                                                        st.error("Time must be greater than 00:00:00")
                                                            else:
                                                                st.error("Please use format hh:mm:ss (e.g., 01:30:00)")
                                                        except ValueError:
                                                            st.error("Please enter valid numbers in hh:mm:ss format")
                                                

                                                
                                                # Display various success messages
                                                # Timer success message
                                                timer_success_key = f"timer_success_{task_key}"
                                                if timer_success_key in st.session_state:
                                                    st.success(st.session_state[timer_success_key])
                                                    del st.session_state[timer_success_key]
                                                
                                                # Manual time success message
                                                manual_success_key = f"manual_time_success_{task_key}"
                                                if manual_success_key in st.session_state:
                                                    st.success(st.session_state[manual_success_key])
                                                    del st.session_state[manual_success_key]
                                                
                                                # Completion status success message
                                                completion_success_key = f"completion_success_{task_key}"
                                                if completion_success_key in st.session_state:
                                                    st.success(st.session_state[completion_success_key])
                                                    del st.session_state[completion_success_key]
                                                
                                                # User reassignment success message
                                                reassign_success_key = f"reassign_success_{book_title}_{stage_name}"
                                                if reassign_success_key in st.session_state:
                                                    st.success(st.session_state[reassign_success_key])
                                                    del st.session_state[reassign_success_key]

                                    
                                    # Show count of running timers (refresh buttons now appear under individual timers)
                                    running_timers = [k for k, v in st.session_state.timers.items() if v and book_title in k]
                                    if running_timers:
                                        st.write(f"{len(running_timers)} timer(s) running")
                                    
                                    # Add stage dropdown
                                    available_stages = get_available_stages_for_book(engine, book_title)
                                    if available_stages:
                                        st.markdown("---")
                                        col1, col2 = st.columns([3, 1])
                                        
                                        with col1:
                                            selected_stage = st.selectbox(
                                                "Add stage:",
                                                options=["Select a stage to add..."] + available_stages,
                                                key=f"add_stage_{book_title}"
                                            )
                                        
                                        with col2:
                                            time_estimate = st.number_input(
                                                "Hours:",
                                                min_value=0.0,
                                                step=0.1,
                                                format="%.1f",
                                                value=1.0,
                                                key=f"add_stage_time_{book_title}",
                                                on_change=None  # Prevent automatic refresh
                                            )
                                        
                                        if selected_stage != "Select a stage to add...":
                                            # Get the current time estimate from session state
                                            time_estimate_key = f"add_stage_time_{book_title}"
                                            current_time_estimate = st.session_state.get(time_estimate_key, 1.0)
                                            
                                            # Get book info for board name and tag
                                            book_info = next((book for book in all_books if book[0] == book_title), None)
                                            board_name = book_info[1] if book_info else None
                                            tag = book_info[2] if book_info else None
                                            
                                            # Convert hours to seconds for estimate
                                            estimate_seconds = int(current_time_estimate * 3600)
                                            
                                            if add_stage_to_book(engine, book_title, selected_stage, board_name, tag, estimate_seconds):
                                                st.success(f"Added {selected_stage} to {book_title} with {current_time_estimate} hour estimate")
                                                # Stage added successfully
                                            else:
                                                st.error("Failed to add stage")
                                    
                                    # Remove stage section at the bottom left of each book
                                    if stages_grouped.groups:  # Only show if book has stages
                                        st.markdown("---")
                                        remove_col1, remove_col2, remove_col3 = st.columns([2, 1, 1])
                                        
                                        with remove_col1:
                                            # Get all current stages for this book
                                            current_stages_with_users = []
                                            for stage_name in stage_order:
                                                if stage_name in stages_grouped.groups:
                                                    stage_data = stages_grouped.get_group(stage_name)
                                                    user_aggregated = stage_data.groupby('User')['Time spent (s)'].sum().reset_index()
                                                    for idx, user_task in user_aggregated.iterrows():
                                                        user_name = user_task['User']
                                                        user_display = user_name if user_name and user_name != "Not set" else "Unassigned"
                                                        current_stages_with_users.append(f"{stage_name} ({user_display})")
                                            
                                            if current_stages_with_users:
                                                selected_remove_stage = st.selectbox(
                                                    "Remove stage:",
                                                    options=["Select stage to remove..."] + current_stages_with_users,
                                                    key=f"remove_stage_select_{book_title}"
                                                )
                                                
                                                if selected_remove_stage != "Select stage to remove...":
                                                    # Parse the selection to get stage name and user
                                                    stage_user_match = selected_remove_stage.split(" (")
                                                    remove_stage_name = stage_user_match[0]
                                                    remove_user_name = stage_user_match[1].rstrip(")")
                                                    if remove_user_name == "Unassigned":
                                                        remove_user_name = "Not set"
                                                    
                                                    if st.button("Remove", key=f"remove_confirm_{book_title}_{remove_stage_name}_{remove_user_name}", type="secondary"):
                                                        if delete_task_stage(engine, book_title, remove_user_name, remove_stage_name):
                                                            st.success(f"Removed {remove_stage_name} for {remove_user_name}")
                                                            # Manual time added successfully
                                                        else:
                                                            st.error("Failed to remove stage")
                                    
                                    # Archive and Delete buttons at the bottom of each book
                                    st.markdown("---")
                                    col1, col2 = st.columns(2)
                                    
                                    with col1:
                                        if st.button(f"Archive '{book_title}'", key=f"archive_{book_title}", help="Move this book to archive"):
                                            try:
                                                with engine.connect() as conn:
                                                    # Check if book has time tracking records
                                                    result = conn.execute(text('''
                                                        SELECT COUNT(*) FROM trello_time_tracking 
                                                        WHERE card_name = :card_name
                                                    '''), {'card_name': book_title})
                                                    record_count = result.scalar()
                                                    
                                                    if record_count > 0:
                                                        # Archive existing time tracking records
                                                        conn.execute(text('''
                                                            UPDATE trello_time_tracking 
                                                            SET archived = TRUE 
                                                            WHERE card_name = :card_name
                                                        '''), {'card_name': book_title})
                                                    else:
                                                        # Create a placeholder archived record for books without tasks
                                                        conn.execute(text('''
                                                            INSERT INTO trello_time_tracking 
                                                            (card_name, user_name, list_name, time_spent_seconds, 
                                                             card_estimate_seconds, board_name, archived, created_at)
                                                            VALUES (:card_name, 'Not set', 'No tasks assigned', 0, 
                                                                   0, 'Manual Entry', TRUE, NOW())
                                                        '''), {'card_name': book_title})
                                                    
                                                    # Archive the book in books table
                                                    conn.execute(text('''
                                                        UPDATE books 
                                                        SET archived = TRUE 
                                                        WHERE card_name = :book_name
                                                    '''), {'book_name': book_title})
                                                    
                                                    conn.commit()
                                                
                                                # Keep user on the current tab
                                                st.session_state.active_tab = 0  # Book Progress tab
                                                st.success(f"'{book_title}' has been archived successfully!")
                                                # Archive operation completed
                                            except Exception as e:
                                                st.error(f"Error archiving book: {str(e)}")
                                    
                                    with col2:
                                        if st.button(f"Delete '{book_title}'", key=f"delete_progress_{book_title}", help="Permanently delete this book and all its data", type="secondary"):
                                            # Add confirmation using session state
                                            confirm_key = f"confirm_delete_progress_{book_title}"
                                            if confirm_key not in st.session_state:
                                                st.session_state[confirm_key] = False
                                            
                                            if not st.session_state[confirm_key]:
                                                st.session_state[confirm_key] = True
                                                st.warning(f"Click 'Delete {book_title}' again to permanently delete all data for this book.")
                                            else:
                                                try:
                                                    with engine.connect() as conn:
                                                        conn.execute(text('''
                                                            DELETE FROM trello_time_tracking 
                                                            WHERE card_name = :card_name
                                                        '''), {'card_name': book_title})
                                                        conn.commit()
                                                    
                                                    # Reset confirmation state
                                                    del st.session_state[confirm_key]
                                                    # Keep user on the Book Progress tab
                                                    st.session_state.active_tab = 0  # Book Progress tab
                                                    st.success(f"'{book_title}' has been permanently deleted!")
                                                    # Delete operation completed
                                                except Exception as e:
                                                    st.error(f"Error deleting book: {str(e)}")
                                                    # Reset confirmation state on error
                                                    if confirm_key in st.session_state:
                                                        del st.session_state[confirm_key]
                                
                                stage_counter += 1
        
        except Exception as e:
            st.error(f"Error accessing database: {str(e)}")
            # Add simplified debug info
            try:
                import traceback
                error_details = traceback.format_exc().split('\n')[-3:-1]  # Get last 2 lines
                st.error(f"Location: {' '.join(error_details)}")
            except:
                pass  # Ignore debug errors
        
        # Add table showing all books with their boards below the book cards
        st.markdown("---")
        st.subheader("All Books Overview")
        
        # Create data for the table
        table_data = []
        
        # Create a dictionary to track books and their boards
        book_board_map = {}
        
        # First, add books with tasks from database
        if df_from_db is not None and not df_from_db.empty and 'Card name' in df_from_db.columns:
            try:
                for _, row in df_from_db.groupby('Card name').first().iterrows():
                    book_name = row['Card name']
                    board_name = row['Board'] if 'Board' in row and row['Board'] else 'Not set'
                    book_board_map[book_name] = board_name
            except Exception as e:
                # If groupby fails, fall back to simple iteration
                pass
        
        # Then add books without tasks from all_books
        try:
            for book_info in all_books:
                book_name = book_info[0]
                if book_name not in book_board_map:
                    board_name = book_info[1] if book_info[1] else 'Not set'
                    book_board_map[book_name] = board_name
        except Exception as e:
            # Handle case where all_books might be empty or malformed
            pass
        
        # Convert to sorted list for table display
        for book_name in sorted(book_board_map.keys()):
            table_data.append({
                'Book Name': book_name,
                'Board': book_board_map[book_name]
            })
        
        if table_data:
            # Create DataFrame for display (pd is already imported at top of file)
            table_df = pd.DataFrame(table_data)
            
            # Display the table
            st.dataframe(
                table_df,
                use_container_width=True,
                hide_index=True
            )
        else:
            st.info("No books found in the database.")
        
        # Clear refresh flags without automatic rerun to prevent infinite loops
        for flag in ['completion_changed', 'major_update_needed']:
            if flag in st.session_state:
                del st.session_state[flag]
    
    elif selected_tab == "Reporting":
        st.header("Reporting")
        st.markdown("Filter tasks by user, book, board, tag, and date range from all uploaded data.")
        
        # Get filter options from database
        users = get_users_from_database(engine)
        books = get_books_from_database(engine)
        boards = get_boards_from_database(engine)
        tags = get_tags_from_database(engine)
        
        if not users:
            st.info("No users found in database. Please add entries in the 'Add Book' tab first.")
            return
        
        # Filter selection - organized in columns
        col1, col2 = st.columns(2)
        
        with col1:
            # User selection dropdown
            selected_user = st.selectbox(
                "Select User:",
                options=["All Users"] + users,
                help="Choose a user to view their tasks"
            )
            
            # Book search input
            book_search = st.text_input(
                "Search Book (optional):",
                placeholder="Start typing to search books...",
                help="Type to search for a specific book"
            )
            # Match the search to available books
            if book_search:
                matched_books = [book for book in books if book_search.lower() in book.lower()]
                if matched_books:
                    selected_book = st.selectbox(
                        "Select from matches:",
                        options=matched_books,
                        help="Choose from matching books"
                    )
                else:
                    st.warning("No books found matching your search")
                    selected_book = "All Books"
            else:
                selected_book = "All Books"
        
        with col2:
            # Board selection dropdown
            selected_board = st.selectbox(
                "Select Board (optional):",
                options=["All Boards"] + boards,
                help="Choose a specific board to filter by"
            )
            
            # Tag selection dropdown
            selected_tag = st.selectbox(
                "Select Tag (optional):",
                options=["All Tags"] + tags,
                help="Choose a specific tag to filter by"
            )
        
        # Date range selection
        col1, col2 = st.columns(2)
        with col1:
            start_date = st.date_input(
                "Start Date (optional):",
                value=None,
                help="Leave empty to include all dates"
            )
        
        with col2:
            end_date = st.date_input(
                "End Date (optional):",
                value=None,
                help="Leave empty to include all dates"
            )
        
        # Update button
        update_button = st.button("Update Table", type="primary")
        
        # Validate date range
        if start_date and end_date and start_date > end_date:
            st.error("Start date must be before end date")
            return
        
        # Filter and display results only when button is clicked or on initial load
        if update_button or 'filtered_tasks_displayed' not in st.session_state:
            with st.spinner("Loading filtered tasks..."):
                filtered_tasks = get_filtered_tasks_from_database(
                    engine, 
                    user_name=selected_user if selected_user != "All Users" else None,
                    book_name=selected_book if selected_book != "All Books" else None,
                    board_name=selected_board if selected_board != "All Boards" else None,
                    tag_name=selected_tag if selected_tag != "All Tags" else None,
                    start_date=start_date, 
                    end_date=end_date
                )
            
            # Store in session state to prevent automatic reloading
            st.session_state.filtered_tasks_displayed = True
            st.session_state.current_filtered_tasks = filtered_tasks
            st.session_state.current_filters = {
                'user': selected_user,
                'book': selected_book,
                'board': selected_board,
                'tag': selected_tag,
                'start_date': start_date,
                'end_date': end_date
            }
        
        # Display cached results if available
        if 'current_filtered_tasks' in st.session_state:
            
            filtered_tasks = st.session_state.current_filtered_tasks
            current_filters = st.session_state.get('current_filters', {})
            
            if not filtered_tasks.empty:
                st.subheader("Filtered Results")
                
                # Show active filters info
                active_filters = []
                if current_filters.get('user') and current_filters.get('user') != "All Users":
                    active_filters.append(f"User: {current_filters.get('user')}")
                if current_filters.get('book') and current_filters.get('book') != "All Books":
                    active_filters.append(f"Book: {current_filters.get('book')}")
                if current_filters.get('board') and current_filters.get('board') != "All Boards":
                    active_filters.append(f"Board: {current_filters.get('board')}")
                if current_filters.get('tag') and current_filters.get('tag') != "All Tags":
                    active_filters.append(f"Tag: {current_filters.get('tag')}")
                if current_filters.get('start_date') or current_filters.get('end_date'):
                    start_str = current_filters.get('start_date').strftime('%d/%m/%Y') if current_filters.get('start_date') else 'All'
                    end_str = current_filters.get('end_date').strftime('%d/%m/%Y') if current_filters.get('end_date') else 'All'
                    active_filters.append(f"Date range: {start_str} to {end_str}")
                
                if active_filters:
                    st.info("Active filters: " + " | ".join(active_filters))
                
                st.dataframe(
                    filtered_tasks,
                    use_container_width=True,
                    hide_index=True
                )
                
                # Download button for filtered results
                csv_buffer = io.StringIO()
                filtered_tasks.to_csv(csv_buffer, index=False)
                st.download_button(
                    label="Download Filtered Results",
                    data=csv_buffer.getvalue(),
                    file_name="filtered_tasks.csv",
                    mime="text/csv"
                )
                
                # Summary statistics for filtered data
                st.subheader("Summary")
                col1, col2, col3, col4 = st.columns(4)
                
                with col1:
                    st.metric("Total Books", int(filtered_tasks['Book Title'].nunique()))
                
                with col2:
                    st.metric("Total Tasks", len(filtered_tasks))
                
                with col3:
                    st.metric("Unique Users", int(filtered_tasks['User'].nunique()))
                
                with col4:
                    # Calculate total time from formatted time strings
                    total_seconds = 0
                    for time_str in filtered_tasks['Time Spent']:
                        if time_str != "00:00:00":
                            parts = time_str.split(':')
                            total_seconds += int(parts[0]) * 3600 + int(parts[1]) * 60 + int(parts[2])
                    total_hours = total_seconds / 3600
                    st.metric("Total Time (Hours)", f"{total_hours:.1f}")
            
            else:
                st.warning("No tasks found matching the selected filters.")
        
        elif 'filtered_tasks_displayed' not in st.session_state:
            st.info("Click 'Update Table' to load filtered results.")
    
    elif selected_tab == "Archive":
        st.header("Archive")
        st.markdown("View and manage archived books.")
        
        try:
            # Get count of archived records
            with engine.connect() as conn:
                archived_count = conn.execute(text('SELECT COUNT(*) FROM trello_time_tracking WHERE archived = TRUE')).scalar()
            
            if archived_count and archived_count > 0:
                st.info(f"Showing archived books from {archived_count} database records.")
                
                # Get archived data from database
                df_archived = pd.read_sql(
                    '''SELECT card_name as "Card name", 
                       COALESCE(user_name, 'Not set') as "User", 
                       list_name as "List", 
                       time_spent_seconds as "Time spent (s)", 
                       date_started as "Date started (f)", 
                       card_estimate_seconds as "Card estimate(s)", 
                       board_name as "Board", created_at, tag as "Tag"
                       FROM trello_time_tracking WHERE archived = TRUE ORDER BY created_at DESC''', 
                    engine
                )
                
                if not df_archived.empty:
                    # Add search bar for archived book titles
                    archive_search_query = st.text_input(
                        "Search archived books by title:",
                        placeholder="Enter book title to filter archived results...",
                        help="Search for specific archived books by typing part of the title",
                        key="archive_search"
                    )
                    
                    # Filter archived books based on search
                    filtered_archived_df = df_archived.copy()
                    if archive_search_query:
                        mask = filtered_archived_df['Card name'].str.contains(archive_search_query, case=False, na=False)
                        filtered_archived_df = filtered_archived_df[mask]
                    
                    # Get unique archived books
                    unique_archived_books = filtered_archived_df['Card name'].unique()
                    
                    if len(unique_archived_books) > 0:
                        st.write(f"Found {len(unique_archived_books)} archived books to display")
                        
                        # Display each archived book with same structure as Book Completion
                        for book_title in unique_archived_books:
                            book_mask = filtered_archived_df['Card name'] == book_title
                            book_data = filtered_archived_df[book_mask].copy()
                            
                            # Calculate overall progress
                            total_time_spent = book_data['Time spent (s)'].sum()
                            
                            # Calculate total estimated time
                            estimated_time = 0
                            if 'Card estimate(s)' in book_data.columns:
                                book_estimates = book_data['Card estimate(s)'].fillna(0).sum()
                                if book_estimates > 0:
                                    estimated_time = book_estimates
                            
                            # Calculate completion percentage and progress text
                            if estimated_time > 0:
                                completion_percentage = (total_time_spent / estimated_time) * 100
                                progress_text = f"{format_seconds_to_time(total_time_spent)}/{format_seconds_to_time(estimated_time)} ({completion_percentage:.1f}%)"
                            else:
                                completion_percentage = 0
                                progress_text = f"Total: {format_seconds_to_time(total_time_spent)} (No estimate)"
                            
                            with st.expander(book_title, expanded=False):
                                # Show progress bar and completion info at the top
                                progress_bar_html = f"""
                                <div style="width: 50%; background-color: #f0f0f0; border-radius: 5px; height: 10px; margin: 8px 0;">
                                    <div style="width: {min(completion_percentage, 100):.1f}%; background-color: #007bff; height: 100%; border-radius: 5px;"></div>
                                </div>
                                """
                                st.markdown(progress_bar_html, unsafe_allow_html=True)
                                st.markdown(f'<div style="font-size: 14px; color: #666; margin-bottom: 10px;">{progress_text}</div>', unsafe_allow_html=True)
                                
                                st.markdown("---")
                                
                                # Show task breakdown for archived book
                                task_breakdown = book_data.groupby(['List', 'User'])['Time spent (s)'].sum().reset_index()
                                task_breakdown['Time Spent'] = task_breakdown['Time spent (s)'].apply(format_seconds_to_time)
                                task_breakdown = task_breakdown[['List', 'User', 'Time Spent']]
                                
                                st.write("**Task Breakdown:**")
                                st.dataframe(task_breakdown, use_container_width=True, hide_index=True)
                                
                                # Unarchive and Delete buttons
                                st.markdown("---")
                                col1, col2 = st.columns(2)
                                
                                with col1:
                                    if st.button(f"Unarchive '{book_title}'", key=f"unarchive_{book_title}", help="Move this book back to active books"):
                                        try:
                                            with engine.connect() as conn:
                                                conn.execute(text('''
                                                    UPDATE trello_time_tracking 
                                                    SET archived = FALSE 
                                                    WHERE card_name = :card_name
                                                '''), {'card_name': book_title})
                                                conn.commit()
                                            
                                            # Keep user on the Archive tab
                                            st.session_state.active_tab = 2  # Archive tab
                                            st.success(f"'{book_title}' has been unarchived successfully!")
                                            st.rerun()
                                        except Exception as e:
                                            st.error(f"Error unarchiving book: {str(e)}")
                                
                                with col2:
                                    if st.button(f"Delete '{book_title}'", key=f"delete_{book_title}", help="Permanently delete this book and all its data", type="secondary"):
                                        # Add confirmation using session state
                                        confirm_key = f"confirm_delete_{book_title}"
                                        if confirm_key not in st.session_state:
                                            st.session_state[confirm_key] = False
                                        
                                        if not st.session_state[confirm_key]:
                                            st.session_state[confirm_key] = True
                                            st.warning(f"Click 'Delete {book_title}' again to permanently delete all data for this book.")
                                            st.rerun()
                                        else:
                                            try:
                                                with engine.connect() as conn:
                                                    conn.execute(text('''
                                                        DELETE FROM trello_time_tracking 
                                                        WHERE card_name = :card_name
                                                    '''), {'card_name': book_title})
                                                    conn.commit()
                                                
                                                # Reset confirmation state
                                                del st.session_state[confirm_key]
                                                # Keep user on the Archive tab
                                                st.session_state.active_tab = 2  # Archive tab
                                                st.success(f"'{book_title}' has been permanently deleted!")
                                                st.rerun()
                                            except Exception as e:
                                                st.error(f"Error deleting book: {str(e)}")
                                                # Reset confirmation state on error
                                                if confirm_key in st.session_state:
                                                    del st.session_state[confirm_key]
                    else:
                        if archive_search_query:
                            st.warning(f"No archived books found matching '{archive_search_query}'")
                        else:
                            st.warning("No archived books available")
                else:
                    st.warning("No archived books available")
            else:
                st.info("No archived books found. Archive books from the 'Book Completion' tab to see them here.")
                
        except Exception as e:
            st.error(f"Error accessing archived data: {str(e)}")



if __name__ == "__main__":
    main()<|MERGE_RESOLUTION|>--- conflicted
+++ resolved
@@ -47,19 +47,6 @@
 def init_database():
     """Initialise database connection and create tables"""
     try:
-<<<<<<< HEAD
-        # Prefer Streamlit secrets but allow an env var fallback
-        database_url = st.secrets.get("database", {}).get("url") or os.getenv("DATABASE_URL")
-        if not database_url:
-            st.error(
-                "Database URL not configured. Set database.url in Streamlit secrets "
-                "or the DATABASE_URL environment variable."
-            )
-=======
-        database_url = os.getenv('DATABASE_URL')
-        if not database_url:
-            st.error("Database URL not found. Please check your environment variables.")
->>>>>>> c3374c7f
             return None
         
         engine = create_engine(database_url)
