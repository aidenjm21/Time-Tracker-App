import streamlit as st
import pandas as pd
import numpy as np
from datetime import datetime, timedelta, timezone
from collections import Counter
import io
import os
import re
import time
from sqlalchemy import create_engine, text
from sqlalchemy.exc import IntegrityError

st.set_page_config(page_title="Book Production Time Tracking", page_icon="favicon.png")

# Set BST timezone (UTC+1)
BST = timezone(timedelta(hours=1))
UTC_PLUS_1 = BST  # Keep backward compatibility

@st.cache_resource
def init_database():
    """Initialise database connection and create tables"""
    try:
        # Prefer Streamlit secrets but allow an env var fallback
        database_url = st.secrets.get("database", {}).get("url") or os.getenv("DATABASE_URL")
        if not database_url:
            st.error(
                "Database URL not configured. Set database.url in Streamlit secrets "
                "or the DATABASE_URL environment variable."
            )
            return None

        engine = create_engine(database_url)
        
        # Create table if it doesn't exist
        with engine.connect() as conn:
            conn.execute(text('''
                CREATE TABLE IF NOT EXISTS trello_time_tracking (
                    id SERIAL PRIMARY KEY,
                    card_name VARCHAR(500) NOT NULL,
                    user_name VARCHAR(255) NOT NULL,
                    list_name VARCHAR(255) NOT NULL,
                    time_spent_seconds INTEGER NOT NULL,
                    date_started DATE,
                    card_estimate_seconds INTEGER,
                    board_name VARCHAR(255),
                    labels TEXT,
                    completed BOOLEAN DEFAULT FALSE,
                    archived BOOLEAN DEFAULT FALSE,
                    created_at TIMESTAMP DEFAULT CURRENT_TIMESTAMP,
                    UNIQUE(card_name, user_name, list_name, date_started, time_spent_seconds)
                )
            '''))
            # Add archived column to existing table if it doesn't exist
            conn.execute(text('''
                ALTER TABLE trello_time_tracking 
                ADD COLUMN IF NOT EXISTS archived BOOLEAN DEFAULT FALSE
            '''))
            
            # Add session_start_time column if it doesn't exist
            conn.execute(text('''
                ALTER TABLE trello_time_tracking 
                ADD COLUMN IF NOT EXISTS session_start_time TIMESTAMP
            '''))
            
            # Add tag column if it doesn't exist
            conn.execute(text('''
                ALTER TABLE trello_time_tracking
                ADD COLUMN IF NOT EXISTS tag VARCHAR(255)
            '''))

            # Ensure other optional columns exist for older databases
            conn.execute(text('''
                ALTER TABLE trello_time_tracking
                ADD COLUMN IF NOT EXISTS card_estimate_seconds INTEGER
            '''))
            conn.execute(text('''
                ALTER TABLE trello_time_tracking
                ADD COLUMN IF NOT EXISTS board_name VARCHAR(255)
            '''))
            conn.execute(text('''
                ALTER TABLE trello_time_tracking
                ADD COLUMN IF NOT EXISTS labels TEXT
            '''))
            conn.execute(text('''
                ALTER TABLE trello_time_tracking
                ADD COLUMN IF NOT EXISTS created_at TIMESTAMP DEFAULT CURRENT_TIMESTAMP
            '''))
            conn.execute(text('''
                ALTER TABLE trello_time_tracking
                ADD COLUMN IF NOT EXISTS completed BOOLEAN DEFAULT FALSE
            '''))

            # Create books table for storing book metadata
            conn.execute(text('''
                CREATE TABLE IF NOT EXISTS books (
                    card_name VARCHAR(500) PRIMARY KEY,
                    board_name VARCHAR(255),
                    tag VARCHAR(255),
                    archived BOOLEAN DEFAULT FALSE,
                    created_at TIMESTAMP DEFAULT CURRENT_TIMESTAMP
                )
            '''))

            # Add optional columns to books table if they are missing
            conn.execute(text('''
                ALTER TABLE books
                ADD COLUMN IF NOT EXISTS board_name VARCHAR(255)
            '''))
            conn.execute(text('''
                ALTER TABLE books
                ADD COLUMN IF NOT EXISTS tag VARCHAR(255)
            '''))
            conn.execute(text('''
                ALTER TABLE books
                ADD COLUMN IF NOT EXISTS archived BOOLEAN DEFAULT FALSE
            '''))
            conn.execute(text('''
                ALTER TABLE books
                ADD COLUMN IF NOT EXISTS created_at TIMESTAMP DEFAULT CURRENT_TIMESTAMP
            '''))
            

            
            # Create active timers table for persistent timer storage
            conn.execute(text('''
                CREATE TABLE IF NOT EXISTS active_timers (
                    id SERIAL PRIMARY KEY,
                    timer_key VARCHAR(500) NOT NULL UNIQUE,
                    card_name VARCHAR(255) NOT NULL,
                    user_name VARCHAR(100),
                    list_name VARCHAR(100) NOT NULL,
                    board_name VARCHAR(100),
                    start_time TIMESTAMPTZ NOT NULL,
                    accumulated_seconds INTEGER DEFAULT 0,
                    is_paused BOOLEAN DEFAULT FALSE,
                    created_at TIMESTAMPTZ DEFAULT CURRENT_TIMESTAMP
                )
            '''))
            
            # Add new columns to existing active_timers table if they don't exist
            conn.execute(text('''
                ALTER TABLE active_timers 
                ADD COLUMN IF NOT EXISTS accumulated_seconds INTEGER DEFAULT 0
            '''))
            conn.execute(text('''
                ALTER TABLE active_timers 
                ADD COLUMN IF NOT EXISTS is_paused BOOLEAN DEFAULT FALSE
            '''))
            
            # Migrate existing TIMESTAMP columns to TIMESTAMPTZ if needed
            try:
                conn.execute(text('''
                    ALTER TABLE active_timers 
                    ALTER COLUMN start_time TYPE TIMESTAMPTZ USING start_time AT TIME ZONE 'Europe/London'
                '''))
                conn.execute(text('''
                    ALTER TABLE active_timers 
                    ALTER COLUMN created_at TYPE TIMESTAMPTZ USING created_at AT TIME ZONE 'Europe/London'
                '''))
            except Exception:
                # Columns might already be TIMESTAMPTZ, ignore the error
                pass
            conn.commit()
        
        return engine
    except Exception as e:
        st.error(f"Database initialisation failed: {str(e)}")
        return None




def get_users_from_database(_engine):
    """Get list of unique users from database with retry logic"""
    max_retries = 3
    for attempt in range(max_retries):
        try:
            with _engine.connect() as conn:
                result = conn.execute(text('SELECT DISTINCT COALESCE(user_name, \'Not set\') FROM trello_time_tracking ORDER BY COALESCE(user_name, \'Not set\')'))
                return [row[0] for row in result]
        except Exception as e:
            if attempt < max_retries - 1:
                time.sleep(0.5)
                continue
            else:
                return []
    return []

def get_tags_from_database(_engine):
    """Get list of unique individual tags from database, splitting comma-separated values"""
    max_retries = 3
    for attempt in range(max_retries):
        try:
            with _engine.connect() as conn:
                result = conn.execute(text("SELECT DISTINCT tag FROM trello_time_tracking WHERE tag IS NOT NULL AND tag != '' ORDER BY tag"))
                all_tag_strings = [row[0] for row in result]
                
                # Split comma-separated tags and create unique set
                individual_tags = set()
                for tag_string in all_tag_strings:
                    if tag_string:
                        # Split by comma and strip whitespace
                        tags_in_string = [tag.strip() for tag in tag_string.split(',')]
                        individual_tags.update(tags_in_string)
                
                # Return sorted list of individual tags
                return sorted(list(individual_tags))
                
        except Exception as e:
            if attempt < max_retries - 1:
                # Wait before retrying
                time.sleep(0.5)
                continue
            else:
                # Final attempt failed, return empty list instead of showing error
                return []
    
    return []

def get_books_from_database(_engine):
    """Get list of unique book names from database with retry logic"""
    max_retries = 3
    for attempt in range(max_retries):
        try:
            with _engine.connect() as conn:
                result = conn.execute(text("SELECT DISTINCT card_name FROM trello_time_tracking WHERE card_name IS NOT NULL ORDER BY card_name"))
                books = [row[0] for row in result]
                return books
        except Exception as e:
            if attempt < max_retries - 1:
                time.sleep(0.5)
                continue
            else:
                return []
    return []

def get_boards_from_database(_engine):
    """Get list of unique board names from database with retry logic"""
    max_retries = 3
    for attempt in range(max_retries):
        try:
            with _engine.connect() as conn:
                result = conn.execute(text("SELECT DISTINCT board_name FROM trello_time_tracking WHERE board_name IS NOT NULL AND board_name != '' ORDER BY board_name"))
                boards = [row[0] for row in result]
                return boards
        except Exception as e:
            if attempt < max_retries - 1:
                time.sleep(0.5)
                continue
            else:
                return []
    return []


def emergency_stop_all_timers(engine):
    """Emergency function to stop all active timers and save progress when database connection fails"""
    try:
        # Initialize session state if needed
        if 'timers' not in st.session_state:
            st.session_state.timers = {}
        if 'timer_start_times' not in st.session_state:
            st.session_state.timer_start_times = {}
        
        saved_timers = 0
        current_time_utc = datetime.utcnow().replace(tzinfo=timezone.utc)
        current_time_bst = current_time_utc.astimezone(BST)
        
        # Process any active timers from session state
        for timer_key, is_active in st.session_state.timers.items():
            if is_active and timer_key in st.session_state.timer_start_times:
                try:
                    # Parse timer key to extract details
                    parts = timer_key.split('_')
                    if len(parts) >= 3:
                        card_name = '_'.join(parts[:-2])  # Reconstruct card name
                        list_name = parts[-2]
                        user_name = parts[-1]
                        
                        # Calculate elapsed time using UTC-based function
                        start_time = st.session_state.timer_start_times[timer_key]
                        elapsed_seconds = calculate_timer_elapsed_time(start_time)
                        
                        # Only save if significant time elapsed
                        if elapsed_seconds > 0:
                            # Try to save to database with retry logic
                            for attempt in range(3):
                                try:
                                    with engine.connect() as conn:
                                        # Save the time entry
                                        conn.execute(text('''
                                            INSERT INTO trello_time_tracking 
                                            (card_name, user_name, list_name, time_spent_seconds, 
                                             date_started, session_start_time, board_name)
                                            VALUES (:card_name, :user_name, :list_name, :time_spent_seconds, 
                                                   :date_started, :session_start_time, :board_name)
                                        '''), {
                                            'card_name': card_name,
                                            'user_name': user_name,
                                            'list_name': list_name,
                                            'time_spent_seconds': elapsed_seconds,
                                            'date_started': start_time.date(),
                                            'session_start_time': start_time,
                                            'board_name': 'Manual Entry'
                                        })
                                        
                                        # Remove from active timers table
                                        conn.execute(text('DELETE FROM active_timers WHERE timer_key = :timer_key'), 
                                                   {'timer_key': timer_key})
                                        conn.commit()
                                        saved_timers += 1
                                        break
                                except Exception:
                                    if attempt == 2:  # Last attempt failed
                                        # Store in session state as backup
                                        if 'emergency_saved_times' not in st.session_state:
                                            st.session_state.emergency_saved_times = []
                                        st.session_state.emergency_saved_times.append({
                                            'card_name': card_name,
                                            'user_name': user_name,
                                            'list_name': list_name,
                                            'elapsed_seconds': elapsed_seconds,
                                            'start_time': start_time
                                        })
                                    continue
                
                except Exception as e:
                    continue  # Skip this timer if parsing fails
        
        if saved_timers > 0:
            st.success(f"Successfully saved {saved_timers} active timer(s) before stopping.")
        
        # Try to clear active timers table if possible
        try:
            with engine.connect() as conn:
                conn.execute(text('DELETE FROM active_timers'))
                conn.commit()
        except Exception:
            pass  # Database might be completely unavailable
            
    except Exception as e:
        st.error(f"Emergency timer save failed: {str(e)}")


def recover_emergency_saved_times(engine):
    """Recover and save any emergency saved times from previous session"""
    if 'emergency_saved_times' in st.session_state and st.session_state.emergency_saved_times:
        saved_count = 0
        for saved_time in st.session_state.emergency_saved_times:
            try:
                with engine.connect() as conn:
                    conn.execute(text('''
                        INSERT INTO trello_time_tracking 
                        (card_name, user_name, list_name, time_spent_seconds, 
                         date_started, session_start_time, board_name)
                        VALUES (:card_name, :user_name, :list_name, :time_spent_seconds, 
                               :date_started, :session_start_time, :board_name)
                    '''), {
                        'card_name': saved_time['card_name'],
                        'user_name': saved_time['user_name'],
                        'list_name': saved_time['list_name'],
                        'time_spent_seconds': saved_time['elapsed_seconds'],
                        'date_started': saved_time['start_time'].date(),
                        'session_start_time': saved_time['start_time'],
                        'board_name': 'Manual Entry'
                    })
                    conn.commit()
                    saved_count += 1
            except Exception:
                continue  # Skip if unable to save
        
        if saved_count > 0:
            st.success(f"Recovered {saved_count} emergency saved timer(s) from previous session.")
        
        # Clear the emergency saved times
        st.session_state.emergency_saved_times = []


def load_active_timers(engine):
    """Load active timers from database - simplified version"""
    try:
        with engine.connect() as conn:
            result = conn.execute(text('''
                SELECT timer_key, card_name, user_name, list_name, board_name, start_time
                FROM active_timers
                ORDER BY start_time DESC
            '''))
            
            active_timers = []
            for row in result:
                timer_key = row[0]
                card_name = row[1]
                user_name = row[2]
                list_name = row[3]
                board_name = row[4]
                start_time = row[5]
                
                # Simple session state - just track if timer is running
                if 'timers' not in st.session_state:
                    st.session_state.timers = {}
                if 'timer_start_times' not in st.session_state:
                    st.session_state.timer_start_times = {}
                
                # Ensure timezone-aware datetime for consistency
                if start_time.tzinfo is None:
                    start_time_with_tz = start_time.replace(tzinfo=BST)
                else:
                    # Convert to BST for consistency in session state
                    start_time_with_tz = start_time.astimezone(BST)
                
                st.session_state.timers[timer_key] = True
                st.session_state.timer_start_times[timer_key] = start_time_with_tz
                
                active_timers.append({
                    'timer_key': timer_key,
                    'card_name': card_name,
                    'user_name': user_name,
                    'list_name': list_name,
                    'board_name': board_name,
                    'start_time': start_time_with_tz
                })
            
            return active_timers
    except Exception as e:
        error_msg = str(e)
        
        # Check if this is an SSL connection error indicating app restart
        if "SSL connection has been closed unexpectedly" in error_msg or "connection" in error_msg.lower():
            st.warning("App restarted - automatically stopping all active timers and saving progress...")
            
            # Try to recover and save any active timers from session state
            emergency_stop_all_timers(engine)
            
            # Clear session state timers since they've been saved
            if 'timers' in st.session_state:
                st.session_state.timers = {}
            if 'timer_start_times' in st.session_state:
                st.session_state.timer_start_times = {}
                
            return []
        else:
            st.error(f"Error loading active timers: {error_msg}")
            return []


def save_active_timer(engine, timer_key, card_name, user_name, list_name, board_name, start_time):
    """Save active timer to database - timezone-aware version"""
    try:
        with engine.connect() as conn:
            # Ensure timezone information is preserved for database storage
            if start_time.tzinfo is None:
                # If no timezone, assume BST
                start_time_with_tz = start_time.replace(tzinfo=BST)
            else:
                # Keep existing timezone info
                start_time_with_tz = start_time
                
            conn.execute(text('''
                INSERT INTO active_timers (timer_key, card_name, user_name, list_name, board_name, start_time, created_at)
                VALUES (:timer_key, :card_name, :user_name, :list_name, :board_name, :start_time, CURRENT_TIMESTAMP)
                ON CONFLICT (timer_key) DO UPDATE SET
                    start_time = EXCLUDED.start_time,
                    created_at = CURRENT_TIMESTAMP
            '''), {
                'timer_key': timer_key,
                'card_name': card_name,
                'user_name': user_name,
                'list_name': list_name,
                'board_name': board_name,
                'start_time': start_time_with_tz
            })
            conn.commit()
    except Exception as e:
        st.error(f"Error saving active timer: {str(e)}")




def remove_active_timer(engine, timer_key):
    """Remove active timer from database"""
    try:
        with engine.connect() as conn:
            conn.execute(text('''
                DELETE FROM active_timers WHERE timer_key = :timer_key
            '''), {'timer_key': timer_key})
            conn.commit()
    except Exception as e:
        st.error(f"Error removing active timer: {str(e)}")


def stop_active_timer(engine, timer_key):
    """Stop a running timer and save its elapsed time."""
    if timer_key not in st.session_state.get('timer_start_times', {}):
        return

    start_time = st.session_state.timer_start_times.get(timer_key)
    elapsed_seconds = calculate_timer_elapsed_time(start_time)

    parts = timer_key.split('_')
    if len(parts) < 3:
        return

    card_name = '_'.join(parts[:-2])
    list_name = parts[-2]
    user_name = parts[-1]

    board_name = 'Manual Entry'
    try:
        with engine.connect() as conn:
            res = conn.execute(
                text('SELECT board_name FROM active_timers WHERE timer_key = :timer_key'),
                {'timer_key': timer_key}
            )
            row = res.fetchone()
            if row and row[0]:
                board_name = row[0]
    except Exception:
        pass

    try:
        with engine.connect() as conn:
            conn.execute(text('''
                INSERT INTO trello_time_tracking
                (card_name, user_name, list_name, time_spent_seconds,
                 date_started, session_start_time, board_name)
                VALUES (:card_name, :user_name, :list_name, :time_spent_seconds,
                        :date_started, :session_start_time, :board_name)
                ON CONFLICT (card_name, user_name, list_name, date_started, time_spent_seconds)
                DO UPDATE SET
                    session_start_time = EXCLUDED.session_start_time,
                    board_name = EXCLUDED.board_name,
                    created_at = CURRENT_TIMESTAMP
            '''), {
                'card_name': card_name,
                'user_name': user_name,
                'list_name': list_name,
                'time_spent_seconds': elapsed_seconds,
                'date_started': start_time.date(),
                'session_start_time': start_time,
                'board_name': board_name
            })
            conn.execute(
                text('DELETE FROM active_timers WHERE timer_key = :timer_key'),
                {'timer_key': timer_key}
            )
            conn.commit()
    except Exception as e:
        st.error(f"Error saving timer data: {str(e)}")

    st.session_state.timers[timer_key] = False
    if timer_key in st.session_state.timer_start_times:
        del st.session_state.timer_start_times[timer_key]
    st.rerun()


def update_task_completion(engine, card_name, user_name, list_name, completed):
    """Update task completion status for all matching records"""
    try:
        with engine.connect() as conn:
            # Update all matching records and get count of affected rows
            result = conn.execute(text("""
                UPDATE trello_time_tracking 
                SET completed = :completed
                WHERE card_name = :card_name 
                AND COALESCE(user_name, 'Not set') = :user_name 
                AND list_name = :list_name
                AND archived = FALSE
            """), {
                'completed': completed,
                'card_name': card_name,
                'user_name': user_name,
                'list_name': list_name
            })
            conn.commit()
            
            # Verify the update worked
            rows_affected = result.rowcount
            if rows_affected == 0:
                st.warning(f"No records found to update for {card_name} - {list_name} ({user_name})")
                
    except Exception as e:
        st.error(f"Error updating task completion: {str(e)}")


def get_task_completion(engine, card_name, user_name, list_name):
    """Get task completion status"""
    try:
        with engine.connect() as conn:
            result = conn.execute(text("""
                SELECT completed FROM trello_time_tracking 
                WHERE card_name = :card_name 
                AND COALESCE(user_name, 'Not set') = :user_name 
                AND list_name = :list_name
                LIMIT 1
            """), {
                'card_name': card_name,
                'user_name': user_name,
                'list_name': list_name
            })
            row = result.fetchone()
            return row[0] if row else False
    except Exception as e:
        st.error(f"Error getting task completion: {str(e)}")
        return False


def check_all_tasks_completed(engine, card_name):
    """Check if all tasks for a book are completed"""
    try:
        with engine.connect() as conn:
            # Get all tasks for this book - need to check each user/stage combination
            result = conn.execute(text("""
                SELECT list_name, COALESCE(user_name, 'Not set') as user_name, 
                       BOOL_AND(COALESCE(completed, false)) as all_completed
                FROM trello_time_tracking 
                WHERE card_name = :card_name 
                AND archived = FALSE
                GROUP BY list_name, COALESCE(user_name, 'Not set')
            """), {
                'card_name': card_name
            })
            
            task_groups = result.fetchall()
            if not task_groups:
                return False
            
            # Check if all task groups are completed
            for task_group in task_groups:
                if not task_group[2]:  # all_completed column
                    return False
            
            return True
    except Exception as e:
        st.error(f"Error checking book completion: {str(e)}")
        return False


def delete_task_stage(engine, card_name, user_name, list_name):
    """Delete a specific task stage from the database"""
    try:
        with engine.connect() as conn:
            conn.execute(text("""
                DELETE FROM trello_time_tracking 
                WHERE card_name = :card_name 
                AND COALESCE(user_name, 'Not set') = :user_name 
                AND list_name = :list_name
            """), {
                'card_name': card_name,
                'user_name': user_name,
                'list_name': list_name
            })
            conn.commit()
            return True
    except Exception as e:
        st.error(f"Error deleting task stage: {str(e)}")
        return False


def create_book_record(engine, card_name, board_name=None, tag=None):
    """Create a book record in the books table"""
    try:
        with engine.connect() as conn:
            conn.execute(text("""
                INSERT INTO books (card_name, board_name, tag)
                VALUES (:card_name, :board_name, :tag)
                ON CONFLICT (card_name) DO UPDATE SET
                    board_name = EXCLUDED.board_name,
                    tag = EXCLUDED.tag
            """), {
                'card_name': card_name,
                'board_name': board_name,
                'tag': tag
            })
            conn.commit()
            return True
    except Exception as e:
        st.error(f"Error creating book record: {str(e)}")
        return False


def get_all_books(engine):
    """Get all books from the books table, including those without tasks"""
    try:
        with engine.connect() as conn:
            result = conn.execute(text("""
                SELECT DISTINCT card_name, board_name, tag
                FROM books
                WHERE archived = FALSE
                UNION
                SELECT DISTINCT card_name, board_name, tag
                FROM trello_time_tracking
                WHERE archived = FALSE
                ORDER BY card_name
            """))
            return result.fetchall()
    except Exception as e:
        st.error(f"Error fetching books: {str(e)}")
        return []


def get_available_stages_for_book(engine, card_name):
    """Get stages not yet associated with a book"""
    all_stages = [
        "Editorial R&D", "Editorial Writing", "1st Edit", "2nd Edit",
        "Design R&D", "In Design", "1st Proof", "2nd Proof", 
        "Editorial Sign Off", "Design Sign Off"
    ]
    
    try:
        with engine.connect() as conn:
            result = conn.execute(text("""
                SELECT DISTINCT list_name
                FROM trello_time_tracking
                WHERE card_name = :card_name AND archived = FALSE
            """), {'card_name': card_name})
            
            existing_stages = [row[0] for row in result.fetchall()]
            available_stages = [stage for stage in all_stages if stage not in existing_stages]
            return available_stages
    except Exception as e:
        st.error(f"Error getting available stages: {str(e)}")
        return []


def add_stage_to_book(engine, card_name, stage_name, board_name=None, tag=None, estimate_seconds=3600):
    """Add a new stage to a book"""
    try:
        with engine.connect() as conn:
            conn.execute(text("""
                INSERT INTO trello_time_tracking 
                (card_name, user_name, list_name, time_spent_seconds, card_estimate_seconds, board_name, created_at, tag)
                VALUES (:card_name, :user_name, :list_name, :time_spent_seconds, :card_estimate_seconds, :board_name, :created_at, :tag)
            """), {
                'card_name': card_name,
                'user_name': None,  # Unassigned initially
                'list_name': stage_name,
                'time_spent_seconds': 0,
                'card_estimate_seconds': estimate_seconds,
                'board_name': board_name,
                'created_at': datetime.now(BST),
                'tag': tag
            })
            conn.commit()
            return True
    except Exception as e:
        st.error(f"Error adding stage: {str(e)}")
        return False


def import_books_from_csv(engine, df):
    """Import books and stage estimates from a CSV DataFrame"""
    required_cols = {"Card Name", "Board", "Tags"}
    if not required_cols.issubset(df.columns):
        missing = required_cols - set(df.columns)
        return False, f"Missing columns: {', '.join(missing)}"

    # Identify stage columns (user and time pairs)
    stage_names = [
        col for col in df.columns
        if col not in required_cols and not col.endswith(" Time")
    ]
    if not stage_names:
        return False, "No stage columns found in CSV"

    total_entries = 0

    for _, row in df.iterrows():
        card_name = str(row.get("Card Name", "")).strip()
        board_name = row.get("Board")
        board_name = str(board_name).strip() if pd.notna(board_name) else None
        tag_value = row.get("Tags")
        if pd.notna(tag_value) and str(tag_value).strip():
            final_tag = ", ".join([t.strip() for t in str(tag_value).split(",") if t.strip()])
        else:
            final_tag = None

        # Create/update book record
        create_book_record(engine, card_name, board_name, final_tag)

        current_time = datetime.now(BST)

        with engine.connect() as conn:
            for stage in stage_names:
                time_col = f"{stage} Time"
                if time_col not in df.columns:
                    continue

                time_val = row.get(time_col)
                if pd.isna(time_val) or str(time_val).strip() == "":
                    continue

                try:
                    hours = float(str(time_val))
                except ValueError:
                    continue
                if hours <= 0:
                    continue

                estimate_seconds = int(hours * 3600)

                user_val = row.get(stage)
                if pd.notna(user_val) and str(user_val).strip() and str(user_val).strip() != "Not set":
                    final_user = str(user_val).strip()
                else:
                    final_user = None

                conn.execute(text(
                    '''
                    INSERT INTO trello_time_tracking
                    (card_name, user_name, list_name, time_spent_seconds,
                     card_estimate_seconds, board_name, created_at,
                     session_start_time, tag)
                    VALUES (:card_name, :user_name, :list_name, :time_spent_seconds,
                            :card_estimate_seconds, :board_name, :created_at,
                            :session_start_time, :tag)
                    '''
                ), {
                    'card_name': card_name,
                    'user_name': final_user,
                    'list_name': stage,
                    'time_spent_seconds': 0,
                    'card_estimate_seconds': estimate_seconds,
                    'board_name': board_name,
                    'created_at': current_time,
                    'session_start_time': None,
                    'tag': final_tag
                })
                total_entries += 1

            conn.commit()

    return True, f"Imported {total_entries} stage entries from CSV"


def get_filtered_tasks_from_database(_engine, user_name=None, book_name=None, board_name=None, tag_name=None, start_date=None, end_date=None):
    """Get filtered tasks from database with multiple filter options"""
    try:
        query = '''
            WITH task_summary AS (
                SELECT card_name, list_name, COALESCE(user_name, 'Not set') as user_name, board_name, tag,
                       SUM(time_spent_seconds) as total_time,
                       MAX(card_estimate_seconds) as estimated_seconds,
                       MIN(CASE WHEN session_start_time IS NOT NULL THEN session_start_time END) as first_session
                FROM trello_time_tracking 
                WHERE 1=1
        '''
        params = {}
        
        # Add filters based on provided parameters
        if user_name and user_name != "All Users":
            query += ' AND COALESCE(user_name, \'Not set\') = :user_name'
            params['user_name'] = user_name
            
        if book_name and book_name != "All Books":
            query += ' AND card_name = :book_name'
            params['book_name'] = book_name
            
        if board_name and board_name != "All Boards":
            query += ' AND board_name = :board_name'
            params['board_name'] = board_name
            
        if tag_name and tag_name != "All Tags":
            query += ' AND (tag = :tag_name OR tag LIKE :tag_name_pattern1 OR tag LIKE :tag_name_pattern2 OR tag LIKE :tag_name_pattern3)'
            params['tag_name'] = tag_name
            params['tag_name_pattern1'] = f'{tag_name},%'  # Tag at start
            params['tag_name_pattern2'] = f'%, {tag_name},%'  # Tag in middle  
            params['tag_name_pattern3'] = f'%, {tag_name}'  # Tag at end
        
        query += '''
                GROUP BY card_name, list_name, COALESCE(user_name, 'Not set'), board_name, tag
            )
            SELECT card_name, list_name, user_name, board_name, tag, first_session, total_time, estimated_seconds
            FROM task_summary
        '''
        
        # Add date filtering to the main query if needed
        if start_date or end_date:
            date_conditions = []
            if start_date:
                date_conditions.append('first_session >= :start_date')
                params['start_date'] = start_date
            if end_date:
                date_conditions.append('first_session <= :end_date')
                params['end_date'] = end_date
            
            if date_conditions:
                query += ' WHERE ' + ' AND '.join(date_conditions)
        
        query += ' ORDER BY first_session DESC, card_name, list_name'
        
        with _engine.connect() as conn:
            result = conn.execute(text(query), params)
            data = []
            for row in result:
                card_name = row[0]
                list_name = row[1]
                user_name = row[2]
                board_name = row[3]
                tag = row[4]
                first_session = row[5]
                total_time = row[6]
                estimated_time = row[7] if row[7] else 0
                
                if first_session:
                    # Format as DD/MM/YYYY HH:MM
                    date_time_str = first_session.strftime('%d/%m/%Y %H:%M')
                else:
                    date_time_str = 'Manual Entry'
                    
                # Calculate completion percentage
                if estimated_time > 0:
                    completion_ratio = total_time / estimated_time
                    if completion_ratio <= 1.0:
                        completion_percentage = f"{int(completion_ratio * 100)}%"
                    else:
                        over_percentage = int((completion_ratio - 1.0) * 100)
                        completion_percentage = f"{over_percentage}% over"
                else:
                    completion_percentage = "No estimate"
                
                data.append({
                    'Book Title': card_name,
                    'Stage': list_name,
                    'User': user_name,
                    'Board': board_name,
                    'Tag': tag if tag else 'No Tag',
                    'Session Started': date_time_str,
                    'Time Allocation': format_seconds_to_time(estimated_time) if estimated_time > 0 else 'Not Set',
                    'Time Spent': format_seconds_to_time(total_time),
                    'Completion %': completion_percentage
                })
            return pd.DataFrame(data)
    except Exception as e:
        st.error(f"Error fetching user tasks: {str(e)}")
        return pd.DataFrame()

def format_seconds_to_time(seconds):
    """Convert seconds to hh:mm:ss format"""
    if pd.isna(seconds) or seconds == 0:
        return "00:00:00"
    
    # Convert to integer to handle any float values
    seconds = int(seconds)
    hours = seconds // 3600
    minutes = (seconds % 3600) // 60
    secs = seconds % 60
    return f"{hours:02d}:{minutes:02d}:{secs:02d}"

def calculate_timer_elapsed_time(start_time):
    """Calculate elapsed time from start_time to now using UTC for accuracy"""
    if not start_time:
        return 0
    
    # Use UTC for all calculations to avoid timezone issues
    current_time_utc = datetime.utcnow().replace(tzinfo=timezone.utc)
    
    # Convert start_time to UTC
    if start_time.tzinfo is None:
        # Assume start_time is in BST if no timezone info
        start_time = start_time.replace(tzinfo=BST).astimezone(timezone.utc)
    else:
        # Convert to UTC
        start_time = start_time.astimezone(timezone.utc)
    
    elapsed = current_time_utc - start_time
    return max(0, int(elapsed.total_seconds()))  # Ensure non-negative result

def calculate_completion_status(time_spent_seconds, estimated_seconds):
    """Calculate completion status based on time spent vs estimated time"""
    if pd.isna(estimated_seconds) or estimated_seconds == 0:
        return "No estimate"
    
    completion_ratio = time_spent_seconds / estimated_seconds
    
    if completion_ratio <= 1.0:
        percentage = int(completion_ratio * 100)
        return f"{percentage}% Complete"
    else:
        over_percentage = int((completion_ratio - 1.0) * 100)
        return f"{over_percentage}% over allocation"

@st.cache_data(ttl=60)
def process_book_summary(df):
    """Generate Book Summary Table"""
    try:
        grouped = df.groupby('Card name')

        total_time = grouped['Time spent (s)'].sum()
        estimated = grouped['Card estimate(s)'].max()
        boards = grouped['Board'].first()

        def get_main_user(group):
            user_totals = group.groupby('User')['Time spent (s)'].sum()
            return user_totals.idxmax() if not user_totals.empty else "Unknown"

        main_user_series = grouped.apply(get_main_user)

        completion_list = [
            calculate_completion_status(t, 0 if pd.isna(e) else e)
            for t, e in zip(total_time, estimated)
        ]

        df_summary = pd.DataFrame({
            'Book Title': total_time.index,
            'Board': boards.values,
            'Main User': main_user_series.values,
            'Time Spent': total_time.apply(format_seconds_to_time).values,
            'Estimated Time': estimated.fillna(0).apply(format_seconds_to_time).values,
            'Completion': completion_list
        })

        return df_summary.reset_index(drop=True)
    
    except Exception as e:
        st.error(f"Error processing book summary: {str(e)}")
        return pd.DataFrame()

def get_most_recent_activity(df, card_name):
    """Get the most recent list/stage worked on for a specific card"""
    try:
        card_data = df[df['Card name'] == card_name]
        
        if card_data.empty:
            return "Unknown"
        
        # If Date started (f) exists, use it to find most recent
        if 'Date started (f)' in df.columns and not card_data['Date started (f)'].isna().all():
            # Convert dates and find the most recent entry
            card_data_with_dates = card_data.dropna(subset=['Date started (f)'])
            if not card_data_with_dates.empty:
                card_data_with_dates = card_data_with_dates.copy()
                card_data_with_dates['parsed_date'] = pd.to_datetime(card_data_with_dates['Date started (f)'], format='%m/%d/%Y', errors='coerce')
                card_data_with_dates = card_data_with_dates.dropna(subset=['parsed_date'])
                if not card_data_with_dates.empty:
                    most_recent = card_data_with_dates.loc[card_data_with_dates['parsed_date'].idxmax()]
                    return most_recent['List']
        
        # Fallback: return the last entry (by order in CSV)
        return card_data.iloc[-1]['List']
    except Exception as e:
        return "Unknown"

def create_progress_bar_html(completion_percentage):
    """Create HTML progress bar for completion status"""
    if completion_percentage <= 100:
        # Normal progress (green)
        width = min(completion_percentage, 100)
        color = "#EB5D0C"  # Updated progress colour
        return f"""
        <div style="margin-bottom: 5px;">
            <div style="background-color: #f0f0f0; border-radius: 10px; padding: 2px; width: 200px; height: 20px;">
                <div style="background-color: {color}; width: {width}%; height: 16px; border-radius: 8px;"></div>
            </div>
            <div style="font-size: 12px; font-weight: bold; color: {color}; text-align: center;">
                {completion_percentage:.1f}% complete
            </div>
        </div>
        """
    else:
        # Over allocation (red with overflow)
        over_percentage = completion_percentage - 100
        return f"""
        <div style="margin-bottom: 5px;">
            <div style="background-color: #f0f0f0; border-radius: 10px; padding: 2px; width: 200px; height: 20px;">
                <div style="background-color: #dc3545; width: 100%; height: 16px; border-radius: 8px;"></div>
            </div>
            <div style="font-size: 12px; font-weight: bold; color: #dc3545; text-align: center;">
                {over_percentage:.1f}% over allocation
            </div>
        </div>
        """

def process_book_completion(df, search_filter=None):
    """Generate Book Completion Table with visual progress"""
    try:
        # Apply search filter if provided
        if search_filter:
            # Escape special regex characters to handle punctuation properly
            escaped_filter = re.escape(search_filter)
            df = df[df['Card name'].str.contains(escaped_filter, case=False, na=False)]
            
        if df.empty:
            return pd.DataFrame()
        
        # Group by book title (Card name)
        book_groups = df.groupby('Card name')
        
        book_completion_data = []
        
        for book_title, group in book_groups:
            # Calculate total time spent
            total_time_spent = group['Time spent (s)'].sum()
            
            # Get estimated time (assuming it's the same for all rows of the same book)
            estimated_time = 0
            if 'Card estimate(s)' in group.columns and len(group) > 0:
                est_val = group['Card estimate(s)'].iloc[0]
                if not pd.isna(est_val):
                    estimated_time = est_val
            
            # Get most recent activity
            most_recent_list = get_most_recent_activity(df, book_title)
            
            # Calculate completion status
            completion = calculate_completion_status(total_time_spent, estimated_time)
            
            # Create visual progress element
            if estimated_time > 0:
                completion_percentage = (total_time_spent / estimated_time) * 100
                progress_bar_html = create_progress_bar_html(completion_percentage)
            else:
                progress_bar_html = '<div style="font-style: italic; color: #666;">No estimate</div>'
            
            visual_progress = f"""
            <div style="padding: 10px; border: 1px solid #ddd; border-radius: 8px; margin: 2px 0; background-color: #fafafa;">
                <div style="font-weight: bold; font-size: 14px; margin-bottom: 5px; color: #000;">{book_title}</div>
                <div style="font-size: 12px; color: #666; margin-bottom: 8px;">Current stage: {most_recent_list}</div>
                <div>{progress_bar_html}</div>
            </div>
            """
            
            book_completion_data.append({
                'Book Title': book_title,
                'Visual Progress': visual_progress,
            })
        
        return pd.DataFrame(book_completion_data)
    
    except Exception as e:
        st.error(f"Error processing book completion: {str(e)}")
        return pd.DataFrame()

def convert_date_format(date_str):
    """Convert date from mm/dd/yyyy format to dd/mm/yyyy format"""
    try:
        if pd.isna(date_str) or date_str == 'N/A':
            return 'N/A'
        
        # Parse the date string - handle both with and without time
        if ' ' in str(date_str):
            # Has time component
            date_part, time_part = str(date_str).split(' ', 1)
            date_obj = datetime.strptime(date_part, '%m/%d/%Y')
            return f"{date_obj.strftime('%d/%m/%Y')} {time_part}"
        else:
            # Date only
            date_obj = datetime.strptime(str(date_str), '%m/%d/%Y')
            return date_obj.strftime('%d/%m/%Y')
    except:
        return str(date_str)  # Return original if conversion fails

def process_user_task_breakdown(df):
    """Generate User Task Breakdown Table with aggregated time"""
    try:
        # Check if Date started column exists in the CSV
        has_date = 'Date started (f)' in df.columns
        
        if has_date:
            # Convert date format from mm/dd/yyyy to datetime for proper sorting
            df_copy = df.copy()
            
            # Try multiple date formats to handle different possible formats
            df_copy['Date_parsed'] = pd.to_datetime(df_copy['Date started (f)'], errors='coerce')
            
            # If initial parsing failed, try specific formats
            if df_copy['Date_parsed'].isna().all():
                # Try mm/dd/yyyy format without time
                df_copy['Date_parsed'] = pd.to_datetime(df_copy['Date started (f)'], format='%m/%d/%Y', errors='coerce')
            
            # Group by User, Book Title, and List to aggregate multiple sessions
            # For each group, sum the time and take the earliest date
            agg_funcs = {
                'Time spent (s)': 'sum',
                'Date_parsed': 'min',  # Get earliest date
                'Date started (f)': 'first'  # Keep original format for fallback
            }
            
            aggregated = df_copy.groupby(['User', 'Card name', 'List']).agg(agg_funcs).reset_index()
            
            # Convert the earliest date back to dd/mm/yyyy format for display (date only, no time)
            def format_date_display(date_val):
                if pd.notna(date_val):
                    return date_val.strftime('%d/%m/%Y')
                else:
                    return 'N/A'
            
            aggregated['Date_display'] = aggregated['Date_parsed'].apply(format_date_display)
            
            # Rename columns for clarity
            aggregated = aggregated[['User', 'Card name', 'List', 'Date_display', 'Time spent (s)']]
            aggregated.columns = ['User', 'Book Title', 'List', 'Date', 'Time Spent (s)']
            
        else:
            # Group by User, Book Title (Card name), and List (stage/task)
            # Aggregate time spent for duplicate combinations
            aggregated = df.groupby(['User', 'Card name', 'List'])['Time spent (s)'].sum().reset_index()
            
            # Rename columns for clarity
            aggregated.columns = ['User', 'Book Title', 'List', 'Time Spent (s)']
            
            # Add empty Date column if not present
            aggregated['Date'] = 'N/A'
        
        # Format time spent
        aggregated['Time Spent'] = aggregated['Time Spent (s)'].apply(format_seconds_to_time)
        
        # Drop the seconds column as we now have formatted time
        aggregated = aggregated.drop('Time Spent (s)', axis=1)
        
        # Reorder columns to put Date after List
        aggregated = aggregated[['User', 'Book Title', 'List', 'Date', 'Time Spent']]
        
        # Sort by User → Book Title → List
        aggregated = aggregated.sort_values(['User', 'Book Title', 'List'])
        
        return aggregated.reset_index(drop=True)
    
    except Exception as e:
        st.error(f"Error processing user task breakdown: {str(e)}")
        return pd.DataFrame()



def main():
    # Initialise database connection
    engine = init_database()
    if not engine:
        st.error("Could not connect to database. Please check your configuration.")
        return

    
    # Add custom CSS to reduce padding and margins
    st.markdown("""
    <style>
    .main .block-container {
        padding-top: 1rem;
        padding-bottom: 1rem;
        padding-left: 1rem;
        padding-right: 1rem;
    }
    .stExpander > div:first-child {
        padding: 0.5rem 0;
    }
    .element-container {
        margin-bottom: 0.5rem;
    }
    div[data-testid="column"] {
        padding: 0 0.5rem;
    }
    /* Light grey sidebar background */
    [data-testid="stSidebar"] {
        background-color: #f5f5f5;
    }
    </style>
    """, unsafe_allow_html=True)
    
    st.title("Book Production Time Tracking")
    st.markdown("Track time spent on different stages of book production with detailed stage-specific analysis.")
    
    # Database already initialized earlier
    
    # Initialize session state for active tab
    if 'active_tab' not in st.session_state:
        st.session_state.active_tab = 0
    
    # Initialize timer session state
    if 'timers' not in st.session_state:
        st.session_state.timers = {}
    if 'timer_start_times' not in st.session_state:
        st.session_state.timer_start_times = {}
    if 'timer_paused' not in st.session_state:
        st.session_state.timer_paused = {}
    if 'timer_accumulated_time' not in st.session_state:
        st.session_state.timer_accumulated_time = {}
    
    # Recover any emergency saved times from previous session
    recover_emergency_saved_times(engine)
    
    # Load and restore active timers from database on every page load
    # This ensures timers are always properly restored even if session state is lost
    active_timers = load_active_timers(engine)
    if active_timers and 'timers_loaded' not in st.session_state:
        st.info(f"Restored {len(active_timers)} active timer(s) from previous session.")
        st.session_state.timers_loaded = True
    
    # Create tabs for different views
    tab_names = ["Book Progress", "Add Book", "Archive", "Reporting"]
    selected_tab = st.selectbox("Select Tab:", tab_names, index=st.session_state.active_tab, key="tab_selector")
    
    # Update active tab when changed - force immediate update
    current_index = tab_names.index(selected_tab)
    if current_index != st.session_state.active_tab:
        st.session_state.active_tab = current_index
        st.rerun()
    
    # Create individual tab sections based on selection
    if selected_tab == "Add Book":
        st.header("Upload CSV")
        st.markdown(
            "Upload a CSV file with columns 'Card Name', 'Board', 'Tags' followed by stage/user and 'Stage Time' pairs."
        )
        uploaded_csv = st.file_uploader("Choose CSV file", type="csv", key="csv_upload")
        if uploaded_csv is not None:
            try:
                csv_df = pd.read_csv(uploaded_csv)
                success, msg = import_books_from_csv(engine, csv_df)
                if success:
                    st.success(msg)
                else:
                    st.error(msg)
            except Exception as e:
                st.error(f"Error reading CSV: {str(e)}")
        with open("time_tracker_example.xlsx", "rb") as example_file:
            st.download_button(
                label="Download example Excel format",
                data=example_file,
                file_name="time_tracker_example.xlsx",
                mime="application/vnd.openxmlformats-officedocument.spreadsheetml.sheet",
            )
        st.markdown("---")

        # Manual Data Entry Form
        st.header("Manual Data Entry")
        st.markdown("Add individual time tracking entries for detailed stage-specific analysis.")
        
        # Check if form should be cleared
        clear_form = st.session_state.get('clear_form', False)
        if clear_form:
            # Define all form field keys that need to be cleared
            form_keys_to_clear = [
                "manual_card_name", "manual_board_name", "manual_tag_select", "manual_add_new_tag", "manual_new_tag",
                # Time tracking field keys
                "user_editorial_r&d", "time_editorial_r&d",
                "user_editorial_writing", "time_editorial_writing", 
                "user_1st_edit", "time_1st_edit",
                "user_2nd_edit", "time_2nd_edit",
                "user_design_r&d", "time_design_r&d",
                "user_in_design", "time_in_design",
                "user_1st_proof", "time_1st_proof",
                "user_2nd_proof", "time_2nd_proof",
                "user_editorial_sign_off", "time_editorial_sign_off",
                "user_design_sign_off", "time_design_sign_off"
            ]
            
            # Clear all form field keys from session state
            for key in form_keys_to_clear:
                if key in st.session_state:
                    del st.session_state[key]
            
            # Clear the flag
            del st.session_state['clear_form']
        
        # General fields
        col1, col2 = st.columns(2)
        with col1:
            card_name = st.text_input("Card Name", placeholder="Enter book title", key="manual_card_name", value="" if clear_form else None)
        with col2:
            board_options = [
                "Accessible Readers", 
                "Decodable Readers", 
                "Freedom Readers", 
                "Graphic Readers", 
                "Non-Fiction", 
                "Rapid Readers (Hi-Lo)"
            ]
            board_name = st.selectbox("Board", options=board_options, key="manual_board_name", index=0 if clear_form else None)
            
        # Tag field - Multi-select
        existing_tags = get_tags_from_database(engine)
        
        # Create tag input - allow selecting multiple existing or adding new
        col1, col2 = st.columns([3, 1])
        with col1:
            selected_tags = st.multiselect(
                "Tags (optional)",
                existing_tags,
                key="manual_tag_select",
                placeholder="Choose an option"
            )
        with col2:
            add_new_tag = st.checkbox("Add New", key="manual_add_new_tag", value=False if clear_form else None)
        
        # If user wants to add new tag, show text input
        if add_new_tag:
            new_tag = st.text_input("New Tag", placeholder="Enter new tag name", key="manual_new_tag", value="" if clear_form else None)
            if new_tag and new_tag.strip():
                new_tag_clean = new_tag.strip()
                if new_tag_clean not in selected_tags:
                    selected_tags.append(new_tag_clean)
        
        # Join multiple tags with commas for storage
        final_tag = ", ".join(selected_tags) if selected_tags else None
            
        st.subheader("Task Assignment & Estimates")
        st.markdown("*Assign users to stages and set time estimates. All tasks start with 0 actual time - use the Book Completion tab to track actual work time.*")
        
        # Define user groups for different types of work (alphabetically ordered)
        editorial_users = ["Not set", "Bethany Latham", "Charis Mather", "Noah Leatherland", "Rebecca Phillips-Bartlett"]
        design_users = ["Not set", "Amelia Harris", "Amy Li", "Drue Rintoul", "Jasmine Pointer", "Ker Ker Lee", "Rob Delph"]
        
        # Time tracking fields with specific user groups
        time_fields = [
            ("Editorial R&D", "Editorial R&D", editorial_users),
            ("Editorial Writing", "Editorial Writing", editorial_users),
            ("1st Edit", "1st Edit", editorial_users),
            ("2nd Edit", "2nd Edit", editorial_users),
            ("Design R&D", "Design R&D", design_users),
            ("In Design", "In Design", design_users),
            ("1st Proof", "1st Proof", editorial_users),
            ("2nd Proof", "2nd Proof", editorial_users),
            ("Editorial Sign Off", "Editorial Sign Off", editorial_users),
            ("Design Sign Off", "Design Sign Off", design_users)
        ]
        
        # Calculate and display time estimations in real-time
        editorial_total = 0.0
        design_total = 0.0
        time_entries = {}
        
        editorial_fields = ["Editorial R&D", "Editorial Writing", "1st Edit", "2nd Edit", "1st Proof", "2nd Proof", "Editorial Sign Off"]
        design_fields = ["Design R&D", "In Design", "Design Sign Off"]
        
        for field_label, list_name, user_options in time_fields:
            st.markdown(f"**{field_label} (hours)**")
            col1, col2 = st.columns([2, 1])
            
            with col1:
                selected_user = st.selectbox(
                    f"User for {field_label}",
                    user_options,
                    key=f"user_{list_name.replace(' ', '_').lower()}",
                    label_visibility="collapsed"
                )
            
            with col2:
                time_value = st.number_input(
                    f"Time for {field_label}",
                    min_value=0.0,
                    step=0.1,
                    format="%.1f",
                    key=f"time_{list_name.replace(' ', '_').lower()}",
                    label_visibility="collapsed"
                )
            
            # Handle user selection and calculate totals
            # Allow time entries with or without user assignment
            if time_value and time_value > 0:
                final_user = selected_user if selected_user != "Not set" else None
                
                # Store the entry (user can be None for unassigned tasks)
                time_entries[list_name] = {
                    'user': final_user,
                    'time_hours': time_value
                }
                
                # Add to category totals
                if list_name in editorial_fields:
                    editorial_total += time_value
                elif list_name in design_fields:
                    design_total += time_value
        
        total_estimation = editorial_total + design_total
        
        # Display real-time calculations
        st.markdown("---")
        st.markdown("**Time Estimations:**")
        st.write(f"Editorial Time Estimation: {editorial_total:.1f} hours")
        st.write(f"Design Time Estimation: {design_total:.1f} hours")
        st.write(f"**Total Time Estimation: {total_estimation:.1f} hours**")
        st.markdown("---")
        

        
        st.markdown("---")
        
        # Submit button outside of form
        if st.button("Add Entry", type="primary", key="manual_submit"):
            if not card_name:
                st.error("Please fill in Card Name field")
            else:
                try:
                    entries_added = 0
                    current_time = datetime.now(BST)
                    
                    # Always create a book record first
                    create_book_record(engine, card_name, board_name, final_tag)
                    
                    with engine.connect() as conn:
                        # Add estimate entries (task assignments with 0 time spent) if any exist
                        for list_name, entry_data in time_entries.items():
                            # Create task entry with 0 time spent - users will use timer to track actual time
                            # The time_hours value from the form is just for estimation display, not actual time spent
                            
                            # Convert hours to seconds for estimate
                            estimate_seconds = int(entry_data['time_hours'] * 3600)
                            
                            # Insert into database with 0 time spent but store the estimate
                            conn.execute(text('''
                                INSERT INTO trello_time_tracking 
                                (card_name, user_name, list_name, time_spent_seconds, card_estimate_seconds, board_name, created_at, session_start_time, tag)
                                VALUES (:card_name, :user_name, :list_name, :time_spent_seconds, :card_estimate_seconds, :board_name, :created_at, :session_start_time, :tag)
                            '''), {
                                'card_name': card_name,
                                'user_name': entry_data['user'],
                                'list_name': list_name,
                                'time_spent_seconds': 0,  # Start with 0 time spent
                                'card_estimate_seconds': estimate_seconds,  # Store the estimate
                                'board_name': board_name if board_name else None,
                                'created_at': current_time,
                                'session_start_time': None,  # No active session for manual entries
                                'tag': final_tag
                            })
                            entries_added += 1
                        
                        conn.commit()
                    
                    # Keep user on the Add Book tab
                    st.session_state.active_tab = 1  # Add Book tab
                    
                    if entries_added > 0:
                        # Store success message in session state for permanent display
                        st.session_state.book_created_message = f"Book '{card_name}' created successfully with {entries_added} time estimates!"
                    else:
                        # Book created without tasks
                        st.session_state.book_created_message = f"Book '{card_name}' created successfully! You can add tasks later from the Book Progress tab."
                    
                    # Set flag to clear form on next render instead of modifying session state directly
                    st.session_state.clear_form = True
                        
                except Exception as e:
                    st.error(f"Error adding manual entry: {str(e)}")
        
        # Show permanent success message if book was created (below the button)
        if 'book_created_message' in st.session_state:
            st.success(st.session_state.book_created_message)
    
    elif selected_tab == "Book Progress":
        # Header with hover clipboard functionality
        st.markdown("""
        <div style="position: relative; display: inline-block;">
            <h1 style="display: inline-block; margin: 0;" id="book-completion-progress">Book Completion Progress</h1>
            <span class="header-copy-icon" style="
                opacity: 0;
                transition: opacity 0.2s;
                margin-left: 10px;
                cursor: pointer;
                color: #666;
                font-size: 20px;
                vertical-align: middle;
            " onclick="copyHeaderLink()">🔗</span>
        </div>
        <style>
        #book-completion-progress:hover + .header-copy-icon,
        .header-copy-icon:hover {
            opacity: 1;
        }
        </style>
        <script>
        function copyHeaderLink() {
            const url = window.location.origin + window.location.pathname + '#book-completion-progress';
            navigator.clipboard.writeText(url).then(function() {
                console.log('Copied header link to clipboard');
            });
        }
        </script>
        """, unsafe_allow_html=True)
        st.markdown("Visual progress tracking for all books with individual task timers.")
        
        # Display active timers in sidebar
        active_timer_count = sum(
            1 for running in st.session_state.timers.values() if running
        )

        active_timer_count = sum(1 for running in st.session_state.timers.values() if running)
        with st.sidebar:
<<<<<<< HEAD
            st.write(f"**Active Timers ({active_timer_count})**")
            if active_timer_count == 0:
                st.write("No active timers")
            else:
                for task_key, is_running in st.session_state.timers.items():
                    if is_running and task_key in st.session_state.timer_start_times:
                        parts = task_key.split('_')
                        if len(parts) >= 3:
                            book_title = '_'.join(parts[:-2])
                            stage_name = parts[-2]
                            user_name = parts[-1]
                            start_time = st.session_state.timer_start_times[task_key]
                            elapsed_seconds = calculate_timer_elapsed_time(start_time)
                            elapsed_str = format_seconds_to_time(elapsed_seconds)
                            user_display = user_name if user_name and user_name != "Not set" else "Unassigned"

                            timer_col1, timer_col2 = st.columns([3, 1])
                            with timer_col1:
                                st.write(f"**{book_title} - {stage_name} ({user_display})**: {elapsed_str}")
                            with timer_col2:
                                if st.button("Stop", key=f"summary_stop_{task_key}"):
                                    stop_active_timer(engine, task_key)
=======
            with st.expander(f"Active Timers ({active_timer_count})", expanded=active_timer_count > 0):
                if active_timer_count == 0:
                    st.write("No active timers")
                else:
                    for task_key, is_running in st.session_state.timers.items():
                        if is_running and task_key in st.session_state.timer_start_times:
                            parts = task_key.split('_')
                            if len(parts) >= 3:
                                book_title = '_'.join(parts[:-2])
                                stage_name = parts[-2]
                                user_name = parts[-1]
                                start_time = st.session_state.timer_start_times[task_key]
                                elapsed_seconds = calculate_timer_elapsed_time(start_time)
                                elapsed_str = format_seconds_to_time(elapsed_seconds)
                                user_display = user_name if user_name and user_name != "Not set" else "Unassigned"

                                timer_col1, timer_col2 = st.columns([3, 1])
                                with timer_col1:
                                    st.write(f"**{book_title} - {stage_name} ({user_display})**: {elapsed_str}")
                                with timer_col2:
                                    if st.button("Stop", key=f"summary_stop_{task_key}"):
                                        stop_active_timer(engine, task_key)
>>>>>>> 80758689

        if st.button("Refresh Active Timers", key="refresh_active_timers_sidebar", type="secondary"):
            st.rerun()

 

        st.markdown("---")
        
        # Initialize session state for timers
        if 'timers' not in st.session_state:
            st.session_state.timers = {}
        if 'timer_start_times' not in st.session_state:
            st.session_state.timer_start_times = {}
        
        # Check if we have data from database with SSL connection retry
        total_records = 0
        max_retries = 3
        for attempt in range(max_retries):
            try:
                with engine.connect() as conn:
                    result = conn.execute(text("SELECT COUNT(*) FROM trello_time_tracking"))
                    total_records = result.scalar()
                    break  # Success, exit retry loop
            except Exception as e:
                if attempt < max_retries - 1:
                    # Try to recreate engine connection
                    time.sleep(0.5)  # Brief pause before retry
                    continue
                else:
                    # Final attempt failed, show error but continue
                    st.error(f"Database connection issue (attempt {attempt + 1}): {str(e)[:100]}...")
                    total_records = 0
                    break
        
        try:
            # Clear pending refresh state at start of render
            if 'pending_refresh' in st.session_state:
                del st.session_state.pending_refresh
            
            # Initialize variables to avoid UnboundLocalError
            df_from_db = None
            all_books = []
            
            if total_records and total_records > 0:
                
                # Get all books including those without tasks
                all_books = get_all_books(engine)
                
                # Get task data from database for book completion (exclude archived)
                df_from_db = pd.read_sql(
                    '''SELECT card_name as "Card name", 
                       COALESCE(user_name, 'Not set') as "User", 
                       list_name as "List", 
                       time_spent_seconds as "Time spent (s)", 
                       date_started as "Date started (f)", 
                       card_estimate_seconds as "Card estimate(s)", 
                       board_name as "Board", created_at, tag as "Tag"
                       FROM trello_time_tracking WHERE archived = FALSE ORDER BY created_at DESC''', 
                    engine
                )
                
                if not df_from_db.empty:
                    # Calculate total books for search title
                    books_with_tasks = set(df_from_db['Card name'].unique()) if not df_from_db.empty else set()
                    books_without_tasks = set(book[0] for book in all_books if book[0] not in books_with_tasks)
                    total_books = len(books_with_tasks | books_without_tasks)
                    
                    # Add search bar only
                    search_query = st.text_input(
                        f"Search books by title ({total_books}):",
                        placeholder="Enter book title to search...",
                        key="completion_search"
                    )
                    
                    # Initialize filtered_df
                    filtered_df = df_from_db.copy()
                    
                    # Determine books to display
                    if search_query:
                        # Filter books based on search
                        import re
                        escaped_query = re.escape(search_query)
                        mask = filtered_df['Card name'].str.contains(escaped_query, case=False, na=False)
                        filtered_df = filtered_df[mask]

                        # Get unique books from both sources
                        books_with_tasks = set(filtered_df['Card name'].unique()) if not filtered_df.empty else set()
                        books_without_tasks = set(book[0] for book in all_books if book[0] not in books_with_tasks)

                        # Filter books without tasks based on search query
                        books_without_tasks = {book for book in books_without_tasks if search_query.lower() in book.lower()}

                        # Combine and sort
                        books_to_display = sorted(books_with_tasks | books_without_tasks)
                    else:
                        # Show all books by default
                        books_to_display = sorted(book[0] for book in all_books)

                    # Pagination setup
                    books_per_page = 10
                    if 'book_page' not in st.session_state:
                        st.session_state.book_page = 0

                    # Reset to first page if search changes
                    prev_search = st.session_state.get('prev_completion_search')
                    if search_query != prev_search:
                        st.session_state.book_page = 0
                    st.session_state.prev_completion_search = search_query

                    total_books_to_display = len(books_to_display)
                    start_idx = st.session_state.book_page * books_per_page
                    end_idx = start_idx + books_per_page
                    books_subset = books_to_display[start_idx:end_idx]

                    # Only display books if we have search results
                    if books_subset:
                            # Display each book with enhanced visualization
                            for book_title in books_subset:
                                # Check if book has tasks
                                if not filtered_df.empty:
                                    book_mask = filtered_df['Card name'] == book_title
                                    book_data = filtered_df[book_mask].copy()
                                else:
                                    book_data = pd.DataFrame()
                                
                                # Debug: Let's see what we have
                                # st.write(f"DEBUG: Book '{book_title}' - book_data shape: {book_data.shape}")
                                # if not book_data.empty:
                                #     st.write(f"DEBUG: Book tasks found: {book_data['List'].unique()}")
                                # else:
                                #     st.write(f"DEBUG: Book data is empty for '{book_title}'")
                                
                                # If book has no tasks, create empty data structure
                                if book_data.empty:
                                    # Get book info from all_books
                                    book_info = next((book for book in all_books if book[0] == book_title), None)
                                    if book_info:
                                        # Create minimal book data structure
                                        book_data = pd.DataFrame({
                                            'Card name': [book_title],
                                            'User': ['Not set'],
                                            'List': ['No tasks assigned'],
                                            'Time spent (s)': [0],
                                            'Date started (f)': [None],
                                            'Card estimate(s)': [0],
                                            'Board': [book_info[1] if book_info[1] else 'Not set'],
                                            'Tag': [book_info[2] if book_info[2] else None]
                                        })
                                
                                # Calculate overall progress using stage-based estimates
                                total_time_spent = book_data['Time spent (s)'].sum()
                                
                                # Calculate total estimated time from the database entries
                                # Sum up all estimates stored in the database for this book
                                estimated_time = 0
                                if 'Card estimate(s)' in book_data.columns:
                                    book_estimates = book_data['Card estimate(s)'].fillna(0).sum()
                                    if book_estimates > 0:
                                        estimated_time = book_estimates
                                
                                # If no estimates in database, use reasonable defaults per stage
                                if estimated_time == 0:
                                    default_stage_estimates = {
                                        'Editorial R&D': 2 * 3600,        # 2 hours default
                                        'Editorial Writing': 8 * 3600,    # 8 hours default 
                                        '1st Edit': 4 * 3600,             # 4 hours default
                                        '2nd Edit': 2 * 3600,             # 2 hours default
                                        'Design R&D': 3 * 3600,           # 3 hours default
                                        'In Design': 6 * 3600,            # 6 hours default
                                        '1st Proof': 2 * 3600,            # 2 hours default
                                        '2nd Proof': 1.5 * 3600,          # 1.5 hours default
                                        'Editorial Sign Off': 0.5 * 3600, # 30 minutes default
                                        'Design Sign Off': 0.5 * 3600     # 30 minutes default
                                    }
                                    unique_stages = book_data['List'].unique()
                                    estimated_time = sum(default_stage_estimates.get(stage, 3600) for stage in unique_stages)
                                
                                # Calculate completion percentage for display
                                if estimated_time > 0:
                                    completion_percentage = (total_time_spent / estimated_time) * 100
                                    progress_text = f"{format_seconds_to_time(total_time_spent)}/{format_seconds_to_time(estimated_time)} ({completion_percentage:.1f}%)"
                                else:
                                    completion_percentage = 0
                                    progress_text = f"Total: {format_seconds_to_time(total_time_spent)} (No estimate)"
                                
                                # Check for active timers more efficiently
                                has_active_timer = any(
                                    timer_key.startswith(f"{book_title}_") and active 
                                    for timer_key, active in st.session_state.timers.items()
                                )
                                
                                # Check if all tasks are completed (only if book has tasks)
                                all_tasks_completed = False
                                completion_emoji = ""
                                if not book_data.empty and book_data['List'].iloc[0] != 'No tasks assigned':
                                    # Check completion status from database
                                    all_tasks_completed = check_all_tasks_completed(engine, book_title)
                                    completion_emoji = "✅ " if all_tasks_completed else ""
                                
                                # Create book title with progress percentage
                                if estimated_time > 0:
                                    if completion_percentage > 100:
                                        over_percentage = completion_percentage - 100
                                        book_title_with_progress = f"{completion_emoji}**{book_title}** ({over_percentage:.1f}% over estimate)"
                                    else:
                                        book_title_with_progress = f"{completion_emoji}**{book_title}** ({completion_percentage:.1f}%)"
                                else:
                                    book_title_with_progress = f"{completion_emoji}**{book_title}** (No estimate)"
                                
                                # Check if book should be expanded (either has active timer or was manually expanded)
                                expanded_key = f"expanded_{book_title}"
                                if expanded_key not in st.session_state:
                                    st.session_state[expanded_key] = has_active_timer
                                
                                with st.expander(book_title_with_progress, expanded=st.session_state[expanded_key]):
                                    # Show progress bar and completion info at the top
                                    progress_bar_html = f"""
                                    <div style="width: 50%; background-color: #f0f0f0; border-radius: 5px; height: 10px; margin: 8px 0;">
                                    <div style="width: {min(completion_percentage, 100):.1f}%; background-color: #EB5D0C; height: 100%; border-radius: 5px;"></div>
                                    </div>
                                    """
                                    st.markdown(progress_bar_html, unsafe_allow_html=True)
                                    st.markdown(f'<div style="font-size: 14px; color: #666; margin-bottom: 10px;">{progress_text}</div>', unsafe_allow_html=True)
                                    
                                    # Display tag if available
                                    book_tags = book_data['Tag'].dropna().unique()
                                    if len(book_tags) > 0 and book_tags[0]:
                                        # Handle multiple tags (comma-separated)
                                        tag_display = book_tags[0]
                                        # If there are commas, it means multiple tags
                                        if ',' in tag_display:
                                            tag_display = tag_display.replace(',', ', ')  # Ensure proper spacing
                                        st.markdown(f'<div style="font-size: 14px; color: #888; margin-bottom: 10px;"><strong>Tags:</strong> {tag_display}</div>', unsafe_allow_html=True)
                                    
                                    st.markdown("---")
                                    
                                    # Define the order of stages to match the actual data entry form
                                    stage_order = [
                                        'Editorial R&D', 'Editorial Writing', '1st Edit', '2nd Edit',
                                        'Design R&D', 'In Design', '1st Proof', '2nd Proof', 
                                        'Editorial Sign Off', 'Design Sign Off'
                                    ]
                                    
                                    # Group by stage/list and aggregate by user
                                    stages_grouped = book_data.groupby('List')
                                    
                                    # Display stages in accordion style (each stage as its own expander)
                                    stage_counter = 0
                                    for stage_name in stage_order:
                                        if stage_name in stages_grouped.groups:
                                            stage_data = stages_grouped.get_group(stage_name)
                                            
                                            # Check if this stage has any active timers (efficient lookup)
                                            stage_has_active_timer = any(
                                                timer_key.startswith(f"{book_title}_{stage_name}_") and active 
                                                for timer_key, active in st.session_state.timers.items()
                                            )
                                            
                                            # Aggregate time by user for this stage
                                            user_aggregated = stage_data.groupby('User')['Time spent (s)'].sum().reset_index()
                                            
                                            # Create a summary for the expander title showing all users and their progress
                                            stage_summary_parts = []
                                            for idx, user_task in user_aggregated.iterrows():
                                                user_name = user_task['User']
                                                actual_time = user_task['Time spent (s)']
                                                
                                                # Get estimated time from the database for this specific user/stage combination
                                                user_stage_data = stage_data[stage_data['User'] == user_name]
                                                estimated_time_for_user = 3600  # Default 1 hour
                                                
                                                if not user_stage_data.empty and 'Card estimate(s)' in user_stage_data.columns:
                                                    # Find the first record that has a non-null, non-zero estimate
                                                    estimates = user_stage_data['Card estimate(s)'].dropna()
                                                    non_zero_estimates = estimates[estimates > 0]
                                                    if not non_zero_estimates.empty:
                                                        estimated_time_for_user = non_zero_estimates.iloc[0]
                                                
                                                # Check if task is completed and add tick emoji
                                                task_completed = get_task_completion(engine, book_title, user_name, stage_name)
                                                completion_emoji = "✅ " if task_completed else ""
                                                
                                                # Format times for display
                                                actual_time_str = format_seconds_to_time(actual_time)
                                                estimated_time_str = format_seconds_to_time(estimated_time_for_user)
                                                user_display = user_name if user_name and user_name != "Not set" else "Unassigned"
                                                
                                                stage_summary_parts.append(f"{user_display} | {actual_time_str}/{estimated_time_str} {completion_emoji}".rstrip())
                                            
                                            # Create expander title with stage name and user summaries
                                            if stage_summary_parts:
                                                expander_title = f"**{stage_name}** | " + " | ".join(stage_summary_parts)
                                            else:
                                                expander_title = stage_name
                                            
                                            # Check if stage should be expanded (either has active timer or was manually expanded)
                                            stage_expanded_key = f"stage_expanded_{book_title}_{stage_name}"
                                            if stage_expanded_key not in st.session_state:
                                                st.session_state[stage_expanded_key] = stage_has_active_timer
                                            
                                            with st.expander(expander_title, expanded=st.session_state[stage_expanded_key]):
                                                # Show one task per user for this stage
                                                for idx, user_task in user_aggregated.iterrows():
                                                    user_name = user_task['User']
                                                    actual_time = user_task['Time spent (s)']
                                                    task_key = f"{book_title}_{stage_name}_{user_name}"
                                                    
                                                    # Get estimated time from the database for this specific user/stage combination
                                                    user_stage_data = stage_data[stage_data['User'] == user_name]
                                                    estimated_time_for_user = 3600  # Default 1 hour
                                                    
                                                    if not user_stage_data.empty and 'Card estimate(s)' in user_stage_data.columns:
                                                        # Find the first record that has a non-null, non-zero estimate
                                                        estimates = user_stage_data['Card estimate(s)'].dropna()
                                                        non_zero_estimates = estimates[estimates > 0]
                                                        if not non_zero_estimates.empty:
                                                            estimated_time_for_user = non_zero_estimates.iloc[0]
                                                    
                                                    # Create columns for task info and timer
                                                    col1, col2, col3 = st.columns([4, 1, 3])
                                                    
                                                    with col1:
                                                        # User assignment dropdown
                                                        current_user = user_name if user_name else "Not set"
                                                        
                                                        # Determine user options based on stage type
                                                        if stage_name in ["Editorial R&D", "Editorial Writing", "1st Edit", "2nd Edit", "1st Proof", "2nd Proof", "Editorial Sign Off"]:
                                                            user_options = ["Not set", "Bethany Latham", "Charis Mather", "Noah Leatherland", "Rebecca Phillips-Bartlett"]
                                                        else:  # Design stages
                                                            user_options = ["Not set", "Amelia Harris", "Amy Li", "Drue Rintoul", "Jasmine Pointer", "Ker Ker Lee", "Rob Delph"]
                                                        
                                                        # Find current user index
                                                        try:
                                                            current_index = user_options.index(current_user)
                                                        except ValueError:
                                                            current_index = 0  # Default to "Not set"
                                                        
                                                        # Use a stable key that doesn't depend on user_name to avoid state conflicts
                                                        selectbox_key = f"reassign_{book_title}_{stage_name}"
                                                        
                                                        new_user = st.selectbox(
                                                            f"User for {stage_name}:",
                                                            user_options,
                                                            index=current_index,
                                                            key=selectbox_key
                                                        )
                                                        
                                                        # Display progress information directly under user dropdown
                                                        if user_name and user_name != "Not set":
                                                            # Use the actual_time variable that's already calculated for this user/stage
                                                            if estimated_time_for_user and estimated_time_for_user > 0:
                                                                progress_percentage = actual_time / estimated_time_for_user
                                                                time_spent_formatted = format_seconds_to_time(actual_time)
                                                                estimated_formatted = format_seconds_to_time(estimated_time_for_user)
                                                                
                                                                # Progress bar
                                                                progress_value = max(0.0, min(progress_percentage, 1.0))
                                                                st.progress(progress_value)
                                                                
                                                                # Progress text
                                                                if progress_percentage > 1.0:
                                                                    st.write(f"{(progress_percentage - 1) * 100:.1f}% over estimate")
                                                                elif progress_percentage == 1.0:
                                                                    st.write("COMPLETE: 100%")
                                                                else:
                                                                    st.write(f"{progress_percentage * 100:.1f}% complete")
                                                                
                                                                # Time information
                                                                st.write(f"Time: {time_spent_formatted} / {estimated_formatted}")
                                                                
                                                                # Completion checkbox - always get fresh status from database
                                                                completion_key = f"complete_{book_title}_{stage_name}_{user_name}"
                                                                current_completion_status = get_task_completion(engine, book_title, user_name, stage_name)
                                                                
                                                                # Update session state with database value
                                                                st.session_state[completion_key] = current_completion_status
                                                                
                                                                new_completion_status = st.checkbox(
                                                                    "Completed",
                                                                    value=current_completion_status,
                                                                    key=f"checkbox_{completion_key}"
                                                                )
                                                                
                                                                # Update completion status if changed
                                                                if new_completion_status != current_completion_status:
                                                                    update_task_completion(engine, book_title, user_name, stage_name, new_completion_status)
                                                                    # Update session state immediately
                                                                    st.session_state[completion_key] = new_completion_status
                                                                    
                                                                    # Clear any cached completion status to force refresh
                                                                    completion_cache_key = f"book_completion_{book_title}"
                                                                    if completion_cache_key in st.session_state:
                                                                        del st.session_state[completion_cache_key]
                                                                    
                                                                    # Store success message for display without immediate refresh
                                                                    success_msg_key = f"completion_success_{task_key}"
                                                                    status_text = "✅ Marked as completed" if new_completion_status else "❌ Marked as incomplete" 
                                                                    st.session_state[success_msg_key] = status_text
                                                                    
                                                                    # Set flag for book-level completion update
                                                                    st.session_state['completion_changed'] = True
                                                            else:
                                                                st.write("No time estimate set")
                                                        
                                                        # Handle user reassignment with improved state management
                                                        if new_user != current_user:
                                                            try:
                                                                with engine.connect() as conn:
                                                                    # Update user assignment in database
                                                                    new_user_value = new_user if new_user != "Not set" else None
                                                                    old_user_value = user_name if user_name != "Not set" else None
                                                                    
                                                                    conn.execute(text('''
                                                                        UPDATE trello_time_tracking 
                                                                        SET user_name = :new_user
                                                                        WHERE card_name = :card_name 
                                                                        AND list_name = :list_name 
                                                                        AND COALESCE(user_name, '') = COALESCE(:old_user, '')
                                                                    '''), {
                                                                        'new_user': new_user_value,
                                                                        'card_name': book_title,
                                                                        'list_name': stage_name,
                                                                        'old_user': old_user_value
                                                                    })
                                                                    conn.commit()
                                                                    
                                                                    # Clear relevant session state to force refresh
                                                                    keys_to_clear = [k for k in st.session_state.keys() 
                                                                                    if book_title in k and stage_name in k]
                                                                    for key in keys_to_clear:
                                                                        if key.startswith(('complete_', 'timer_')):
                                                                            del st.session_state[key]
                                                                    
                                                                    # Store success message instead of immediate refresh
                                                                    success_key = f"reassign_success_{book_title}_{stage_name}"
                                                                    st.session_state[success_key] = f"User reassigned from {current_user} to {new_user}"
                                                                    
                                                                    # User reassignment completed
                                                            except Exception as e:
                                                                st.error(f"Error reassigning user: {str(e)}")
                                                    

                                            
                                            with col2:
                                                # Empty space - timer moved to button column
                                                st.write("")
                                            
                                            with col3:
                                                # Start/Stop timer button with timer display
                                                if task_key not in st.session_state.timers:
                                                    st.session_state.timers[task_key] = False
                                                
                                                # Timer controls and display
                                                if st.session_state.timers[task_key]:
                                                    # Timer is active - show simple stop control
                                                    if task_key in st.session_state.timer_start_times:
                                                        
                                                        # Simple timer calculation
                                                        start_time = st.session_state.timer_start_times[task_key]
                                                        elapsed_seconds = calculate_timer_elapsed_time(start_time)
                                                        elapsed_str = format_seconds_to_time(elapsed_seconds)
                                                        
                                                        # Display recording status with layout: Recording (hh:mm:ss) -> (Stop Button)
                                                        timer_row1_col1, timer_row1_col2 = st.columns([2, 1])
                                                        with timer_row1_col1:
                                                            st.write(f"**Recording** ({elapsed_str})")

                                                        with timer_row1_col2:
                                                            if st.button("Stop", key=f"stop_{task_key}"):
                                                                # Calculate final total time
                                                                final_time = elapsed_seconds
                                                                
                                                                # Keep expanded states
                                                                expanded_key = f"expanded_{book_title}"
                                                                st.session_state[expanded_key] = True
                                                                stage_expanded_key = f"stage_expanded_{book_title}_{stage_name}"
                                                                st.session_state[stage_expanded_key] = True
                                                                
                                                                # Always clear timer states first to prevent double-processing
                                                                st.session_state.timers[task_key] = False
                                                                timer_start_time = st.session_state.timer_start_times.get(task_key)
                                                                
                                                                # Save to database only if time > 0
                                                                if final_time > 0 and timer_start_time:
                                                                    try:
                                                                        user_original_data = stage_data[stage_data['User'] == user_name].iloc[0]
                                                                        board_name = user_original_data['Board']
                                                                        existing_tag = user_original_data.get('Tag', None) if 'Tag' in user_original_data else None
                                                                        
                                                                        with engine.connect() as conn:
                                                                            # Use ON CONFLICT to handle duplicate entries by updating existing records
                                                                            conn.execute(text('''
                                                                                INSERT INTO trello_time_tracking 
                                                                                (card_name, user_name, list_name, time_spent_seconds, 
                                                                                 date_started, session_start_time, board_name, tag)
                                                                                VALUES (:card_name, :user_name, :list_name, :time_spent_seconds, 
                                                                                       :date_started, :session_start_time, :board_name, :tag)
                                                                                ON CONFLICT (card_name, user_name, list_name, date_started, time_spent_seconds) 
                                                                                DO UPDATE SET 
                                                                                    session_start_time = EXCLUDED.session_start_time,
                                                                                    board_name = EXCLUDED.board_name,
                                                                                    tag = EXCLUDED.tag,
                                                                                    created_at = CURRENT_TIMESTAMP
                                                                            '''), {
                                                                                'card_name': book_title,
                                                                                'user_name': user_name,
                                                                                'list_name': stage_name,
                                                                                'time_spent_seconds': final_time,
                                                                                'date_started': timer_start_time.date(),
                                                                                'session_start_time': timer_start_time,
                                                                                'board_name': board_name,
                                                                                'tag': existing_tag
                                                                            })
                                                                            
                                                                            # Remove from active timers
                                                                            conn.execute(text('DELETE FROM active_timers WHERE timer_key = :timer_key'), 
                                                                                       {'timer_key': task_key})
                                                                            conn.commit()
                                                                            
                                                                        # Store success message for display at bottom
                                                                        success_msg_key = f"timer_success_{task_key}"
                                                                        st.session_state[success_msg_key] = f"Added {elapsed_str} to {book_title} - {stage_name}"

                                                                        # Timer stopped successfully
                                                                    except Exception as e:
                                                                        st.error(f"Error saving timer data: {str(e)}")
                                                                        # Still try to clean up active timer from database on error
                                                                        try:
                                                                            with engine.connect() as conn:
                                                                                conn.execute(text('DELETE FROM active_timers WHERE timer_key = :timer_key'), 
                                                                                           {'timer_key': task_key})
                                                                                conn.commit()
                                                                        except:
                                                                            pass  # Ignore cleanup errors
                                                                else:
                                                                    # Even if no time to save, clean up active timer
                                                                    try:
                                                                        with engine.connect() as conn:
                                                                            conn.execute(text('DELETE FROM active_timers WHERE timer_key = :timer_key'), 
                                                                                       {'timer_key': task_key})
                                                                            conn.commit()
                                                                    except:
                                                                        pass  # Ignore cleanup errors
                                                                
                                                                # Clear timer states
                                                                if task_key in st.session_state.timer_start_times:
                                                                    del st.session_state.timer_start_times[task_key]

                                                                # Refresh the interface so totals update immediately
                                                                st.rerun()

                                                    if st.button("Refresh", key=f"refresh_timer_{task_key}", type="secondary"):
                                                        st.rerun()

                                                    else:
                                                        st.write("")
                                                else:
                                                    # Timer is not active - show Start button
                                                    if st.button("Start", key=f"start_{task_key}"):
                                                        # Preserve expanded state before rerun
                                                        expanded_key = f"expanded_{book_title}"
                                                        st.session_state[expanded_key] = True
                                                        
                                                        # Also preserve stage expanded state
                                                        stage_expanded_key = f"stage_expanded_{book_title}_{stage_name}"
                                                        st.session_state[stage_expanded_key] = True
                                                        
                                                        # Start timer - use UTC for consistency
                                                        start_time_utc = datetime.utcnow().replace(tzinfo=timezone.utc)
                                                        # Convert to BST for display/storage but keep UTC calculation base
                                                        start_time_bst = start_time_utc.astimezone(BST)
                                                        st.session_state.timers[task_key] = True
                                                        st.session_state.timer_start_times[task_key] = start_time_bst
                                                        
                                                        # Save to database for persistence
                                                        user_original_data = stage_data[stage_data['User'] == user_name].iloc[0]
                                                        board_name = user_original_data['Board']
                                                        
                                                        save_active_timer(
                                                            engine, task_key, book_title, 
                                                            user_name if user_name != "Not set" else None,
                                                            stage_name, board_name, start_time_bst
                                                        )
                                                        
                                                        st.rerun()
                                                
                                                # Manual time entry section
                                                st.write("**Manual Entry:**")
                                                
                                                # Create a form to handle Enter key properly
                                                with st.form(key=f"time_form_{task_key}"):
                                                    manual_time = st.text_input(
                                                        "Add time (hh:mm:ss):", 
                                                        placeholder="01:30:00"
                                                    )
                                                    
                                                    # Hide the submit button and form styling with CSS
                                                    st.markdown("""
                                                    <style>
                                                    div[data-testid="stForm"] button {
                                                        display: none;
                                                    }
                                                    div[data-testid="stForm"] {
                                                        border: none !important;
                                                        background: none !important;
                                                        padding: 0 !important;
                                                    }
                                                    </style>
                                                    """, unsafe_allow_html=True)
                                                    
                                                    submitted = st.form_submit_button("Add Time")
                                                    
                                                    if submitted and manual_time:
                                                        try:
                                                            # Parse the time format hh:mm:ss
                                                            time_parts = manual_time.split(':')
                                                            if len(time_parts) == 3:
                                                                hours = int(time_parts[0])
                                                                minutes = int(time_parts[1])
                                                                seconds = int(time_parts[2])
                                                                
                                                                # Validate individual components
                                                                if hours > 100:
                                                                    st.error(f"Maximum hours allowed is 100. You entered {hours} hours.")
                                                                elif minutes >= 60:
                                                                    st.error(f"Minutes must be less than 60. You entered {minutes} minutes.")
                                                                elif seconds >= 60:
                                                                    st.error(f"Seconds must be less than 60. You entered {seconds} seconds.")
                                                                else:
                                                                    total_seconds = hours * 3600 + minutes * 60 + seconds
                                                                    
                                                                    # Validate maximum time (100 hours = 360,000 seconds)
                                                                    max_seconds = 100 * 3600  # 360,000 seconds
                                                                    if total_seconds > max_seconds:
                                                                        st.error(f"Maximum time allowed is 100:00:00. You entered {manual_time}")
                                                                    elif total_seconds > 0:
                                                                        # Add manual time to database
                                                                        try:
                                                                            # Get board name from original data
                                                                            user_original_data = stage_data[stage_data['User'] == user_name].iloc[0]
                                                                            board_name = user_original_data['Board']
                                                                            # Get existing tag from original data
                                                                            existing_tag = user_original_data.get('Tag', None) if 'Tag' in user_original_data else None
                                                                            
                                                                            # Get current completion status to preserve it
                                                                            completion_key = f"complete_{book_title}_{stage_name}_{user_name}"
                                                                            current_completion = get_task_completion(engine, book_title, user_name, stage_name)
                                                                            # Also check session state in case it was just changed
                                                                            if completion_key in st.session_state:
                                                                                current_completion = st.session_state[completion_key]
                                                                            
                                                                            # Preserve expanded state before rerun
                                                                            expanded_key = f"expanded_{book_title}"
                                                                            st.session_state[expanded_key] = True
                                                                            
                                                                            # Preserve stage expanded state
                                                                            stage_expanded_key = f"stage_expanded_{book_title}_{stage_name}"
                                                                            st.session_state[stage_expanded_key] = True
                                                                            
                                                                            with engine.connect() as conn:
                                                                                conn.execute(text('''
                                                                                    INSERT INTO trello_time_tracking 
                                                                                    (card_name, user_name, list_name, time_spent_seconds, board_name, created_at, tag, completed)
                                                                                    VALUES (:card_name, :user_name, :list_name, :time_spent_seconds, :board_name, :created_at, :tag, :completed)
                                                                                '''), {
                                                                                    'card_name': book_title,
                                                                                    'user_name': user_name,
                                                                                    'list_name': stage_name,
                                                                                    'time_spent_seconds': total_seconds,
                                                                                    'board_name': board_name,
                                                                                    'created_at': datetime.now(BST),
                                                                                    'tag': existing_tag,
                                                                                    'completed': current_completion
                                                                                })
                                                                                conn.commit()
                                                                            
                                                                            # Store success message in session state for display
                                                                            success_msg_key = f"manual_time_success_{task_key}"
                                                                            st.session_state[success_msg_key] = f"Added {manual_time} to progress"
                                                                            
                                                                        except Exception as e:
                                                                            st.error(f"Error saving time: {str(e)}")
                                                                    else:
                                                                        st.error("Time must be greater than 00:00:00")
                                                            else:
                                                                st.error("Please use format hh:mm:ss (e.g., 01:30:00)")
                                                        except ValueError:
                                                            st.error("Please enter valid numbers in hh:mm:ss format")
                                                

                                                
                                                # Display various success messages
                                                # Timer success message
                                                timer_success_key = f"timer_success_{task_key}"
                                                if timer_success_key in st.session_state:
                                                    st.success(st.session_state[timer_success_key])
                                                    del st.session_state[timer_success_key]
                                                
                                                # Manual time success message
                                                manual_success_key = f"manual_time_success_{task_key}"
                                                if manual_success_key in st.session_state:
                                                    st.success(st.session_state[manual_success_key])
                                                    del st.session_state[manual_success_key]
                                                
                                                # Completion status success message
                                                completion_success_key = f"completion_success_{task_key}"
                                                if completion_success_key in st.session_state:
                                                    st.success(st.session_state[completion_success_key])
                                                    del st.session_state[completion_success_key]
                                                
                                                # User reassignment success message
                                                reassign_success_key = f"reassign_success_{book_title}_{stage_name}"
                                                if reassign_success_key in st.session_state:
                                                    st.success(st.session_state[reassign_success_key])
                                                    del st.session_state[reassign_success_key]

                                    
                                    # Show count of running timers (refresh buttons now appear under individual timers)
                                    running_timers = [k for k, v in st.session_state.timers.items() if v and book_title in k]
                                    if running_timers:
                                        st.write(f"{len(running_timers)} timer(s) running")
                                    
                                    # Add stage dropdown
                                    available_stages = get_available_stages_for_book(engine, book_title)
                                    if available_stages:
                                        st.markdown("---")
                                        col1, col2 = st.columns([3, 1])
                                        
                                        with col1:
                                            selected_stage = st.selectbox(
                                                "Add stage:",
                                                options=["Select a stage to add..."] + available_stages,
                                                key=f"add_stage_{book_title}"
                                            )
                                        
                                        with col2:
                                            time_estimate = st.number_input(
                                                "Hours:",
                                                min_value=0.0,
                                                step=0.1,
                                                format="%.1f",
                                                value=1.0,
                                                key=f"add_stage_time_{book_title}",
                                                on_change=None  # Prevent automatic refresh
                                            )
                                        
                                        if selected_stage != "Select a stage to add...":
                                            # Get the current time estimate from session state
                                            time_estimate_key = f"add_stage_time_{book_title}"
                                            current_time_estimate = st.session_state.get(time_estimate_key, 1.0)
                                            
                                            # Get book info for board name and tag
                                            book_info = next((book for book in all_books if book[0] == book_title), None)
                                            board_name = book_info[1] if book_info else None
                                            tag = book_info[2] if book_info else None
                                            
                                            # Convert hours to seconds for estimate
                                            estimate_seconds = int(current_time_estimate * 3600)
                                            
                                            if add_stage_to_book(engine, book_title, selected_stage, board_name, tag, estimate_seconds):
                                                st.success(f"Added {selected_stage} to {book_title} with {current_time_estimate} hour estimate")
                                                # Stage added successfully
                                            else:
                                                st.error("Failed to add stage")
                                    
                                    # Remove stage section at the bottom left of each book
                                    if stages_grouped.groups:  # Only show if book has stages
                                        st.markdown("---")
                                        remove_col1, remove_col2, remove_col3 = st.columns([2, 1, 1])
                                        
                                        with remove_col1:
                                            # Get all current stages for this book
                                            current_stages_with_users = []
                                            for stage_name in stage_order:
                                                if stage_name in stages_grouped.groups:
                                                    stage_data = stages_grouped.get_group(stage_name)
                                                    user_aggregated = stage_data.groupby('User')['Time spent (s)'].sum().reset_index()
                                                    for idx, user_task in user_aggregated.iterrows():
                                                        user_name = user_task['User']
                                                        user_display = user_name if user_name and user_name != "Not set" else "Unassigned"
                                                        current_stages_with_users.append(f"{stage_name} ({user_display})")
                                            
                                            if current_stages_with_users:
                                                selected_remove_stage = st.selectbox(
                                                    "Remove stage:",
                                                    options=["Select stage to remove..."] + current_stages_with_users,
                                                    key=f"remove_stage_select_{book_title}"
                                                )
                                                
                                                if selected_remove_stage != "Select stage to remove...":
                                                    # Parse the selection to get stage name and user
                                                    stage_user_match = selected_remove_stage.split(" (")
                                                    remove_stage_name = stage_user_match[0]
                                                    remove_user_name = stage_user_match[1].rstrip(")")
                                                    if remove_user_name == "Unassigned":
                                                        remove_user_name = "Not set"
                                                    
                                                    if st.button("Remove", key=f"remove_confirm_{book_title}_{remove_stage_name}_{remove_user_name}", type="secondary"):
                                                        if delete_task_stage(engine, book_title, remove_user_name, remove_stage_name):
                                                            st.success(f"Removed {remove_stage_name} for {remove_user_name}")
                                                            # Manual time added successfully
                                                        else:
                                                            st.error("Failed to remove stage")
                                    
                                    # Archive and Delete buttons at the bottom of each book
                                    st.markdown("---")
                                    col1, col2 = st.columns(2)
                                    
                                    with col1:
                                        if st.button(f"Archive '{book_title}'", key=f"archive_{book_title}", help="Move this book to archive"):
                                            try:
                                                with engine.connect() as conn:
                                                    # Check if book has time tracking records
                                                    result = conn.execute(text('''
                                                        SELECT COUNT(*) FROM trello_time_tracking 
                                                        WHERE card_name = :card_name
                                                    '''), {'card_name': book_title})
                                                    record_count = result.scalar()
                                                    
                                                    if record_count > 0:
                                                        # Archive existing time tracking records
                                                        conn.execute(text('''
                                                            UPDATE trello_time_tracking 
                                                            SET archived = TRUE 
                                                            WHERE card_name = :card_name
                                                        '''), {'card_name': book_title})
                                                    else:
                                                        # Create a placeholder archived record for books without tasks
                                                        conn.execute(text('''
                                                            INSERT INTO trello_time_tracking 
                                                            (card_name, user_name, list_name, time_spent_seconds, 
                                                             card_estimate_seconds, board_name, archived, created_at)
                                                            VALUES (:card_name, 'Not set', 'No tasks assigned', 0, 
                                                                   0, 'Manual Entry', TRUE, NOW())
                                                        '''), {'card_name': book_title})
                                                    
                                                    # Archive the book in books table
                                                    conn.execute(text('''
                                                        UPDATE books 
                                                        SET archived = TRUE 
                                                        WHERE card_name = :book_name
                                                    '''), {'book_name': book_title})
                                                    
                                                    conn.commit()
                                                
                                                # Keep user on the current tab
                                                st.session_state.active_tab = 0  # Book Progress tab
                                                st.success(f"'{book_title}' has been archived successfully!")
                                                # Archive operation completed
                                            except Exception as e:
                                                st.error(f"Error archiving book: {str(e)}")
                                    
                                    with col2:
                                        if st.button(f"Delete '{book_title}'", key=f"delete_progress_{book_title}", help="Permanently delete this book and all its data", type="secondary"):
                                            # Add confirmation using session state
                                            confirm_key = f"confirm_delete_progress_{book_title}"
                                            if confirm_key not in st.session_state:
                                                st.session_state[confirm_key] = False
                                            
                                            if not st.session_state[confirm_key]:
                                                st.session_state[confirm_key] = True
                                                st.warning(f"Click 'Delete {book_title}' again to permanently delete all data for this book.")
                                            else:
                                                try:
                                                    with engine.connect() as conn:
                                                        conn.execute(text('''
                                                            DELETE FROM trello_time_tracking 
                                                            WHERE card_name = :card_name
                                                        '''), {'card_name': book_title})
                                                        conn.commit()
                                                    
                                                    # Reset confirmation state
                                                    del st.session_state[confirm_key]
                                                    # Keep user on the Book Progress tab
                                                    st.session_state.active_tab = 0  # Book Progress tab
                                                    st.success(f"'{book_title}' has been permanently deleted!")
                                                    # Delete operation completed
                                                except Exception as e:
                                                    st.error(f"Error deleting book: {str(e)}")
                                                    # Reset confirmation state on error
                                                    if confirm_key in st.session_state:
                                                        del st.session_state[confirm_key]
                                
                                stage_counter += 1

                    # Pagination controls below book cards
                    total_pages = (total_books_to_display - 1) // books_per_page + 1 if total_books_to_display > 0 else 1
                    nav_col1, nav_col2 = st.columns(2)
                    with nav_col1:
                        if st.button("Previous", disabled=st.session_state.book_page == 0):
                            st.session_state.book_page -= 1
                            st.rerun()
                    with nav_col2:
                        if st.button("Next", disabled=st.session_state.book_page >= total_pages - 1):
                            st.session_state.book_page += 1
                            st.rerun()

        except Exception as e:
            st.error(f"Error accessing database: {str(e)}")
            # Add simplified debug info
            try:
                import traceback
                error_details = traceback.format_exc().split('\n')[-3:-1]  # Get last 2 lines
                st.error(f"Location: {' '.join(error_details)}")
            except:
                pass  # Ignore debug errors
        
        # Add table showing all books with their boards below the book cards
        st.markdown("---")
        st.subheader("All Books Overview")
        
        # Create data for the table
        table_data = []
        
        # Create a dictionary to track books and their boards
        book_board_map = {}
        
        # First, add books with tasks from database
        if df_from_db is not None and not df_from_db.empty and 'Card name' in df_from_db.columns:
            try:
                for _, row in df_from_db.groupby('Card name').first().iterrows():
                    book_name = row['Card name']
                    board_name = row['Board'] if 'Board' in row and row['Board'] else 'Not set'
                    book_board_map[book_name] = board_name
            except Exception as e:
                # If groupby fails, fall back to simple iteration
                pass
        
        # Then add books without tasks from all_books
        try:
            for book_info in all_books:
                book_name = book_info[0]
                if book_name not in book_board_map:
                    board_name = book_info[1] if book_info[1] else 'Not set'
                    book_board_map[book_name] = board_name
        except Exception as e:
            # Handle case where all_books might be empty or malformed
            pass
        
        # Convert to sorted list for table display
        for book_name in sorted(book_board_map.keys()):
            table_data.append({
                'Book Name': book_name,
                'Board': book_board_map[book_name]
            })
        
        if table_data:
            # Create DataFrame for display
            table_df = pd.DataFrame(table_data)
            st.dataframe(
                table_df,
                use_container_width=True,
                hide_index=True
            )
        else:
            st.info("No books found in the database.")
        
        # Clear refresh flags without automatic rerun to prevent infinite loops
        for flag in ['completion_changed', 'major_update_needed']:
            if flag in st.session_state:
                del st.session_state[flag]
    
    elif selected_tab == "Reporting":
        st.header("Reporting")
        st.markdown("Filter tasks by user, book, board, tag, and date range from all uploaded data.")
        
        # Get filter options from database
        users = get_users_from_database(engine)
        books = get_books_from_database(engine)
        boards = get_boards_from_database(engine)
        tags = get_tags_from_database(engine)
        
        if not users:
            st.info("No users found in database. Please add entries in the 'Add Book' tab first.")
            st.stop()
        
        # Filter selection - organized in columns
        col1, col2 = st.columns(2)
        
        with col1:
            # User selection dropdown
            selected_user = st.selectbox(
                "Select User:",
                options=["All Users"] + users,
                help="Choose a user to view their tasks"
            )
            
            # Book search input
            book_search = st.text_input(
                "Search Book (optional):",
                placeholder="Start typing to search books...",
                help="Type to search for a specific book"
            )
            # Match the search to available books
            if book_search:
                matched_books = [book for book in books if book_search.lower() in book.lower()]
                if matched_books:
                    selected_book = st.selectbox(
                        "Select from matches:",
                        options=matched_books,
                        help="Choose from matching books"
                    )
                else:
                    st.warning("No books found matching your search")
                    selected_book = "All Books"
            else:
                selected_book = "All Books"
        
        with col2:
            # Board selection dropdown
            selected_board = st.selectbox(
                "Select Board (optional):",
                options=["All Boards"] + boards,
                help="Choose a specific board to filter by"
            )
            
            # Tag selection dropdown
            selected_tag = st.selectbox(
                "Select Tag (optional):",
                options=["All Tags"] + tags,
                help="Choose a specific tag to filter by"
            )
        
        # Date range selection
        col1, col2 = st.columns(2)
        with col1:
            start_date = st.date_input(
                "Start Date (optional):",
                value=None,
                help="Leave empty to include all dates"
            )
        
        with col2:
            end_date = st.date_input(
                "End Date (optional):",
                value=None,
                help="Leave empty to include all dates"
            )
        
        # Update button
        update_button = st.button("Update Table", type="primary")
        
        # Validate date range
        if start_date and end_date and start_date > end_date:
            st.error("Start date must be before end date")
            return
        
        # Filter and display results only when button is clicked or on initial load
        if update_button or 'filtered_tasks_displayed' not in st.session_state:
            with st.spinner("Loading filtered tasks..."):
                filtered_tasks = get_filtered_tasks_from_database(
                    engine, 
                    user_name=selected_user if selected_user != "All Users" else None,
                    book_name=selected_book if selected_book != "All Books" else None,
                    board_name=selected_board if selected_board != "All Boards" else None,
                    tag_name=selected_tag if selected_tag != "All Tags" else None,
                    start_date=start_date, 
                    end_date=end_date
                )
            
            # Store in session state to prevent automatic reloading
            st.session_state.filtered_tasks_displayed = True
            st.session_state.current_filtered_tasks = filtered_tasks
            st.session_state.current_filters = {
                'user': selected_user,
                'book': selected_book,
                'board': selected_board,
                'tag': selected_tag,
                'start_date': start_date,
                'end_date': end_date
            }
        
        # Display cached results if available
        if 'current_filtered_tasks' in st.session_state:
            
            filtered_tasks = st.session_state.current_filtered_tasks
            current_filters = st.session_state.get('current_filters', {})
            
            if not filtered_tasks.empty:
                st.subheader("Filtered Results")
                
                # Show active filters info
                active_filters = []
                if current_filters.get('user') and current_filters.get('user') != "All Users":
                    active_filters.append(f"User: {current_filters.get('user')}")
                if current_filters.get('book') and current_filters.get('book') != "All Books":
                    active_filters.append(f"Book: {current_filters.get('book')}")
                if current_filters.get('board') and current_filters.get('board') != "All Boards":
                    active_filters.append(f"Board: {current_filters.get('board')}")
                if current_filters.get('tag') and current_filters.get('tag') != "All Tags":
                    active_filters.append(f"Tag: {current_filters.get('tag')}")
                if current_filters.get('start_date') or current_filters.get('end_date'):
                    start_str = current_filters.get('start_date').strftime('%d/%m/%Y') if current_filters.get('start_date') else 'All'
                    end_str = current_filters.get('end_date').strftime('%d/%m/%Y') if current_filters.get('end_date') else 'All'
                    active_filters.append(f"Date range: {start_str} to {end_str}")
                
                if active_filters:
                    left_col, right_col = st.columns([1, 3])
                    with left_col:
                        with st.expander("Active Filters", expanded=False):
                            for f in active_filters:
                                st.write(f)
                    with right_col:
                        st.dataframe(
                            filtered_tasks,
                            use_container_width=True,
                            hide_index=True
                        )
                else:
                    st.dataframe(
                        filtered_tasks,
                        use_container_width=True,
                        hide_index=True
                    )
                
                # Download button for filtered results
                csv_buffer = io.StringIO()
                filtered_tasks.to_csv(csv_buffer, index=False)
                st.download_button(
                    label="Download Filtered Results",
                    data=csv_buffer.getvalue(),
                    file_name="filtered_tasks.csv",
                    mime="text/csv"
                )
                
                # Summary statistics for filtered data
                st.subheader("Summary")
                col1, col2, col3, col4 = st.columns(4)
                
                with col1:
                    st.metric("Total Books", int(filtered_tasks['Book Title'].nunique()))
                
                with col2:
                    st.metric("Total Tasks", len(filtered_tasks))
                
                with col3:
                    st.metric("Unique Users", int(filtered_tasks['User'].nunique()))
                
                with col4:
                    # Calculate total time from formatted time strings
                    total_seconds = 0
                    for time_str in filtered_tasks['Time Spent']:
                        if time_str != "00:00:00":
                            parts = time_str.split(':')
                            total_seconds += int(parts[0]) * 3600 + int(parts[1]) * 60 + int(parts[2])
                    total_hours = total_seconds / 3600
                    st.metric("Total Time (Hours)", f"{total_hours:.1f}")
            
            else:
                st.warning("No tasks found matching the selected filters.")
        
        elif 'filtered_tasks_displayed' not in st.session_state:
            st.info("Click 'Update Table' to load filtered results.")
    
    elif selected_tab == "Archive":
        st.header("Archive")
        st.markdown("View and manage archived books.")
        
        try:
            # Get count of archived records
            with engine.connect() as conn:
                archived_count = conn.execute(text('SELECT COUNT(*) FROM trello_time_tracking WHERE archived = TRUE')).scalar()
            
            if archived_count and archived_count > 0:
                st.info(f"Showing archived books from {archived_count} database records.")
                
                # Get archived data from database
                df_archived = pd.read_sql(
                    '''SELECT card_name as "Card name", 
                       COALESCE(user_name, 'Not set') as "User", 
                       list_name as "List", 
                       time_spent_seconds as "Time spent (s)", 
                       date_started as "Date started (f)", 
                       card_estimate_seconds as "Card estimate(s)", 
                       board_name as "Board", created_at, tag as "Tag"
                       FROM trello_time_tracking WHERE archived = TRUE ORDER BY created_at DESC''', 
                    engine
                )
                
                if not df_archived.empty:
                    # Add search bar for archived book titles
                    archive_search_query = st.text_input(
                        "Search archived books by title:",
                        placeholder="Enter book title to filter archived results...",
                        help="Search for specific archived books by typing part of the title",
                        key="archive_search"
                    )
                    
                    # Filter archived books based on search
                    filtered_archived_df = df_archived.copy()
                    if archive_search_query:
                        mask = filtered_archived_df['Card name'].str.contains(archive_search_query, case=False, na=False)
                        filtered_archived_df = filtered_archived_df[mask]
                    
                    # Get unique archived books
                    unique_archived_books = filtered_archived_df['Card name'].unique()
                    
                    if len(unique_archived_books) > 0:
                        st.write(f"Found {len(unique_archived_books)} archived books to display")
                        
                        # Display each archived book with same structure as Book Completion
                        for book_title in unique_archived_books:
                            book_mask = filtered_archived_df['Card name'] == book_title
                            book_data = filtered_archived_df[book_mask].copy()
                            
                            # Calculate overall progress
                            total_time_spent = book_data['Time spent (s)'].sum()
                            
                            # Calculate total estimated time
                            estimated_time = 0
                            if 'Card estimate(s)' in book_data.columns:
                                book_estimates = book_data['Card estimate(s)'].fillna(0).sum()
                                if book_estimates > 0:
                                    estimated_time = book_estimates
                            
                            # Calculate completion percentage and progress text
                            if estimated_time > 0:
                                completion_percentage = (total_time_spent / estimated_time) * 100
                                progress_text = f"{format_seconds_to_time(total_time_spent)}/{format_seconds_to_time(estimated_time)} ({completion_percentage:.1f}%)"
                            else:
                                completion_percentage = 0
                                progress_text = f"Total: {format_seconds_to_time(total_time_spent)} (No estimate)"
                            
                            with st.expander(book_title, expanded=False):
                                # Show progress bar and completion info at the top
                                progress_bar_html = f"""
                                <div style="width: 50%; background-color: #f0f0f0; border-radius: 5px; height: 10px; margin: 8px 0;">
                                    <div style="width: {min(completion_percentage, 100):.1f}%; background-color: #EB5D0C; height: 100%; border-radius: 5px;"></div>
                                </div>
                                """
                                st.markdown(progress_bar_html, unsafe_allow_html=True)
                                st.markdown(f'<div style="font-size: 14px; color: #666; margin-bottom: 10px;">{progress_text}</div>', unsafe_allow_html=True)
                                
                                st.markdown("---")
                                
                                # Show task breakdown for archived book
                                task_breakdown = book_data.groupby(['List', 'User'])['Time spent (s)'].sum().reset_index()
                                task_breakdown['Time Spent'] = task_breakdown['Time spent (s)'].apply(format_seconds_to_time)
                                task_breakdown = task_breakdown[['List', 'User', 'Time Spent']]
                                
                                st.write("**Task Breakdown:**")
                                st.dataframe(task_breakdown, use_container_width=True, hide_index=True)
                                
                                # Unarchive and Delete buttons
                                st.markdown("---")
                                col1, col2 = st.columns(2)
                                
                                with col1:
                                    if st.button(f"Unarchive '{book_title}'", key=f"unarchive_{book_title}", help="Move this book back to active books"):
                                        try:
                                            with engine.connect() as conn:
                                                conn.execute(text('''
                                                    UPDATE trello_time_tracking 
                                                    SET archived = FALSE 
                                                    WHERE card_name = :card_name
                                                '''), {'card_name': book_title})
                                                conn.commit()
                                            
                                            # Keep user on the Archive tab
                                            st.session_state.active_tab = 2  # Archive tab
                                            st.success(f"'{book_title}' has been unarchived successfully!")
                                            st.rerun()
                                        except Exception as e:
                                            st.error(f"Error unarchiving book: {str(e)}")
                                
                                with col2:
                                    if st.button(f"Delete '{book_title}'", key=f"delete_{book_title}", help="Permanently delete this book and all its data", type="secondary"):
                                        # Add confirmation using session state
                                        confirm_key = f"confirm_delete_{book_title}"
                                        if confirm_key not in st.session_state:
                                            st.session_state[confirm_key] = False
                                        
                                        if not st.session_state[confirm_key]:
                                            st.session_state[confirm_key] = True
                                            st.warning(f"Click 'Delete {book_title}' again to permanently delete all data for this book.")
                                            st.rerun()
                                        else:
                                            try:
                                                with engine.connect() as conn:
                                                    conn.execute(text('''
                                                        DELETE FROM trello_time_tracking 
                                                        WHERE card_name = :card_name
                                                    '''), {'card_name': book_title})
                                                    conn.commit()
                                                
                                                # Reset confirmation state
                                                del st.session_state[confirm_key]
                                                # Keep user on the Archive tab
                                                st.session_state.active_tab = 2  # Archive tab
                                                st.success(f"'{book_title}' has been permanently deleted!")
                                                st.rerun()
                                            except Exception as e:
                                                st.error(f"Error deleting book: {str(e)}")
                                                # Reset confirmation state on error
                                                if confirm_key in st.session_state:
                                                    del st.session_state[confirm_key]
                    else:
                        if archive_search_query:
                            st.warning(f"No archived books found matching '{archive_search_query}'")
                        else:
                            st.warning("No archived books available")
                else:
                    st.warning("No archived books available")
            else:
                st.info("No archived books found. Archive books from the 'Book Completion' tab to see them here.")
                
        except Exception as e:
            st.error(f"Error accessing archived data: {str(e)}")



if __name__ == "__main__":
    main()<|MERGE_RESOLUTION|>--- conflicted
+++ resolved
@@ -1572,7 +1572,7 @@
 
         active_timer_count = sum(1 for running in st.session_state.timers.values() if running)
         with st.sidebar:
-<<<<<<< HEAD
+ bkcpsj-codex/fix-indentation-errors-in-app.py
             st.write(f"**Active Timers ({active_timer_count})**")
             if active_timer_count == 0:
                 st.write("No active timers")
@@ -1595,7 +1595,7 @@
                             with timer_col2:
                                 if st.button("Stop", key=f"summary_stop_{task_key}"):
                                     stop_active_timer(engine, task_key)
-=======
+
             with st.expander(f"Active Timers ({active_timer_count})", expanded=active_timer_count > 0):
                 if active_timer_count == 0:
                     st.write("No active timers")
@@ -1618,7 +1618,7 @@
                                 with timer_col2:
                                     if st.button("Stop", key=f"summary_stop_{task_key}"):
                                         stop_active_timer(engine, task_key)
->>>>>>> 80758689
+ main
 
         if st.button("Refresh Active Timers", key="refresh_active_timers_sidebar", type="secondary"):
             st.rerun()
