import streamlit as st
import pandas as pd
import numpy as np
from datetime import datetime, timedelta, timezone
from collections import Counter
import io
import os
import re
import time
from sqlalchemy import create_engine, text
from sqlalchemy.exc import IntegrityError

st.set_page_config(page_title="Book Production Time Tracking", page_icon="favicon.png")

# Set BST timezone (UTC+1)
BST = timezone(timedelta(hours=1))
UTC_PLUS_1 = BST  # Keep backward compatibility

@st.cache_resource
def init_database():
    """Initialise database connection and create tables"""
    try:
        # Prefer Streamlit secrets but allow an env var fallback
        database_url = st.secrets.get("database", {}).get("url") or os.getenv("DATABASE_URL")
        if not database_url:
            st.error(
                "Database URL not configured. Set database.url in Streamlit secrets "
                "or the DATABASE_URL environment variable."
            )
            return None

        engine = create_engine(database_url)
        
        # Create table if it doesn't exist
        with engine.connect() as conn:
            conn.execute(text('''
                CREATE TABLE IF NOT EXISTS trello_time_tracking (
                    id SERIAL PRIMARY KEY,
                    card_name VARCHAR(500) NOT NULL,
                    user_name VARCHAR(255) NOT NULL,
                    list_name VARCHAR(255) NOT NULL,
                    time_spent_seconds INTEGER NOT NULL,
                    date_started DATE,
                    card_estimate_seconds INTEGER,
                    board_name VARCHAR(255),
                    labels TEXT,
                    completed BOOLEAN DEFAULT FALSE,
                    archived BOOLEAN DEFAULT FALSE,
                    created_at TIMESTAMP DEFAULT CURRENT_TIMESTAMP,
                    UNIQUE(card_name, user_name, list_name, date_started, time_spent_seconds)
                )
            '''))
            # Add archived column to existing table if it doesn't exist
            conn.execute(text('''
                ALTER TABLE trello_time_tracking 
                ADD COLUMN IF NOT EXISTS archived BOOLEAN DEFAULT FALSE
            '''))
            
            # Add session_start_time column if it doesn't exist
            conn.execute(text('''
                ALTER TABLE trello_time_tracking 
                ADD COLUMN IF NOT EXISTS session_start_time TIMESTAMP
            '''))
            
            # Add tag column if it doesn't exist
            conn.execute(text('''
                ALTER TABLE trello_time_tracking
                ADD COLUMN IF NOT EXISTS tag VARCHAR(255)
            '''))

            # Ensure other optional columns exist for older databases
            conn.execute(text('''
                ALTER TABLE trello_time_tracking
                ADD COLUMN IF NOT EXISTS card_estimate_seconds INTEGER
            '''))
            conn.execute(text('''
                ALTER TABLE trello_time_tracking
                ADD COLUMN IF NOT EXISTS board_name VARCHAR(255)
            '''))
            conn.execute(text('''
                ALTER TABLE trello_time_tracking
                ADD COLUMN IF NOT EXISTS labels TEXT
            '''))
            conn.execute(text('''
                ALTER TABLE trello_time_tracking
                ADD COLUMN IF NOT EXISTS created_at TIMESTAMP DEFAULT CURRENT_TIMESTAMP
            '''))
            conn.execute(text('''
                ALTER TABLE trello_time_tracking
                ADD COLUMN IF NOT EXISTS completed BOOLEAN DEFAULT FALSE
            '''))

            # Create books table for storing book metadata
            conn.execute(text('''
                CREATE TABLE IF NOT EXISTS books (
                    card_name VARCHAR(500) PRIMARY KEY,
                    board_name VARCHAR(255),
                    tag VARCHAR(255),
                    archived BOOLEAN DEFAULT FALSE,
                    created_at TIMESTAMP DEFAULT CURRENT_TIMESTAMP
                )
            '''))

            # Add optional columns to books table if they are missing
            conn.execute(text('''
                ALTER TABLE books
                ADD COLUMN IF NOT EXISTS board_name VARCHAR(255)
            '''))
            conn.execute(text('''
                ALTER TABLE books
                ADD COLUMN IF NOT EXISTS tag VARCHAR(255)
            '''))
            conn.execute(text('''
                ALTER TABLE books
                ADD COLUMN IF NOT EXISTS archived BOOLEAN DEFAULT FALSE
            '''))
            conn.execute(text('''
                ALTER TABLE books
                ADD COLUMN IF NOT EXISTS created_at TIMESTAMP DEFAULT CURRENT_TIMESTAMP
            '''))
            

            
            # Create active timers table for persistent timer storage
            conn.execute(text('''
                CREATE TABLE IF NOT EXISTS active_timers (
                    id SERIAL PRIMARY KEY,
                    timer_key VARCHAR(500) NOT NULL UNIQUE,
                    card_name VARCHAR(255) NOT NULL,
                    user_name VARCHAR(100),
                    list_name VARCHAR(100) NOT NULL,
                    board_name VARCHAR(100),
                    start_time TIMESTAMPTZ NOT NULL,
                    accumulated_seconds INTEGER DEFAULT 0,
                    is_paused BOOLEAN DEFAULT FALSE,
                    created_at TIMESTAMPTZ DEFAULT CURRENT_TIMESTAMP
                )
            '''))
            
            # Add new columns to existing active_timers table if they don't exist
            conn.execute(text('''
                ALTER TABLE active_timers 
                ADD COLUMN IF NOT EXISTS accumulated_seconds INTEGER DEFAULT 0
            '''))
            conn.execute(text('''
                ALTER TABLE active_timers 
                ADD COLUMN IF NOT EXISTS is_paused BOOLEAN DEFAULT FALSE
            '''))
            
            # Migrate existing TIMESTAMP columns to TIMESTAMPTZ if needed
            try:
                conn.execute(text('''
                    ALTER TABLE active_timers 
                    ALTER COLUMN start_time TYPE TIMESTAMPTZ USING start_time AT TIME ZONE 'Europe/London'
                '''))
                conn.execute(text('''
                    ALTER TABLE active_timers 
                    ALTER COLUMN created_at TYPE TIMESTAMPTZ USING created_at AT TIME ZONE 'Europe/London'
                '''))
            except Exception:
                # Columns might already be TIMESTAMPTZ, ignore the error
                pass
            conn.commit()
        
        return engine
    except Exception as e:
        st.error(f"Database initialisation failed: {str(e)}")
        return None




def get_users_from_database(_engine):
    """Get list of unique users from database with retry logic"""
    max_retries = 3
    for attempt in range(max_retries):
        try:
            with _engine.connect() as conn:
                result = conn.execute(text('SELECT DISTINCT COALESCE(user_name, \'Not set\') FROM trello_time_tracking ORDER BY COALESCE(user_name, \'Not set\')'))
                return [row[0] for row in result]
        except Exception as e:
            if attempt < max_retries - 1:
                time.sleep(0.5)
                continue
            else:
                return []
    return []

def get_tags_from_database(_engine):
    """Get list of unique individual tags from database, splitting comma-separated values"""
    max_retries = 3
    for attempt in range(max_retries):
        try:
            with _engine.connect() as conn:
                result = conn.execute(text("SELECT DISTINCT tag FROM trello_time_tracking WHERE tag IS NOT NULL AND tag != '' ORDER BY tag"))
                all_tag_strings = [row[0] for row in result]
                
                # Split comma-separated tags and create unique set
                individual_tags = set()
                for tag_string in all_tag_strings:
                    if tag_string:
                        # Split by comma and strip whitespace
                        tags_in_string = [tag.strip() for tag in tag_string.split(',')]
                        individual_tags.update(tags_in_string)
                
                # Return sorted list of individual tags
                return sorted(list(individual_tags))
                
        except Exception as e:
            if attempt < max_retries - 1:
                # Wait before retrying
                time.sleep(0.5)
                continue
            else:
                # Final attempt failed, return empty list instead of showing error
                return []
    
    return []

def get_books_from_database(_engine):
    """Get list of unique book names from database with retry logic"""
    max_retries = 3
    for attempt in range(max_retries):
        try:
            with _engine.connect() as conn:
                result = conn.execute(text("SELECT DISTINCT card_name FROM trello_time_tracking WHERE card_name IS NOT NULL ORDER BY card_name"))
                books = [row[0] for row in result]
                return books
        except Exception as e:
            if attempt < max_retries - 1:
                time.sleep(0.5)
                continue
            else:
                return []
    return []

def get_boards_from_database(_engine):
    """Get list of unique board names from database with retry logic"""
    max_retries = 3
    for attempt in range(max_retries):
        try:
            with _engine.connect() as conn:
                result = conn.execute(text("SELECT DISTINCT board_name FROM trello_time_tracking WHERE board_name IS NOT NULL AND board_name != '' ORDER BY board_name"))
                boards = [row[0] for row in result]
                return boards
        except Exception as e:
            if attempt < max_retries - 1:
                time.sleep(0.5)
                continue
            else:
                return []
    return []


def emergency_stop_all_timers(engine):
    """Emergency function to stop all active timers and save progress when database connection fails"""
    try:
        # Initialize session state if needed
        if 'timers' not in st.session_state:
            st.session_state.timers = {}
        if 'timer_start_times' not in st.session_state:
            st.session_state.timer_start_times = {}
        
        saved_timers = 0
        current_time_utc = datetime.utcnow().replace(tzinfo=timezone.utc)
        current_time_bst = current_time_utc.astimezone(BST)
        
        # Process any active timers from session state
        for timer_key, is_active in st.session_state.timers.items():
            if is_active and timer_key in st.session_state.timer_start_times:
                try:
                    # Parse timer key to extract details
                    parts = timer_key.split('_')
                    if len(parts) >= 3:
                        card_name = '_'.join(parts[:-2])  # Reconstruct card name
                        list_name = parts[-2]
                        user_name = parts[-1]
                        
                        # Calculate elapsed time using UTC-based function
                        start_time = st.session_state.timer_start_times[timer_key]
                        elapsed_seconds = calculate_timer_elapsed_time(start_time)
                        
                        # Only save if significant time elapsed
                        if elapsed_seconds > 0:
                            # Try to save to database with retry logic
                            for attempt in range(3):
                                try:
                                    with engine.connect() as conn:
                                        # Save the time entry
                                        conn.execute(text('''
                                            INSERT INTO trello_time_tracking 
                                            (card_name, user_name, list_name, time_spent_seconds, 
                                             date_started, session_start_time, board_name)
                                            VALUES (:card_name, :user_name, :list_name, :time_spent_seconds, 
                                                   :date_started, :session_start_time, :board_name)
                                        '''), {
                                            'card_name': card_name,
                                            'user_name': user_name,
                                            'list_name': list_name,
                                            'time_spent_seconds': elapsed_seconds,
                                            'date_started': start_time.date(),
                                            'session_start_time': start_time,
                                            'board_name': 'Manual Entry'
                                        })
                                        
                                        # Remove from active timers table
                                        conn.execute(text('DELETE FROM active_timers WHERE timer_key = :timer_key'), 
                                                   {'timer_key': timer_key})
                                        conn.commit()
                                        saved_timers += 1
                                        break
                                except Exception:
                                    if attempt == 2:  # Last attempt failed
                                        # Store in session state as backup
                                        if 'emergency_saved_times' not in st.session_state:
                                            st.session_state.emergency_saved_times = []
                                        st.session_state.emergency_saved_times.append({
                                            'card_name': card_name,
                                            'user_name': user_name,
                                            'list_name': list_name,
                                            'elapsed_seconds': elapsed_seconds,
                                            'start_time': start_time
                                        })
                                    continue
                
                except Exception as e:
                    continue  # Skip this timer if parsing fails
        
        if saved_timers > 0:
            st.success(f"Successfully saved {saved_timers} active timer(s) before stopping.")
        
        # Try to clear active timers table if possible
        try:
            with engine.connect() as conn:
                conn.execute(text('DELETE FROM active_timers'))
                conn.commit()
        except Exception:
            pass  # Database might be completely unavailable
            
    except Exception as e:
        st.error(f"Emergency timer save failed: {str(e)}")


def recover_emergency_saved_times(engine):
    """Recover and save any emergency saved times from previous session"""
    if 'emergency_saved_times' in st.session_state and st.session_state.emergency_saved_times:
        saved_count = 0
        for saved_time in st.session_state.emergency_saved_times:
            try:
                with engine.connect() as conn:
                    conn.execute(text('''
                        INSERT INTO trello_time_tracking 
                        (card_name, user_name, list_name, time_spent_seconds, 
                         date_started, session_start_time, board_name)
                        VALUES (:card_name, :user_name, :list_name, :time_spent_seconds, 
                               :date_started, :session_start_time, :board_name)
                    '''), {
                        'card_name': saved_time['card_name'],
                        'user_name': saved_time['user_name'],
                        'list_name': saved_time['list_name'],
                        'time_spent_seconds': saved_time['elapsed_seconds'],
                        'date_started': saved_time['start_time'].date(),
                        'session_start_time': saved_time['start_time'],
                        'board_name': 'Manual Entry'
                    })
                    conn.commit()
                    saved_count += 1
            except Exception:
                continue  # Skip if unable to save
        
        if saved_count > 0:
            st.success(f"Recovered {saved_count} emergency saved timer(s) from previous session.")
        
        # Clear the emergency saved times
        st.session_state.emergency_saved_times = []


def load_active_timers(engine):
    """Load active timers from database - simplified version"""
    try:
        with engine.connect() as conn:
            result = conn.execute(text('''
                SELECT timer_key, card_name, user_name, list_name, board_name, start_time
                FROM active_timers
                ORDER BY start_time DESC
            '''))
            
            active_timers = []
            for row in result:
                timer_key = row[0]
                card_name = row[1]
                user_name = row[2]
                list_name = row[3]
                board_name = row[4]
                start_time = row[5]
                
                # Simple session state - just track if timer is running
                if 'timers' not in st.session_state:
                    st.session_state.timers = {}
                if 'timer_start_times' not in st.session_state:
                    st.session_state.timer_start_times = {}
                
                # Ensure timezone-aware datetime for consistency
                if start_time.tzinfo is None:
                    start_time_with_tz = start_time.replace(tzinfo=BST)
                else:
                    # Convert to BST for consistency in session state
                    start_time_with_tz = start_time.astimezone(BST)
                
                st.session_state.timers[timer_key] = True
                st.session_state.timer_start_times[timer_key] = start_time_with_tz
                
                active_timers.append({
                    'timer_key': timer_key,
                    'card_name': card_name,
                    'user_name': user_name,
                    'list_name': list_name,
                    'board_name': board_name,
                    'start_time': start_time_with_tz
                })
            
            return active_timers
    except Exception as e:
        error_msg = str(e)
        
        # Check if this is an SSL connection error indicating app restart
        if "SSL connection has been closed unexpectedly" in error_msg or "connection" in error_msg.lower():
            st.warning("App restarted - automatically stopping all active timers and saving progress...")
            
            # Try to recover and save any active timers from session state
            emergency_stop_all_timers(engine)
            
            # Clear session state timers since they've been saved
            if 'timers' in st.session_state:
                st.session_state.timers = {}
            if 'timer_start_times' in st.session_state:
                st.session_state.timer_start_times = {}
                
            return []
        else:
            st.error(f"Error loading active timers: {error_msg}")
            return []


def save_active_timer(engine, timer_key, card_name, user_name, list_name, board_name, start_time):
    """Save active timer to database - timezone-aware version"""
    try:
        with engine.connect() as conn:
            # Ensure timezone information is preserved for database storage
            if start_time.tzinfo is None:
                # If no timezone, assume BST
                start_time_with_tz = start_time.replace(tzinfo=BST)
            else:
                # Keep existing timezone info
                start_time_with_tz = start_time
                
            conn.execute(text('''
                INSERT INTO active_timers (timer_key, card_name, user_name, list_name, board_name, start_time, created_at)
                VALUES (:timer_key, :card_name, :user_name, :list_name, :board_name, :start_time, CURRENT_TIMESTAMP)
                ON CONFLICT (timer_key) DO UPDATE SET
                    start_time = EXCLUDED.start_time,
                    created_at = CURRENT_TIMESTAMP
            '''), {
                'timer_key': timer_key,
                'card_name': card_name,
                'user_name': user_name,
                'list_name': list_name,
                'board_name': board_name,
                'start_time': start_time_with_tz
            })
            conn.commit()
    except Exception as e:
        st.error(f"Error saving active timer: {str(e)}")




def remove_active_timer(engine, timer_key):
    """Remove active timer from database"""
    try:
        with engine.connect() as conn:
            conn.execute(text('''
                DELETE FROM active_timers WHERE timer_key = :timer_key
            '''), {'timer_key': timer_key})
            conn.commit()
    except Exception as e:
        st.error(f"Error removing active timer: {str(e)}")


def update_task_completion(engine, card_name, user_name, list_name, completed):
    """Update task completion status for all matching records"""
    try:
        with engine.connect() as conn:
            # Update all matching records and get count of affected rows
            result = conn.execute(text("""
                UPDATE trello_time_tracking 
                SET completed = :completed
                WHERE card_name = :card_name 
                AND COALESCE(user_name, 'Not set') = :user_name 
                AND list_name = :list_name
                AND archived = FALSE
            """), {
                'completed': completed,
                'card_name': card_name,
                'user_name': user_name,
                'list_name': list_name
            })
            conn.commit()
            
            # Verify the update worked
            rows_affected = result.rowcount
            if rows_affected == 0:
                st.warning(f"No records found to update for {card_name} - {list_name} ({user_name})")
                
    except Exception as e:
        st.error(f"Error updating task completion: {str(e)}")


def get_task_completion(engine, card_name, user_name, list_name):
    """Get task completion status"""
    try:
        with engine.connect() as conn:
            result = conn.execute(text("""
                SELECT completed FROM trello_time_tracking 
                WHERE card_name = :card_name 
                AND COALESCE(user_name, 'Not set') = :user_name 
                AND list_name = :list_name
                LIMIT 1
            """), {
                'card_name': card_name,
                'user_name': user_name,
                'list_name': list_name
            })
            row = result.fetchone()
            return row[0] if row else False
    except Exception as e:
        st.error(f"Error getting task completion: {str(e)}")
        return False


def check_all_tasks_completed(engine, card_name):
    """Check if all tasks for a book are completed"""
    try:
        with engine.connect() as conn:
            # Get all tasks for this book - need to check each user/stage combination
            result = conn.execute(text("""
                SELECT list_name, COALESCE(user_name, 'Not set') as user_name, 
                       BOOL_AND(COALESCE(completed, false)) as all_completed
                FROM trello_time_tracking 
                WHERE card_name = :card_name 
                AND archived = FALSE
                GROUP BY list_name, COALESCE(user_name, 'Not set')
            """), {
                'card_name': card_name
            })
            
            task_groups = result.fetchall()
            if not task_groups:
                return False
            
            # Check if all task groups are completed
            for task_group in task_groups:
                if not task_group[2]:  # all_completed column
                    return False
            
            return True
    except Exception as e:
        st.error(f"Error checking book completion: {str(e)}")
        return False


def delete_task_stage(engine, card_name, user_name, list_name):
    """Delete a specific task stage from the database"""
    try:
        with engine.connect() as conn:
            conn.execute(text("""
                DELETE FROM trello_time_tracking 
                WHERE card_name = :card_name 
                AND COALESCE(user_name, 'Not set') = :user_name 
                AND list_name = :list_name
            """), {
                'card_name': card_name,
                'user_name': user_name,
                'list_name': list_name
            })
            conn.commit()
            return True
    except Exception as e:
        st.error(f"Error deleting task stage: {str(e)}")
        return False


def create_book_record(engine, card_name, board_name=None, tag=None):
    """Create a book record in the books table"""
    try:
        with engine.connect() as conn:
            conn.execute(text("""
                INSERT INTO books (card_name, board_name, tag)
                VALUES (:card_name, :board_name, :tag)
                ON CONFLICT (card_name) DO UPDATE SET
                    board_name = EXCLUDED.board_name,
                    tag = EXCLUDED.tag
            """), {
                'card_name': card_name,
                'board_name': board_name,
                'tag': tag
            })
            conn.commit()
            return True
    except Exception as e:
        st.error(f"Error creating book record: {str(e)}")
        return False


def get_all_books(engine):
    """Get all books from the books table, including those without tasks"""
    try:
        with engine.connect() as conn:
            result = conn.execute(text("""
                SELECT DISTINCT card_name, board_name, tag
                FROM books
                WHERE archived = FALSE
                UNION
                SELECT DISTINCT card_name, board_name, tag
                FROM trello_time_tracking
                WHERE archived = FALSE
                ORDER BY card_name
            """))
            return result.fetchall()
    except Exception as e:
        st.error(f"Error fetching books: {str(e)}")
        return []


def get_available_stages_for_book(engine, card_name):
    """Get stages not yet associated with a book"""
    all_stages = [
        "Editorial R&D", "Editorial Writing", "1st Edit", "2nd Edit",
        "Design R&D", "In Design", "1st Proof", "2nd Proof", 
        "Editorial Sign Off", "Design Sign Off"
    ]
    
    try:
        with engine.connect() as conn:
            result = conn.execute(text("""
                SELECT DISTINCT list_name
                FROM trello_time_tracking
                WHERE card_name = :card_name AND archived = FALSE
            """), {'card_name': card_name})
            
            existing_stages = [row[0] for row in result.fetchall()]
            available_stages = [stage for stage in all_stages if stage not in existing_stages]
            return available_stages
    except Exception as e:
        st.error(f"Error getting available stages: {str(e)}")
        return []


def add_stage_to_book(engine, card_name, stage_name, board_name=None, tag=None, estimate_seconds=3600):
    """Add a new stage to a book"""
    try:
        with engine.connect() as conn:
            conn.execute(text("""
                INSERT INTO trello_time_tracking 
                (card_name, user_name, list_name, time_spent_seconds, card_estimate_seconds, board_name, created_at, tag)
                VALUES (:card_name, :user_name, :list_name, :time_spent_seconds, :card_estimate_seconds, :board_name, :created_at, :tag)
            """), {
                'card_name': card_name,
                'user_name': None,  # Unassigned initially
                'list_name': stage_name,
                'time_spent_seconds': 0,
                'card_estimate_seconds': estimate_seconds,
                'board_name': board_name,
                'created_at': datetime.now(BST),
                'tag': tag
            })
            conn.commit()
            return True
    except Exception as e:
        st.error(f"Error adding stage: {str(e)}")
        return False


def import_books_from_csv(engine, df):
    """Import books and stage estimates from a CSV DataFrame"""
    required_cols = {"Card Name", "Board", "Tags"}
    if not required_cols.issubset(df.columns):
        missing = required_cols - set(df.columns)
        return False, f"Missing columns: {', '.join(missing)}"

    # Identify stage columns (user and time pairs)
    stage_names = [
        col for col in df.columns
        if col not in required_cols and not col.endswith(" Time")
    ]
    if not stage_names:
        return False, "No stage columns found in CSV"

    total_entries = 0

    for _, row in df.iterrows():
        card_name = str(row.get("Card Name", "")).strip()
        board_name = row.get("Board")
        board_name = str(board_name).strip() if pd.notna(board_name) else None
        tag_value = row.get("Tags")
        if pd.notna(tag_value) and str(tag_value).strip():
            final_tag = ", ".join([t.strip() for t in str(tag_value).split(",") if t.strip()])
        else:
            final_tag = None

        # Create/update book record
        create_book_record(engine, card_name, board_name, final_tag)

        current_time = datetime.now(BST)

        with engine.connect() as conn:
            for stage in stage_names:
                time_col = f"{stage} Time"
                if time_col not in df.columns:
                    continue

                time_val = row.get(time_col)
                if pd.isna(time_val) or str(time_val).strip() == "":
                    continue

                try:
                    hours = float(str(time_val))
                except ValueError:
                    continue
                if hours <= 0:
                    continue

                estimate_seconds = int(hours * 3600)

                user_val = row.get(stage)
                if pd.notna(user_val) and str(user_val).strip() and str(user_val).strip() != "Not set":
                    final_user = str(user_val).strip()
                else:
                    final_user = None

                conn.execute(text(
                    '''
                    INSERT INTO trello_time_tracking
                    (card_name, user_name, list_name, time_spent_seconds,
                     card_estimate_seconds, board_name, created_at,
                     session_start_time, tag)
                    VALUES (:card_name, :user_name, :list_name, :time_spent_seconds,
                            :card_estimate_seconds, :board_name, :created_at,
                            :session_start_time, :tag)
                    '''
                ), {
                    'card_name': card_name,
                    'user_name': final_user,
                    'list_name': stage,
                    'time_spent_seconds': 0,
                    'card_estimate_seconds': estimate_seconds,
                    'board_name': board_name,
                    'created_at': current_time,
                    'session_start_time': None,
                    'tag': final_tag
                })
                total_entries += 1

            conn.commit()

    return True, f"Imported {total_entries} stage entries from CSV"


def get_filtered_tasks_from_database(_engine, user_name=None, book_name=None, board_name=None, tag_name=None, start_date=None, end_date=None):
    """Get filtered tasks from database with multiple filter options"""
    try:
        query = '''
            WITH task_summary AS (
                SELECT card_name, list_name, COALESCE(user_name, 'Not set') as user_name, board_name, tag,
                       SUM(time_spent_seconds) as total_time,
                       MAX(card_estimate_seconds) as estimated_seconds,
                       MIN(CASE WHEN session_start_time IS NOT NULL THEN session_start_time END) as first_session
                FROM trello_time_tracking 
                WHERE 1=1
        '''
        params = {}
        
        # Add filters based on provided parameters
        if user_name and user_name != "All Users":
            query += ' AND COALESCE(user_name, \'Not set\') = :user_name'
            params['user_name'] = user_name
            
        if book_name and book_name != "All Books":
            query += ' AND card_name = :book_name'
            params['book_name'] = book_name
            
        if board_name and board_name != "All Boards":
            query += ' AND board_name = :board_name'
            params['board_name'] = board_name
            
        if tag_name and tag_name != "All Tags":
            query += ' AND (tag = :tag_name OR tag LIKE :tag_name_pattern1 OR tag LIKE :tag_name_pattern2 OR tag LIKE :tag_name_pattern3)'
            params['tag_name'] = tag_name
            params['tag_name_pattern1'] = f'{tag_name},%'  # Tag at start
            params['tag_name_pattern2'] = f'%, {tag_name},%'  # Tag in middle  
            params['tag_name_pattern3'] = f'%, {tag_name}'  # Tag at end
        
        query += '''
                GROUP BY card_name, list_name, COALESCE(user_name, 'Not set'), board_name, tag
            )
            SELECT card_name, list_name, user_name, board_name, tag, first_session, total_time, estimated_seconds
            FROM task_summary
        '''
        
        # Add date filtering to the main query if needed
        if start_date or end_date:
            date_conditions = []
            if start_date:
                date_conditions.append('first_session >= :start_date')
                params['start_date'] = start_date
            if end_date:
                date_conditions.append('first_session <= :end_date')
                params['end_date'] = end_date
            
            if date_conditions:
                query += ' WHERE ' + ' AND '.join(date_conditions)
        
        query += ' ORDER BY first_session DESC, card_name, list_name'
        
        with _engine.connect() as conn:
            result = conn.execute(text(query), params)
            data = []
            for row in result:
                card_name = row[0]
                list_name = row[1]
                user_name = row[2]
                board_name = row[3]
                tag = row[4]
                first_session = row[5]
                total_time = row[6]
                estimated_time = row[7] if row[7] else 0
                
                if first_session:
                    # Format as DD/MM/YYYY HH:MM
                    date_time_str = first_session.strftime('%d/%m/%Y %H:%M')
                else:
                    date_time_str = 'Manual Entry'
                    
                # Calculate completion percentage
                if estimated_time > 0:
                    completion_ratio = total_time / estimated_time
                    if completion_ratio <= 1.0:
                        completion_percentage = f"{int(completion_ratio * 100)}%"
                    else:
                        over_percentage = int((completion_ratio - 1.0) * 100)
                        completion_percentage = f"{over_percentage}% over"
                else:
                    completion_percentage = "No estimate"
                
                data.append({
                    'Book Title': card_name,
                    'Stage': list_name,
                    'User': user_name,
                    'Board': board_name,
                    'Tag': tag if tag else 'No Tag',
                    'Session Started': date_time_str,
                    'Time Allocation': format_seconds_to_time(estimated_time) if estimated_time > 0 else 'Not Set',
                    'Time Spent': format_seconds_to_time(total_time),
                    'Completion %': completion_percentage
                })
            return pd.DataFrame(data)
    except Exception as e:
        st.error(f"Error fetching user tasks: {str(e)}")
        return pd.DataFrame()

def format_seconds_to_time(seconds):
    """Convert seconds to hh:mm:ss format"""
    if pd.isna(seconds) or seconds == 0:
        return "00:00:00"
    
    # Convert to integer to handle any float values
    seconds = int(seconds)
    hours = seconds // 3600
    minutes = (seconds % 3600) // 60
    secs = seconds % 60
    return f"{hours:02d}:{minutes:02d}:{secs:02d}"

def calculate_timer_elapsed_time(start_time):
    """Calculate elapsed time from start_time to now using UTC for accuracy"""
    if not start_time:
        return 0
    
    # Use UTC for all calculations to avoid timezone issues
    current_time_utc = datetime.utcnow().replace(tzinfo=timezone.utc)
    
    # Convert start_time to UTC
    if start_time.tzinfo is None:
        # Assume start_time is in BST if no timezone info
        start_time = start_time.replace(tzinfo=BST).astimezone(timezone.utc)
    else:
        # Convert to UTC
        start_time = start_time.astimezone(timezone.utc)
    
    elapsed = current_time_utc - start_time
    return max(0, int(elapsed.total_seconds()))  # Ensure non-negative result

def calculate_completion_status(time_spent_seconds, estimated_seconds):
    """Calculate completion status based on time spent vs estimated time"""
    if pd.isna(estimated_seconds) or estimated_seconds == 0:
        return "No estimate"
    
    completion_ratio = time_spent_seconds / estimated_seconds
    
    if completion_ratio <= 1.0:
        percentage = int(completion_ratio * 100)
        return f"{percentage}% Complete"
    else:
        over_percentage = int((completion_ratio - 1.0) * 100)
        return f"{over_percentage}% over allocation"

@st.cache_data(ttl=60)
def process_book_summary(df):
    """Generate Book Summary Table"""
    try:
        grouped = df.groupby('Card name')

        total_time = grouped['Time spent (s)'].sum()
        estimated = grouped['Card estimate(s)'].max()
        boards = grouped['Board'].first()

        def get_main_user(group):
            user_totals = group.groupby('User')['Time spent (s)'].sum()
            return user_totals.idxmax() if not user_totals.empty else "Unknown"

        main_user_series = grouped.apply(get_main_user)

        completion_list = [
            calculate_completion_status(t, 0 if pd.isna(e) else e)
            for t, e in zip(total_time, estimated)
        ]

        df_summary = pd.DataFrame({
            'Book Title': total_time.index,
            'Board': boards.values,
            'Main User': main_user_series.values,
            'Time Spent': total_time.apply(format_seconds_to_time).values,
            'Estimated Time': estimated.fillna(0).apply(format_seconds_to_time).values,
            'Completion': completion_list
        })

        return df_summary.reset_index(drop=True)
    
    except Exception as e:
        st.error(f"Error processing book summary: {str(e)}")
        return pd.DataFrame()

def get_most_recent_activity(df, card_name):
    """Get the most recent list/stage worked on for a specific card"""
    try:
        card_data = df[df['Card name'] == card_name]
        
        if card_data.empty:
            return "Unknown"
        
        # If Date started (f) exists, use it to find most recent
        if 'Date started (f)' in df.columns and not card_data['Date started (f)'].isna().all():
            # Convert dates and find the most recent entry
            card_data_with_dates = card_data.dropna(subset=['Date started (f)'])
            if not card_data_with_dates.empty:
                card_data_with_dates = card_data_with_dates.copy()
                card_data_with_dates['parsed_date'] = pd.to_datetime(card_data_with_dates['Date started (f)'], format='%m/%d/%Y', errors='coerce')
                card_data_with_dates = card_data_with_dates.dropna(subset=['parsed_date'])
                if not card_data_with_dates.empty:
                    most_recent = card_data_with_dates.loc[card_data_with_dates['parsed_date'].idxmax()]
                    return most_recent['List']
        
        # Fallback: return the last entry (by order in CSV)
        return card_data.iloc[-1]['List']
    except Exception as e:
        return "Unknown"

def create_progress_bar_html(completion_percentage):
    """Create HTML progress bar for completion status"""
    if completion_percentage <= 100:
        # Normal progress (green)
        width = min(completion_percentage, 100)
        color = "#EB5D0C"  # Updated progress colour
        return f"""
        <div style="margin-bottom: 5px;">
            <div style="background-color: #f0f0f0; border-radius: 10px; padding: 2px; width: 200px; height: 20px;">
                <div style="background-color: {color}; width: {width}%; height: 16px; border-radius: 8px;"></div>
            </div>
            <div style="font-size: 12px; font-weight: bold; color: {color}; text-align: center;">
                {completion_percentage:.1f}% complete
            </div>
        </div>
        """
    else:
        # Over allocation (red with overflow)
        over_percentage = completion_percentage - 100
        return f"""
        <div style="margin-bottom: 5px;">
            <div style="background-color: #f0f0f0; border-radius: 10px; padding: 2px; width: 200px; height: 20px;">
                <div style="background-color: #dc3545; width: 100%; height: 16px; border-radius: 8px;"></div>
            </div>
            <div style="font-size: 12px; font-weight: bold; color: #dc3545; text-align: center;">
                {over_percentage:.1f}% over allocation
            </div>
        </div>
        """

def process_book_completion(df, search_filter=None):
    """Generate Book Completion Table with visual progress"""
    try:
        # Apply search filter if provided
        if search_filter:
            # Escape special regex characters to handle punctuation properly
            escaped_filter = re.escape(search_filter)
            df = df[df['Card name'].str.contains(escaped_filter, case=False, na=False)]
            
        if df.empty:
            return pd.DataFrame()
        
        # Group by book title (Card name)
        book_groups = df.groupby('Card name')
        
        book_completion_data = []
        
        for book_title, group in book_groups:
            # Calculate total time spent
            total_time_spent = group['Time spent (s)'].sum()
            
            # Get estimated time (assuming it's the same for all rows of the same book)
            estimated_time = 0
            if 'Card estimate(s)' in group.columns and len(group) > 0:
                est_val = group['Card estimate(s)'].iloc[0]
                if not pd.isna(est_val):
                    estimated_time = est_val
            
            # Get most recent activity
            most_recent_list = get_most_recent_activity(df, book_title)
            
            # Calculate completion status
            completion = calculate_completion_status(total_time_spent, estimated_time)
            
            # Create visual progress element
            if estimated_time > 0:
                completion_percentage = (total_time_spent / estimated_time) * 100
                progress_bar_html = create_progress_bar_html(completion_percentage)
            else:
                progress_bar_html = '<div style="font-style: italic; color: #666;">No estimate</div>'
            
            visual_progress = f"""
            <div style="padding: 10px; border: 1px solid #ddd; border-radius: 8px; margin: 2px 0; background-color: #fafafa;">
                <div style="font-weight: bold; font-size: 14px; margin-bottom: 5px; color: #000;">{book_title}</div>
                <div style="font-size: 12px; color: #666; margin-bottom: 8px;">Current stage: {most_recent_list}</div>
                <div>{progress_bar_html}</div>
            </div>
            """
            
            book_completion_data.append({
                'Book Title': book_title,
                'Visual Progress': visual_progress,
            })
        
        return pd.DataFrame(book_completion_data)
    
    except Exception as e:
        st.error(f"Error processing book completion: {str(e)}")
        return pd.DataFrame()

def convert_date_format(date_str):
    """Convert date from mm/dd/yyyy format to dd/mm/yyyy format"""
    try:
        if pd.isna(date_str) or date_str == 'N/A':
            return 'N/A'
        
        # Parse the date string - handle both with and without time
        if ' ' in str(date_str):
            # Has time component
            date_part, time_part = str(date_str).split(' ', 1)
            date_obj = datetime.strptime(date_part, '%m/%d/%Y')
            return f"{date_obj.strftime('%d/%m/%Y')} {time_part}"
        else:
            # Date only
            date_obj = datetime.strptime(str(date_str), '%m/%d/%Y')
            return date_obj.strftime('%d/%m/%Y')
    except:
        return str(date_str)  # Return original if conversion fails

def process_user_task_breakdown(df):
    """Generate User Task Breakdown Table with aggregated time"""
    try:
        # Check if Date started column exists in the CSV
        has_date = 'Date started (f)' in df.columns
        
        if has_date:
            # Convert date format from mm/dd/yyyy to datetime for proper sorting
            df_copy = df.copy()
            
            # Try multiple date formats to handle different possible formats
            df_copy['Date_parsed'] = pd.to_datetime(df_copy['Date started (f)'], errors='coerce')
            
            # If initial parsing failed, try specific formats
            if df_copy['Date_parsed'].isna().all():
                # Try mm/dd/yyyy format without time
                df_copy['Date_parsed'] = pd.to_datetime(df_copy['Date started (f)'], format='%m/%d/%Y', errors='coerce')
            
            # Group by User, Book Title, and List to aggregate multiple sessions
            # For each group, sum the time and take the earliest date
            agg_funcs = {
                'Time spent (s)': 'sum',
                'Date_parsed': 'min',  # Get earliest date
                'Date started (f)': 'first'  # Keep original format for fallback
            }
            
            aggregated = df_copy.groupby(['User', 'Card name', 'List']).agg(agg_funcs).reset_index()
            
            # Convert the earliest date back to dd/mm/yyyy format for display (date only, no time)
            def format_date_display(date_val):
                if pd.notna(date_val):
                    return date_val.strftime('%d/%m/%Y')
                else:
                    return 'N/A'
            
            aggregated['Date_display'] = aggregated['Date_parsed'].apply(format_date_display)
            
            # Rename columns for clarity
            aggregated = aggregated[['User', 'Card name', 'List', 'Date_display', 'Time spent (s)']]
            aggregated.columns = ['User', 'Book Title', 'List', 'Date', 'Time Spent (s)']
            
        else:
            # Group by User, Book Title (Card name), and List (stage/task)
            # Aggregate time spent for duplicate combinations
            aggregated = df.groupby(['User', 'Card name', 'List'])['Time spent (s)'].sum().reset_index()
            
            # Rename columns for clarity
            aggregated.columns = ['User', 'Book Title', 'List', 'Time Spent (s)']
            
            # Add empty Date column if not present
            aggregated['Date'] = 'N/A'
        
        # Format time spent
        aggregated['Time Spent'] = aggregated['Time Spent (s)'].apply(format_seconds_to_time)
        
        # Drop the seconds column as we now have formatted time
        aggregated = aggregated.drop('Time Spent (s)', axis=1)
        
        # Reorder columns to put Date after List
        aggregated = aggregated[['User', 'Book Title', 'List', 'Date', 'Time Spent']]
        
        # Sort by User → Book Title → List
        aggregated = aggregated.sort_values(['User', 'Book Title', 'List'])
        
        return aggregated.reset_index(drop=True)
    
    except Exception as e:
        st.error(f"Error processing user task breakdown: {str(e)}")
        return pd.DataFrame()



def main():
    # Initialise database connection
    engine = init_database()
    if not engine:
        st.error("Could not connect to database. Please check your configuration.")
        return

    
    # Add custom CSS to reduce padding and margins
    st.markdown("""
    <style>
    .main .block-container {
        padding-top: 1rem;
        padding-bottom: 1rem;
        padding-left: 1rem;
        padding-right: 1rem;
    }
    .stExpander > div:first-child {
        padding: 0.5rem 0;
    }
    .element-container {
        margin-bottom: 0.5rem;
    }
    div[data-testid="column"] {
        padding: 0 0.5rem;
    }
    </style>
    """, unsafe_allow_html=True)
    
    st.title("Book Production Time Tracking")
    st.markdown("Track time spent on different stages of book production with detailed stage-specific analysis.")

<<<<<<< HEAD
    # Inject JavaScript for browser-side timers that increment every second
=======
    # Inject JavaScript to update timers in the browser every second
>>>>>>> c342fba7
    st.markdown(
        """
        <script>
        function formatTimerTime(sec) {
            const h = String(Math.floor(sec / 3600)).padStart(2, '0');
            const m = String(Math.floor((sec % 3600) / 60)).padStart(2, '0');
            const s = String(sec % 60).padStart(2, '0');
            return `${h}:${m}:${s}`;
        }
<<<<<<< HEAD
        function startJsTimers() {
            document.querySelectorAll('.js-timer').forEach(el => {
                if (el.dataset.timerStarted) return;
                const start = parseInt(el.dataset.start, 10);
                if (isNaN(start)) return;
                el.dataset.timerStarted = "true";
                function tick() {
                    const now = Date.now();
                    const sec = Math.floor((now - start) / 1000);
                    el.textContent = formatTimerTime(sec);
                }
                tick();
                setInterval(tick, 1000);
            });
        }
        document.addEventListener('DOMContentLoaded', startJsTimers);
=======
        function updateTimers() {
            document.querySelectorAll('.js-timer').forEach(el => {
                let sec = parseInt(el.dataset.elapsed, 10);
                if (!isNaN(sec)) {
                    sec += 1;
                    el.dataset.elapsed = sec;
                    el.textContent = formatTimerTime(sec);
                }
            });
        }
        setInterval(updateTimers, 1000);
>>>>>>> c342fba7
        </script>
        """,
        unsafe_allow_html=True,
    )
    
    # Database already initialized earlier
    
    # Initialize session state for active tab
    if 'active_tab' not in st.session_state:
        st.session_state.active_tab = 0
    
    # Initialize timer session state
    if 'timers' not in st.session_state:
        st.session_state.timers = {}
    if 'timer_start_times' not in st.session_state:
        st.session_state.timer_start_times = {}
    if 'timer_paused' not in st.session_state:
        st.session_state.timer_paused = {}
    if 'timer_accumulated_time' not in st.session_state:
        st.session_state.timer_accumulated_time = {}
    
    # Recover any emergency saved times from previous session
    recover_emergency_saved_times(engine)
    
    # Load and restore active timers from database on every page load
    # This ensures timers are always properly restored even if session state is lost
    active_timers = load_active_timers(engine)
    if active_timers and 'timers_loaded' not in st.session_state:
        st.info(f"Restored {len(active_timers)} active timer(s) from previous session.")
        st.session_state.timers_loaded = True
    
    # Create tabs for different views
    tab_names = ["Book Progress", "Add Book", "Archive", "Reporting"]
    selected_tab = st.selectbox("Select Tab:", tab_names, index=st.session_state.active_tab, key="tab_selector")
    
    # Update active tab when changed - force immediate update
    current_index = tab_names.index(selected_tab)
    if current_index != st.session_state.active_tab:
        st.session_state.active_tab = current_index
        st.rerun()
    
    # Create individual tab sections based on selection
    if selected_tab == "Add Book":
        st.header("Upload CSV")
        st.markdown(
            "Upload a CSV file with columns 'Card Name', 'Board', 'Tags' followed by stage/user and 'Stage Time' pairs."
        )
        uploaded_csv = st.file_uploader("Choose CSV file", type="csv", key="csv_upload")
        if uploaded_csv is not None:
            try:
                csv_df = pd.read_csv(uploaded_csv)
                success, msg = import_books_from_csv(engine, csv_df)
                if success:
                    st.success(msg)
                else:
                    st.error(msg)
            except Exception as e:
                st.error(f"Error reading CSV: {str(e)}")
        with open("time_tracker_example.xlsx", "rb") as example_file:
            st.download_button(
                label="Download example Excel format",
                data=example_file,
                file_name="time_tracker_example.xlsx",
                mime="application/vnd.openxmlformats-officedocument.spreadsheetml.sheet",
            )
        st.markdown("---")

        # Manual Data Entry Form
        st.header("Manual Data Entry")
        st.markdown("Add individual time tracking entries for detailed stage-specific analysis.")
        
        # Check if form should be cleared
        clear_form = st.session_state.get('clear_form', False)
        if clear_form:
            # Define all form field keys that need to be cleared
            form_keys_to_clear = [
                "manual_card_name", "manual_board_name", "manual_tag_select", "manual_add_new_tag", "manual_new_tag",
                # Time tracking field keys
                "user_editorial_r&d", "time_editorial_r&d",
                "user_editorial_writing", "time_editorial_writing", 
                "user_1st_edit", "time_1st_edit",
                "user_2nd_edit", "time_2nd_edit",
                "user_design_r&d", "time_design_r&d",
                "user_in_design", "time_in_design",
                "user_1st_proof", "time_1st_proof",
                "user_2nd_proof", "time_2nd_proof",
                "user_editorial_sign_off", "time_editorial_sign_off",
                "user_design_sign_off", "time_design_sign_off"
            ]
            
            # Clear all form field keys from session state
            for key in form_keys_to_clear:
                if key in st.session_state:
                    del st.session_state[key]
            
            # Clear the flag
            del st.session_state['clear_form']
        
        # General fields
        col1, col2 = st.columns(2)
        with col1:
            card_name = st.text_input("Card Name", placeholder="Enter book title", key="manual_card_name", value="" if clear_form else None)
        with col2:
            board_options = [
                "Accessible Readers", 
                "Decodable Readers", 
                "Freedom Readers", 
                "Graphic Readers", 
                "Non-Fiction", 
                "Rapid Readers (Hi-Lo)"
            ]
            board_name = st.selectbox("Board", options=board_options, key="manual_board_name", index=0 if clear_form else None)
            
        # Tag field - Multi-select
        existing_tags = get_tags_from_database(engine)
        
        # Create tag input - allow selecting multiple existing or adding new
        col1, col2 = st.columns([3, 1])
        with col1:
            selected_tags = st.multiselect(
                "Tags (optional)",
                existing_tags,
                key="manual_tag_select",
                placeholder="Choose an option"
            )
        with col2:
            add_new_tag = st.checkbox("Add New", key="manual_add_new_tag", value=False if clear_form else None)
        
        # If user wants to add new tag, show text input
        if add_new_tag:
            new_tag = st.text_input("New Tag", placeholder="Enter new tag name", key="manual_new_tag", value="" if clear_form else None)
            if new_tag and new_tag.strip():
                new_tag_clean = new_tag.strip()
                if new_tag_clean not in selected_tags:
                    selected_tags.append(new_tag_clean)
        
        # Join multiple tags with commas for storage
        final_tag = ", ".join(selected_tags) if selected_tags else None
            
        st.subheader("Task Assignment & Estimates")
        st.markdown("*Assign users to stages and set time estimates. All tasks start with 0 actual time - use the Book Completion tab to track actual work time.*")
        
        # Define user groups for different types of work (alphabetically ordered)
        editorial_users = ["Not set", "Bethany Latham", "Charis Mather", "Noah Leatherland", "Rebecca Phillips-Bartlett"]
        design_users = ["Not set", "Amelia Harris", "Amy Li", "Drue Rintoul", "Jasmine Pointer", "Ker Ker Lee", "Rob Delph"]
        
        # Time tracking fields with specific user groups
        time_fields = [
            ("Editorial R&D", "Editorial R&D", editorial_users),
            ("Editorial Writing", "Editorial Writing", editorial_users),
            ("1st Edit", "1st Edit", editorial_users),
            ("2nd Edit", "2nd Edit", editorial_users),
            ("Design R&D", "Design R&D", design_users),
            ("In Design", "In Design", design_users),
            ("1st Proof", "1st Proof", editorial_users),
            ("2nd Proof", "2nd Proof", editorial_users),
            ("Editorial Sign Off", "Editorial Sign Off", editorial_users),
            ("Design Sign Off", "Design Sign Off", design_users)
        ]
        
        # Calculate and display time estimations in real-time
        editorial_total = 0.0
        design_total = 0.0
        time_entries = {}
        
        editorial_fields = ["Editorial R&D", "Editorial Writing", "1st Edit", "2nd Edit", "1st Proof", "2nd Proof", "Editorial Sign Off"]
        design_fields = ["Design R&D", "In Design", "Design Sign Off"]
        
        for field_label, list_name, user_options in time_fields:
            st.markdown(f"**{field_label} (hours)**")
            col1, col2 = st.columns([2, 1])
            
            with col1:
                selected_user = st.selectbox(
                    f"User for {field_label}",
                    user_options,
                    key=f"user_{list_name.replace(' ', '_').lower()}",
                    label_visibility="collapsed"
                )
            
            with col2:
                time_value = st.number_input(
                    f"Time for {field_label}",
                    min_value=0.0,
                    step=0.1,
                    format="%.1f",
                    key=f"time_{list_name.replace(' ', '_').lower()}",
                    label_visibility="collapsed"
                )
            
            # Handle user selection and calculate totals
            # Allow time entries with or without user assignment
            if time_value and time_value > 0:
                final_user = selected_user if selected_user != "Not set" else None
                
                # Store the entry (user can be None for unassigned tasks)
                time_entries[list_name] = {
                    'user': final_user,
                    'time_hours': time_value
                }
                
                # Add to category totals
                if list_name in editorial_fields:
                    editorial_total += time_value
                elif list_name in design_fields:
                    design_total += time_value
        
        total_estimation = editorial_total + design_total
        
        # Display real-time calculations
        st.markdown("---")
        st.markdown("**Time Estimations:**")
        st.write(f"Editorial Time Estimation: {editorial_total:.1f} hours")
        st.write(f"Design Time Estimation: {design_total:.1f} hours")
        st.write(f"**Total Time Estimation: {total_estimation:.1f} hours**")
        st.markdown("---")
        

        
        st.markdown("---")
        
        # Submit button outside of form
        if st.button("Add Entry", type="primary", key="manual_submit"):
            if not card_name:
                st.error("Please fill in Card Name field")
            else:
                try:
                    entries_added = 0
                    current_time = datetime.now(BST)
                    
                    # Always create a book record first
                    create_book_record(engine, card_name, board_name, final_tag)
                    
                    with engine.connect() as conn:
                        # Add estimate entries (task assignments with 0 time spent) if any exist
                        for list_name, entry_data in time_entries.items():
                            # Create task entry with 0 time spent - users will use timer to track actual time
                            # The time_hours value from the form is just for estimation display, not actual time spent
                            
                            # Convert hours to seconds for estimate
                            estimate_seconds = int(entry_data['time_hours'] * 3600)
                            
                            # Insert into database with 0 time spent but store the estimate
                            conn.execute(text('''
                                INSERT INTO trello_time_tracking 
                                (card_name, user_name, list_name, time_spent_seconds, card_estimate_seconds, board_name, created_at, session_start_time, tag)
                                VALUES (:card_name, :user_name, :list_name, :time_spent_seconds, :card_estimate_seconds, :board_name, :created_at, :session_start_time, :tag)
                            '''), {
                                'card_name': card_name,
                                'user_name': entry_data['user'],
                                'list_name': list_name,
                                'time_spent_seconds': 0,  # Start with 0 time spent
                                'card_estimate_seconds': estimate_seconds,  # Store the estimate
                                'board_name': board_name if board_name else None,
                                'created_at': current_time,
                                'session_start_time': None,  # No active session for manual entries
                                'tag': final_tag
                            })
                            entries_added += 1
                        
                        conn.commit()
                    
                    # Keep user on the Add Book tab
                    st.session_state.active_tab = 1  # Add Book tab
                    
                    if entries_added > 0:
                        # Store success message in session state for permanent display
                        st.session_state.book_created_message = f"Book '{card_name}' created successfully with {entries_added} time estimates!"
                    else:
                        # Book created without tasks
                        st.session_state.book_created_message = f"Book '{card_name}' created successfully! You can add tasks later from the Book Progress tab."
                    
                    # Set flag to clear form on next render instead of modifying session state directly
                    st.session_state.clear_form = True
                        
                except Exception as e:
                    st.error(f"Error adding manual entry: {str(e)}")
        
        # Show permanent success message if book was created (below the button)
        if 'book_created_message' in st.session_state:
            st.success(st.session_state.book_created_message)
    
    elif selected_tab == "Book Progress":
        # Header with hover clipboard functionality
        st.markdown("""
        <div style="position: relative; display: inline-block;">
            <h1 style="display: inline-block; margin: 0;" id="book-completion-progress">Book Completion Progress</h1>
            <span class="header-copy-icon" style="
                opacity: 0;
                transition: opacity 0.2s;
                margin-left: 10px;
                cursor: pointer;
                color: #666;
                font-size: 20px;
                vertical-align: middle;
            " onclick="copyHeaderLink()">🔗</span>
        </div>
        <style>
        #book-completion-progress:hover + .header-copy-icon,
        .header-copy-icon:hover {
            opacity: 1;
        }
        </style>
        <script>
        function copyHeaderLink() {
            const url = window.location.origin + window.location.pathname + '#book-completion-progress';
            navigator.clipboard.writeText(url).then(function() {
                console.log('Copied header link to clipboard');
            });
        }
        </script>
        """, unsafe_allow_html=True)
        st.markdown("Visual progress tracking for all books with individual task timers.")
        
        # Display active timers with current session time
        active_timer_count = sum(1 for running in st.session_state.timers.values() if running)
        if active_timer_count > 0:
            st.info(f"{active_timer_count} timer(s) currently running")

            st.markdown("### Active Timers")
            for task_key, is_running in st.session_state.timers.items():
                if is_running and task_key in st.session_state.timer_start_times:
                    parts = task_key.split('_')
                    if len(parts) >= 3:
                        book_title = '_'.join(parts[:-2])
                        stage_name = parts[-2]
                        user_name = parts[-1]
                        start_time = st.session_state.timer_start_times[task_key]
                        elapsed_seconds = calculate_timer_elapsed_time(start_time)
                        elapsed_str = format_seconds_to_time(elapsed_seconds)
                        user_display = user_name if user_name and user_name != "Not set" else "Unassigned"
<<<<<<< HEAD
                        start_ts = int(start_time.timestamp() * 1000)
                        timer_html = f'<span class="js-timer" data-start="{start_ts}">{elapsed_str}</span>'
=======
                        timer_html = f'<span class="js-timer" data-elapsed="{elapsed_seconds}">{elapsed_str}</span>'
>>>>>>> c342fba7
                        st.markdown(f"**{book_title} - {stage_name} ({user_display})**: {timer_html}", unsafe_allow_html=True)

            if st.button("Refresh Active Timers", key="refresh_active_timers", type="secondary"):
                st.rerun()

            st.markdown("---")
        
        # Initialize session state for timers
        if 'timers' not in st.session_state:
            st.session_state.timers = {}
        if 'timer_start_times' not in st.session_state:
            st.session_state.timer_start_times = {}
        
        # Check if we have data from database with SSL connection retry
        total_records = 0
        max_retries = 3
        for attempt in range(max_retries):
            try:
                with engine.connect() as conn:
                    result = conn.execute(text("SELECT COUNT(*) FROM trello_time_tracking"))
                    total_records = result.scalar()
                    break  # Success, exit retry loop
            except Exception as e:
                if attempt < max_retries - 1:
                    # Try to recreate engine connection
                    time.sleep(0.5)  # Brief pause before retry
                    continue
                else:
                    # Final attempt failed, show error but continue
                    st.error(f"Database connection issue (attempt {attempt + 1}): {str(e)[:100]}...")
                    total_records = 0
                    break
        
        try:
            # Clear pending refresh state at start of render
            if 'pending_refresh' in st.session_state:
                del st.session_state.pending_refresh
            
            # Initialize variables to avoid UnboundLocalError
            df_from_db = None
            all_books = []
            
            if total_records and total_records > 0:
                
                # Get all books including those without tasks
                all_books = get_all_books(engine)
                
                # Get task data from database for book completion (exclude archived)
                df_from_db = pd.read_sql(
                    '''SELECT card_name as "Card name", 
                       COALESCE(user_name, 'Not set') as "User", 
                       list_name as "List", 
                       time_spent_seconds as "Time spent (s)", 
                       date_started as "Date started (f)", 
                       card_estimate_seconds as "Card estimate(s)", 
                       board_name as "Board", created_at, tag as "Tag"
                       FROM trello_time_tracking WHERE archived = FALSE ORDER BY created_at DESC''', 
                    engine
                )
                
                if not df_from_db.empty:
                    # Calculate total books for search title
                    books_with_tasks = set(df_from_db['Card name'].unique()) if not df_from_db.empty else set()
                    books_without_tasks = set(book[0] for book in all_books if book[0] not in books_with_tasks)
                    total_books = len(books_with_tasks | books_without_tasks)
                    
                    # Add search bar only
                    search_query = st.text_input(
                        f"Search books by title ({total_books}):",
                        placeholder="Enter book title to search...",
                        key="completion_search"
                    )
                    
                    # Initialize filtered_df
                    filtered_df = df_from_db.copy()
                    
                    # Determine books to display
                    if search_query:
                        # Filter books based on search
                        import re
                        escaped_query = re.escape(search_query)
                        mask = filtered_df['Card name'].str.contains(escaped_query, case=False, na=False)
                        filtered_df = filtered_df[mask]

                        # Get unique books from both sources
                        books_with_tasks = set(filtered_df['Card name'].unique()) if not filtered_df.empty else set()
                        books_without_tasks = set(book[0] for book in all_books if book[0] not in books_with_tasks)

                        # Filter books without tasks based on search query
                        books_without_tasks = {book for book in books_without_tasks if search_query.lower() in book.lower()}

                        # Combine and sort
                        books_to_display = sorted(books_with_tasks | books_without_tasks)
                    else:
                        # Show all books by default
                        books_to_display = sorted(book[0] for book in all_books)

                    # Pagination setup
                    books_per_page = 10
                    if 'book_page' not in st.session_state:
                        st.session_state.book_page = 0

                    # Reset to first page if search changes
                    prev_search = st.session_state.get('prev_completion_search')
                    if search_query != prev_search:
                        st.session_state.book_page = 0
                    st.session_state.prev_completion_search = search_query

                    total_books_to_display = len(books_to_display)
                    start_idx = st.session_state.book_page * books_per_page
                    end_idx = start_idx + books_per_page
                    books_subset = books_to_display[start_idx:end_idx]

                    # Only display books if we have search results
                    if books_subset:
                            # Display each book with enhanced visualization
                            for book_title in books_subset:
                                # Check if book has tasks
                                if not filtered_df.empty:
                                    book_mask = filtered_df['Card name'] == book_title
                                    book_data = filtered_df[book_mask].copy()
                                else:
                                    book_data = pd.DataFrame()
                                
                                # Debug: Let's see what we have
                                # st.write(f"DEBUG: Book '{book_title}' - book_data shape: {book_data.shape}")
                                # if not book_data.empty:
                                #     st.write(f"DEBUG: Book tasks found: {book_data['List'].unique()}")
                                # else:
                                #     st.write(f"DEBUG: Book data is empty for '{book_title}'")
                                
                                # If book has no tasks, create empty data structure
                                if book_data.empty:
                                    # Get book info from all_books
                                    book_info = next((book for book in all_books if book[0] == book_title), None)
                                    if book_info:
                                        # Create minimal book data structure
                                        book_data = pd.DataFrame({
                                            'Card name': [book_title],
                                            'User': ['Not set'],
                                            'List': ['No tasks assigned'],
                                            'Time spent (s)': [0],
                                            'Date started (f)': [None],
                                            'Card estimate(s)': [0],
                                            'Board': [book_info[1] if book_info[1] else 'Not set'],
                                            'Tag': [book_info[2] if book_info[2] else None]
                                        })
                                
                                # Calculate overall progress using stage-based estimates
                                total_time_spent = book_data['Time spent (s)'].sum()
                                
                                # Calculate total estimated time from the database entries
                                # Sum up all estimates stored in the database for this book
                                estimated_time = 0
                                if 'Card estimate(s)' in book_data.columns:
                                    book_estimates = book_data['Card estimate(s)'].fillna(0).sum()
                                    if book_estimates > 0:
                                        estimated_time = book_estimates
                                
                                # If no estimates in database, use reasonable defaults per stage
                                if estimated_time == 0:
                                    default_stage_estimates = {
                                        'Editorial R&D': 2 * 3600,        # 2 hours default
                                        'Editorial Writing': 8 * 3600,    # 8 hours default 
                                        '1st Edit': 4 * 3600,             # 4 hours default
                                        '2nd Edit': 2 * 3600,             # 2 hours default
                                        'Design R&D': 3 * 3600,           # 3 hours default
                                        'In Design': 6 * 3600,            # 6 hours default
                                        '1st Proof': 2 * 3600,            # 2 hours default
                                        '2nd Proof': 1.5 * 3600,          # 1.5 hours default
                                        'Editorial Sign Off': 0.5 * 3600, # 30 minutes default
                                        'Design Sign Off': 0.5 * 3600     # 30 minutes default
                                    }
                                    unique_stages = book_data['List'].unique()
                                    estimated_time = sum(default_stage_estimates.get(stage, 3600) for stage in unique_stages)
                                
                                # Calculate completion percentage for display
                                if estimated_time > 0:
                                    completion_percentage = (total_time_spent / estimated_time) * 100
                                    progress_text = f"{format_seconds_to_time(total_time_spent)}/{format_seconds_to_time(estimated_time)} ({completion_percentage:.1f}%)"
                                else:
                                    completion_percentage = 0
                                    progress_text = f"Total: {format_seconds_to_time(total_time_spent)} (No estimate)"
                                
                                # Check for active timers more efficiently
                                has_active_timer = any(
                                    timer_key.startswith(f"{book_title}_") and active 
                                    for timer_key, active in st.session_state.timers.items()
                                )
                                
                                # Check if all tasks are completed (only if book has tasks)
                                all_tasks_completed = False
                                completion_emoji = ""
                                if not book_data.empty and book_data['List'].iloc[0] != 'No tasks assigned':
                                    # Check completion status from database
                                    all_tasks_completed = check_all_tasks_completed(engine, book_title)
                                    completion_emoji = "✅ " if all_tasks_completed else ""
                                
                                # Create book title with progress percentage
                                if estimated_time > 0:
                                    if completion_percentage > 100:
                                        over_percentage = completion_percentage - 100
                                        book_title_with_progress = f"{completion_emoji}**{book_title}** ({over_percentage:.1f}% over estimate)"
                                    else:
                                        book_title_with_progress = f"{completion_emoji}**{book_title}** ({completion_percentage:.1f}%)"
                                else:
                                    book_title_with_progress = f"{completion_emoji}**{book_title}** (No estimate)"
                                
                                # Check if book should be expanded (either has active timer or was manually expanded)
                                expanded_key = f"expanded_{book_title}"
                                if expanded_key not in st.session_state:
                                    st.session_state[expanded_key] = has_active_timer
                                
                                with st.expander(book_title_with_progress, expanded=st.session_state[expanded_key]):
                                    # Show progress bar and completion info at the top
                                    progress_bar_html = f"""
                                    <div style="width: 50%; background-color: #f0f0f0; border-radius: 5px; height: 10px; margin: 8px 0;">
                                    <div style="width: {min(completion_percentage, 100):.1f}%; background-color: #EB5D0C; height: 100%; border-radius: 5px;"></div>
                                    </div>
                                    """
                                    st.markdown(progress_bar_html, unsafe_allow_html=True)
                                    st.markdown(f'<div style="font-size: 14px; color: #666; margin-bottom: 10px;">{progress_text}</div>', unsafe_allow_html=True)
                                    
                                    # Display tag if available
                                    book_tags = book_data['Tag'].dropna().unique()
                                    if len(book_tags) > 0 and book_tags[0]:
                                        # Handle multiple tags (comma-separated)
                                        tag_display = book_tags[0]
                                        # If there are commas, it means multiple tags
                                        if ',' in tag_display:
                                            tag_display = tag_display.replace(',', ', ')  # Ensure proper spacing
                                        st.markdown(f'<div style="font-size: 14px; color: #888; margin-bottom: 10px;"><strong>Tags:</strong> {tag_display}</div>', unsafe_allow_html=True)
                                    
                                    st.markdown("---")
                                    
                                    # Define the order of stages to match the actual data entry form
                                    stage_order = [
                                        'Editorial R&D', 'Editorial Writing', '1st Edit', '2nd Edit',
                                        'Design R&D', 'In Design', '1st Proof', '2nd Proof', 
                                        'Editorial Sign Off', 'Design Sign Off'
                                    ]
                                    
                                    # Group by stage/list and aggregate by user
                                    stages_grouped = book_data.groupby('List')
                                    
                                    # Display stages in accordion style (each stage as its own expander)
                                    stage_counter = 0
                                    for stage_name in stage_order:
                                        if stage_name in stages_grouped.groups:
                                            stage_data = stages_grouped.get_group(stage_name)
                                            
                                            # Check if this stage has any active timers (efficient lookup)
                                            stage_has_active_timer = any(
                                                timer_key.startswith(f"{book_title}_{stage_name}_") and active 
                                                for timer_key, active in st.session_state.timers.items()
                                            )
                                            
                                            # Aggregate time by user for this stage
                                            user_aggregated = stage_data.groupby('User')['Time spent (s)'].sum().reset_index()
                                            
                                            # Create a summary for the expander title showing all users and their progress
                                            stage_summary_parts = []
                                            for idx, user_task in user_aggregated.iterrows():
                                                user_name = user_task['User']
                                                actual_time = user_task['Time spent (s)']
                                                
                                                # Get estimated time from the database for this specific user/stage combination
                                                user_stage_data = stage_data[stage_data['User'] == user_name]
                                                estimated_time_for_user = 3600  # Default 1 hour
                                                
                                                if not user_stage_data.empty and 'Card estimate(s)' in user_stage_data.columns:
                                                    # Find the first record that has a non-null, non-zero estimate
                                                    estimates = user_stage_data['Card estimate(s)'].dropna()
                                                    non_zero_estimates = estimates[estimates > 0]
                                                    if not non_zero_estimates.empty:
                                                        estimated_time_for_user = non_zero_estimates.iloc[0]
                                                
                                                # Check if task is completed and add tick emoji
                                                task_completed = get_task_completion(engine, book_title, user_name, stage_name)
                                                completion_emoji = "✅ " if task_completed else ""
                                                
                                                # Format times for display
                                                actual_time_str = format_seconds_to_time(actual_time)
                                                estimated_time_str = format_seconds_to_time(estimated_time_for_user)
                                                user_display = user_name if user_name and user_name != "Not set" else "Unassigned"
                                                
                                                stage_summary_parts.append(f"{user_display} | {actual_time_str}/{estimated_time_str} {completion_emoji}".rstrip())
                                            
                                            # Create expander title with stage name and user summaries
                                            if stage_summary_parts:
                                                expander_title = f"**{stage_name}** | " + " | ".join(stage_summary_parts)
                                            else:
                                                expander_title = stage_name
                                            
                                            # Check if stage should be expanded (either has active timer or was manually expanded)
                                            stage_expanded_key = f"stage_expanded_{book_title}_{stage_name}"
                                            if stage_expanded_key not in st.session_state:
                                                st.session_state[stage_expanded_key] = stage_has_active_timer
                                            
                                            with st.expander(expander_title, expanded=st.session_state[stage_expanded_key]):
                                                # Show one task per user for this stage
                                                for idx, user_task in user_aggregated.iterrows():
                                                    user_name = user_task['User']
                                                    actual_time = user_task['Time spent (s)']
                                                    task_key = f"{book_title}_{stage_name}_{user_name}"
                                                    
                                                    # Get estimated time from the database for this specific user/stage combination
                                                    user_stage_data = stage_data[stage_data['User'] == user_name]
                                                    estimated_time_for_user = 3600  # Default 1 hour
                                                    
                                                    if not user_stage_data.empty and 'Card estimate(s)' in user_stage_data.columns:
                                                        # Find the first record that has a non-null, non-zero estimate
                                                        estimates = user_stage_data['Card estimate(s)'].dropna()
                                                        non_zero_estimates = estimates[estimates > 0]
                                                        if not non_zero_estimates.empty:
                                                            estimated_time_for_user = non_zero_estimates.iloc[0]
                                                    
                                                    # Create columns for task info and timer
                                                    col1, col2, col3 = st.columns([4, 1, 3])
                                                    
                                                    with col1:
                                                        # User assignment dropdown
                                                        current_user = user_name if user_name else "Not set"
                                                        
                                                        # Determine user options based on stage type
                                                        if stage_name in ["Editorial R&D", "Editorial Writing", "1st Edit", "2nd Edit", "1st Proof", "2nd Proof", "Editorial Sign Off"]:
                                                            user_options = ["Not set", "Bethany Latham", "Charis Mather", "Noah Leatherland", "Rebecca Phillips-Bartlett"]
                                                        else:  # Design stages
                                                            user_options = ["Not set", "Amelia Harris", "Amy Li", "Drue Rintoul", "Jasmine Pointer", "Ker Ker Lee", "Rob Delph"]
                                                        
                                                        # Find current user index
                                                        try:
                                                            current_index = user_options.index(current_user)
                                                        except ValueError:
                                                            current_index = 0  # Default to "Not set"
                                                        
                                                        # Use a stable key that doesn't depend on user_name to avoid state conflicts
                                                        selectbox_key = f"reassign_{book_title}_{stage_name}"
                                                        
                                                        new_user = st.selectbox(
                                                            f"User for {stage_name}:",
                                                            user_options,
                                                            index=current_index,
                                                            key=selectbox_key
                                                        )
                                                        
                                                        # Display progress information directly under user dropdown
                                                        if user_name and user_name != "Not set":
                                                            # Use the actual_time variable that's already calculated for this user/stage
                                                            if estimated_time_for_user and estimated_time_for_user > 0:
                                                                progress_percentage = actual_time / estimated_time_for_user
                                                                time_spent_formatted = format_seconds_to_time(actual_time)
                                                                estimated_formatted = format_seconds_to_time(estimated_time_for_user)
                                                                
                                                                # Progress bar
                                                                progress_value = max(0.0, min(progress_percentage, 1.0))
                                                                st.progress(progress_value)
                                                                
                                                                # Progress text
                                                                if progress_percentage > 1.0:
                                                                    st.write(f"{(progress_percentage - 1) * 100:.1f}% over estimate")
                                                                elif progress_percentage == 1.0:
                                                                    st.write("COMPLETE: 100%")
                                                                else:
                                                                    st.write(f"{progress_percentage * 100:.1f}% complete")
                                                                
                                                                # Time information
                                                                st.write(f"Time: {time_spent_formatted} / {estimated_formatted}")
                                                                
                                                                # Completion checkbox - always get fresh status from database
                                                                completion_key = f"complete_{book_title}_{stage_name}_{user_name}"
                                                                current_completion_status = get_task_completion(engine, book_title, user_name, stage_name)
                                                                
                                                                # Update session state with database value
                                                                st.session_state[completion_key] = current_completion_status
                                                                
                                                                new_completion_status = st.checkbox(
                                                                    "Completed",
                                                                    value=current_completion_status,
                                                                    key=f"checkbox_{completion_key}"
                                                                )
                                                                
                                                                # Update completion status if changed
                                                                if new_completion_status != current_completion_status:
                                                                    update_task_completion(engine, book_title, user_name, stage_name, new_completion_status)
                                                                    # Update session state immediately
                                                                    st.session_state[completion_key] = new_completion_status
                                                                    
                                                                    # Clear any cached completion status to force refresh
                                                                    completion_cache_key = f"book_completion_{book_title}"
                                                                    if completion_cache_key in st.session_state:
                                                                        del st.session_state[completion_cache_key]
                                                                    
                                                                    # Store success message for display without immediate refresh
                                                                    success_msg_key = f"completion_success_{task_key}"
                                                                    status_text = "✅ Marked as completed" if new_completion_status else "❌ Marked as incomplete" 
                                                                    st.session_state[success_msg_key] = status_text
                                                                    
                                                                    # Set flag for book-level completion update
                                                                    st.session_state['completion_changed'] = True
                                                            else:
                                                                st.write("No time estimate set")
                                                        
                                                        # Handle user reassignment with improved state management
                                                        if new_user != current_user:
                                                            try:
                                                                with engine.connect() as conn:
                                                                    # Update user assignment in database
                                                                    new_user_value = new_user if new_user != "Not set" else None
                                                                    old_user_value = user_name if user_name != "Not set" else None
                                                                    
                                                                    conn.execute(text('''
                                                                        UPDATE trello_time_tracking 
                                                                        SET user_name = :new_user
                                                                        WHERE card_name = :card_name 
                                                                        AND list_name = :list_name 
                                                                        AND COALESCE(user_name, '') = COALESCE(:old_user, '')
                                                                    '''), {
                                                                        'new_user': new_user_value,
                                                                        'card_name': book_title,
                                                                        'list_name': stage_name,
                                                                        'old_user': old_user_value
                                                                    })
                                                                    conn.commit()
                                                                    
                                                                    # Clear relevant session state to force refresh
                                                                    keys_to_clear = [k for k in st.session_state.keys() 
                                                                                    if book_title in k and stage_name in k]
                                                                    for key in keys_to_clear:
                                                                        if key.startswith(('complete_', 'timer_')):
                                                                            del st.session_state[key]
                                                                    
                                                                    # Store success message instead of immediate refresh
                                                                    success_key = f"reassign_success_{book_title}_{stage_name}"
                                                                    st.session_state[success_key] = f"User reassigned from {current_user} to {new_user}"
                                                                    
                                                                    # User reassignment completed
                                                            except Exception as e:
                                                                st.error(f"Error reassigning user: {str(e)}")
                                                    

                                            
                                            with col2:
                                                # Empty space - timer moved to button column
                                                st.write("")
                                            
                                            with col3:
                                                # Start/Stop timer button with timer display
                                                if task_key not in st.session_state.timers:
                                                    st.session_state.timers[task_key] = False
                                                
                                                # Timer controls and display
                                                if st.session_state.timers[task_key]:
                                                    # Timer is active - show simple stop control
                                                    if task_key in st.session_state.timer_start_times:
                                                        
                                                        # Simple timer calculation
                                                        start_time = st.session_state.timer_start_times[task_key]
                                                        elapsed_seconds = calculate_timer_elapsed_time(start_time)
                                                        elapsed_str = format_seconds_to_time(elapsed_seconds)
                                                        
                                                        # Display recording status with layout: Recording (hh:mm:ss) -> (Stop Button)
                                                        timer_row1_col1, timer_row1_col2 = st.columns([2, 1])
                                                        with timer_row1_col1:
<<<<<<< HEAD
                                                            start_ts = int(start_time.timestamp() * 1000)
                                                            timer_html = f'<span class="js-timer" data-start="{start_ts}">{elapsed_str}</span>'
=======
                                                            timer_html = f'<span class="js-timer" data-elapsed="{elapsed_seconds}">{elapsed_str}</span>'
>>>>>>> c342fba7
                                                            st.markdown(f"**Recording** ({timer_html})", unsafe_allow_html=True)

                                                        with timer_row1_col2:
                                                            if st.button("Stop", key=f"stop_{task_key}"):
                                                                # Calculate final total time
                                                                final_time = elapsed_seconds
                                                                
                                                                # Keep expanded states
                                                                expanded_key = f"expanded_{book_title}"
                                                                st.session_state[expanded_key] = True
                                                                stage_expanded_key = f"stage_expanded_{book_title}_{stage_name}"
                                                                st.session_state[stage_expanded_key] = True
                                                                
                                                                # Always clear timer states first to prevent double-processing
                                                                st.session_state.timers[task_key] = False
                                                                timer_start_time = st.session_state.timer_start_times.get(task_key)
                                                                
                                                                # Save to database only if time > 0
                                                                if final_time > 0 and timer_start_time:
                                                                    try:
                                                                        user_original_data = stage_data[stage_data['User'] == user_name].iloc[0]
                                                                        board_name = user_original_data['Board']
                                                                        existing_tag = user_original_data.get('Tag', None) if 'Tag' in user_original_data else None
                                                                        
                                                                        with engine.connect() as conn:
                                                                            # Use ON CONFLICT to handle duplicate entries by updating existing records
                                                                            conn.execute(text('''
                                                                                INSERT INTO trello_time_tracking 
                                                                                (card_name, user_name, list_name, time_spent_seconds, 
                                                                                 date_started, session_start_time, board_name, tag)
                                                                                VALUES (:card_name, :user_name, :list_name, :time_spent_seconds, 
                                                                                       :date_started, :session_start_time, :board_name, :tag)
                                                                                ON CONFLICT (card_name, user_name, list_name, date_started, time_spent_seconds) 
                                                                                DO UPDATE SET 
                                                                                    session_start_time = EXCLUDED.session_start_time,
                                                                                    board_name = EXCLUDED.board_name,
                                                                                    tag = EXCLUDED.tag,
                                                                                    created_at = CURRENT_TIMESTAMP
                                                                            '''), {
                                                                                'card_name': book_title,
                                                                                'user_name': user_name,
                                                                                'list_name': stage_name,
                                                                                'time_spent_seconds': final_time,
                                                                                'date_started': timer_start_time.date(),
                                                                                'session_start_time': timer_start_time,
                                                                                'board_name': board_name,
                                                                                'tag': existing_tag
                                                                            })
                                                                            
                                                                            # Remove from active timers
                                                                            conn.execute(text('DELETE FROM active_timers WHERE timer_key = :timer_key'), 
                                                                                       {'timer_key': task_key})
                                                                            conn.commit()
                                                                            
                                                                        # Store success message for display at bottom
                                                                        success_msg_key = f"timer_success_{task_key}"
                                                                        st.session_state[success_msg_key] = f"Added {elapsed_str} to {book_title} - {stage_name}"

                                                                        # Timer stopped successfully
                                                                    except Exception as e:
                                                                        st.error(f"Error saving timer data: {str(e)}")
                                                                        # Still try to clean up active timer from database on error
                                                                        try:
                                                                            with engine.connect() as conn:
                                                                                conn.execute(text('DELETE FROM active_timers WHERE timer_key = :timer_key'), 
                                                                                           {'timer_key': task_key})
                                                                                conn.commit()
                                                                        except:
                                                                            pass  # Ignore cleanup errors
                                                                else:
                                                                    # Even if no time to save, clean up active timer
                                                                    try:
                                                                        with engine.connect() as conn:
                                                                            conn.execute(text('DELETE FROM active_timers WHERE timer_key = :timer_key'), 
                                                                                       {'timer_key': task_key})
                                                                            conn.commit()
                                                                    except:
                                                                        pass  # Ignore cleanup errors
                                                                
                                                                # Clear timer states
                                                                if task_key in st.session_state.timer_start_times:
                                                                    del st.session_state.timer_start_times[task_key]

                                                                # Refresh the interface so totals update immediately
                                                                st.rerun()

                                                    if st.button("Refresh", key=f"refresh_timer_{task_key}", type="secondary"):
                                                        st.rerun()

                                                    else:
                                                        st.write("")
                                                else:
                                                    # Timer is not active - show Start button
                                                    if st.button("Start", key=f"start_{task_key}"):
                                                        # Preserve expanded state before rerun
                                                        expanded_key = f"expanded_{book_title}"
                                                        st.session_state[expanded_key] = True
                                                        
                                                        # Also preserve stage expanded state
                                                        stage_expanded_key = f"stage_expanded_{book_title}_{stage_name}"
                                                        st.session_state[stage_expanded_key] = True
                                                        
                                                        # Start timer - use UTC for consistency
                                                        start_time_utc = datetime.utcnow().replace(tzinfo=timezone.utc)
                                                        # Convert to BST for display/storage but keep UTC calculation base
                                                        start_time_bst = start_time_utc.astimezone(BST)
                                                        st.session_state.timers[task_key] = True
                                                        st.session_state.timer_start_times[task_key] = start_time_bst
                                                        
                                                        # Save to database for persistence
                                                        user_original_data = stage_data[stage_data['User'] == user_name].iloc[0]
                                                        board_name = user_original_data['Board']
                                                        
                                                        save_active_timer(
                                                            engine, task_key, book_title, 
                                                            user_name if user_name != "Not set" else None,
                                                            stage_name, board_name, start_time_bst
                                                        )
                                                        
                                                        st.rerun()
                                                
                                                # Manual time entry section
                                                st.write("**Manual Entry:**")
                                                
                                                # Create a form to handle Enter key properly
                                                with st.form(key=f"time_form_{task_key}"):
                                                    manual_time = st.text_input(
                                                        "Add time (hh:mm:ss):", 
                                                        placeholder="01:30:00"
                                                    )
                                                    
                                                    # Hide the submit button and form styling with CSS
                                                    st.markdown("""
                                                    <style>
                                                    div[data-testid="stForm"] button {
                                                        display: none;
                                                    }
                                                    div[data-testid="stForm"] {
                                                        border: none !important;
                                                        background: none !important;
                                                        padding: 0 !important;
                                                    }
                                                    </style>
                                                    """, unsafe_allow_html=True)
                                                    
                                                    submitted = st.form_submit_button("Add Time")
                                                    
                                                    if submitted and manual_time:
                                                        try:
                                                            # Parse the time format hh:mm:ss
                                                            time_parts = manual_time.split(':')
                                                            if len(time_parts) == 3:
                                                                hours = int(time_parts[0])
                                                                minutes = int(time_parts[1])
                                                                seconds = int(time_parts[2])
                                                                
                                                                # Validate individual components
                                                                if hours > 100:
                                                                    st.error(f"Maximum hours allowed is 100. You entered {hours} hours.")
                                                                elif minutes >= 60:
                                                                    st.error(f"Minutes must be less than 60. You entered {minutes} minutes.")
                                                                elif seconds >= 60:
                                                                    st.error(f"Seconds must be less than 60. You entered {seconds} seconds.")
                                                                else:
                                                                    total_seconds = hours * 3600 + minutes * 60 + seconds
                                                                    
                                                                    # Validate maximum time (100 hours = 360,000 seconds)
                                                                    max_seconds = 100 * 3600  # 360,000 seconds
                                                                    if total_seconds > max_seconds:
                                                                        st.error(f"Maximum time allowed is 100:00:00. You entered {manual_time}")
                                                                    elif total_seconds > 0:
                                                                        # Add manual time to database
                                                                        try:
                                                                            # Get board name from original data
                                                                            user_original_data = stage_data[stage_data['User'] == user_name].iloc[0]
                                                                            board_name = user_original_data['Board']
                                                                            # Get existing tag from original data
                                                                            existing_tag = user_original_data.get('Tag', None) if 'Tag' in user_original_data else None
                                                                            
                                                                            # Get current completion status to preserve it
                                                                            completion_key = f"complete_{book_title}_{stage_name}_{user_name}"
                                                                            current_completion = get_task_completion(engine, book_title, user_name, stage_name)
                                                                            # Also check session state in case it was just changed
                                                                            if completion_key in st.session_state:
                                                                                current_completion = st.session_state[completion_key]
                                                                            
                                                                            # Preserve expanded state before rerun
                                                                            expanded_key = f"expanded_{book_title}"
                                                                            st.session_state[expanded_key] = True
                                                                            
                                                                            # Preserve stage expanded state
                                                                            stage_expanded_key = f"stage_expanded_{book_title}_{stage_name}"
                                                                            st.session_state[stage_expanded_key] = True
                                                                            
                                                                            with engine.connect() as conn:
                                                                                conn.execute(text('''
                                                                                    INSERT INTO trello_time_tracking 
                                                                                    (card_name, user_name, list_name, time_spent_seconds, board_name, created_at, tag, completed)
                                                                                    VALUES (:card_name, :user_name, :list_name, :time_spent_seconds, :board_name, :created_at, :tag, :completed)
                                                                                '''), {
                                                                                    'card_name': book_title,
                                                                                    'user_name': user_name,
                                                                                    'list_name': stage_name,
                                                                                    'time_spent_seconds': total_seconds,
                                                                                    'board_name': board_name,
                                                                                    'created_at': datetime.now(BST),
                                                                                    'tag': existing_tag,
                                                                                    'completed': current_completion
                                                                                })
                                                                                conn.commit()
                                                                            
                                                                            # Store success message in session state for display
                                                                            success_msg_key = f"manual_time_success_{task_key}"
                                                                            st.session_state[success_msg_key] = f"Added {manual_time} to progress"
                                                                            
                                                                        except Exception as e:
                                                                            st.error(f"Error saving time: {str(e)}")
                                                                    else:
                                                                        st.error("Time must be greater than 00:00:00")
                                                            else:
                                                                st.error("Please use format hh:mm:ss (e.g., 01:30:00)")
                                                        except ValueError:
                                                            st.error("Please enter valid numbers in hh:mm:ss format")
                                                

                                                
                                                # Display various success messages
                                                # Timer success message
                                                timer_success_key = f"timer_success_{task_key}"
                                                if timer_success_key in st.session_state:
                                                    st.success(st.session_state[timer_success_key])
                                                    del st.session_state[timer_success_key]
                                                
                                                # Manual time success message
                                                manual_success_key = f"manual_time_success_{task_key}"
                                                if manual_success_key in st.session_state:
                                                    st.success(st.session_state[manual_success_key])
                                                    del st.session_state[manual_success_key]
                                                
                                                # Completion status success message
                                                completion_success_key = f"completion_success_{task_key}"
                                                if completion_success_key in st.session_state:
                                                    st.success(st.session_state[completion_success_key])
                                                    del st.session_state[completion_success_key]
                                                
                                                # User reassignment success message
                                                reassign_success_key = f"reassign_success_{book_title}_{stage_name}"
                                                if reassign_success_key in st.session_state:
                                                    st.success(st.session_state[reassign_success_key])
                                                    del st.session_state[reassign_success_key]

                                    
                                    # Show count of running timers (refresh buttons now appear under individual timers)
                                    running_timers = [k for k, v in st.session_state.timers.items() if v and book_title in k]
                                    if running_timers:
                                        st.write(f"{len(running_timers)} timer(s) running")
                                    
                                    # Add stage dropdown
                                    available_stages = get_available_stages_for_book(engine, book_title)
                                    if available_stages:
                                        st.markdown("---")
                                        col1, col2 = st.columns([3, 1])
                                        
                                        with col1:
                                            selected_stage = st.selectbox(
                                                "Add stage:",
                                                options=["Select a stage to add..."] + available_stages,
                                                key=f"add_stage_{book_title}"
                                            )
                                        
                                        with col2:
                                            time_estimate = st.number_input(
                                                "Hours:",
                                                min_value=0.0,
                                                step=0.1,
                                                format="%.1f",
                                                value=1.0,
                                                key=f"add_stage_time_{book_title}",
                                                on_change=None  # Prevent automatic refresh
                                            )
                                        
                                        if selected_stage != "Select a stage to add...":
                                            # Get the current time estimate from session state
                                            time_estimate_key = f"add_stage_time_{book_title}"
                                            current_time_estimate = st.session_state.get(time_estimate_key, 1.0)
                                            
                                            # Get book info for board name and tag
                                            book_info = next((book for book in all_books if book[0] == book_title), None)
                                            board_name = book_info[1] if book_info else None
                                            tag = book_info[2] if book_info else None
                                            
                                            # Convert hours to seconds for estimate
                                            estimate_seconds = int(current_time_estimate * 3600)
                                            
                                            if add_stage_to_book(engine, book_title, selected_stage, board_name, tag, estimate_seconds):
                                                st.success(f"Added {selected_stage} to {book_title} with {current_time_estimate} hour estimate")
                                                # Stage added successfully
                                            else:
                                                st.error("Failed to add stage")
                                    
                                    # Remove stage section at the bottom left of each book
                                    if stages_grouped.groups:  # Only show if book has stages
                                        st.markdown("---")
                                        remove_col1, remove_col2, remove_col3 = st.columns([2, 1, 1])
                                        
                                        with remove_col1:
                                            # Get all current stages for this book
                                            current_stages_with_users = []
                                            for stage_name in stage_order:
                                                if stage_name in stages_grouped.groups:
                                                    stage_data = stages_grouped.get_group(stage_name)
                                                    user_aggregated = stage_data.groupby('User')['Time spent (s)'].sum().reset_index()
                                                    for idx, user_task in user_aggregated.iterrows():
                                                        user_name = user_task['User']
                                                        user_display = user_name if user_name and user_name != "Not set" else "Unassigned"
                                                        current_stages_with_users.append(f"{stage_name} ({user_display})")
                                            
                                            if current_stages_with_users:
                                                selected_remove_stage = st.selectbox(
                                                    "Remove stage:",
                                                    options=["Select stage to remove..."] + current_stages_with_users,
                                                    key=f"remove_stage_select_{book_title}"
                                                )
                                                
                                                if selected_remove_stage != "Select stage to remove...":
                                                    # Parse the selection to get stage name and user
                                                    stage_user_match = selected_remove_stage.split(" (")
                                                    remove_stage_name = stage_user_match[0]
                                                    remove_user_name = stage_user_match[1].rstrip(")")
                                                    if remove_user_name == "Unassigned":
                                                        remove_user_name = "Not set"
                                                    
                                                    if st.button("Remove", key=f"remove_confirm_{book_title}_{remove_stage_name}_{remove_user_name}", type="secondary"):
                                                        if delete_task_stage(engine, book_title, remove_user_name, remove_stage_name):
                                                            st.success(f"Removed {remove_stage_name} for {remove_user_name}")
                                                            # Manual time added successfully
                                                        else:
                                                            st.error("Failed to remove stage")
                                    
                                    # Archive and Delete buttons at the bottom of each book
                                    st.markdown("---")
                                    col1, col2 = st.columns(2)
                                    
                                    with col1:
                                        if st.button(f"Archive '{book_title}'", key=f"archive_{book_title}", help="Move this book to archive"):
                                            try:
                                                with engine.connect() as conn:
                                                    # Check if book has time tracking records
                                                    result = conn.execute(text('''
                                                        SELECT COUNT(*) FROM trello_time_tracking 
                                                        WHERE card_name = :card_name
                                                    '''), {'card_name': book_title})
                                                    record_count = result.scalar()
                                                    
                                                    if record_count > 0:
                                                        # Archive existing time tracking records
                                                        conn.execute(text('''
                                                            UPDATE trello_time_tracking 
                                                            SET archived = TRUE 
                                                            WHERE card_name = :card_name
                                                        '''), {'card_name': book_title})
                                                    else:
                                                        # Create a placeholder archived record for books without tasks
                                                        conn.execute(text('''
                                                            INSERT INTO trello_time_tracking 
                                                            (card_name, user_name, list_name, time_spent_seconds, 
                                                             card_estimate_seconds, board_name, archived, created_at)
                                                            VALUES (:card_name, 'Not set', 'No tasks assigned', 0, 
                                                                   0, 'Manual Entry', TRUE, NOW())
                                                        '''), {'card_name': book_title})
                                                    
                                                    # Archive the book in books table
                                                    conn.execute(text('''
                                                        UPDATE books 
                                                        SET archived = TRUE 
                                                        WHERE card_name = :book_name
                                                    '''), {'book_name': book_title})
                                                    
                                                    conn.commit()
                                                
                                                # Keep user on the current tab
                                                st.session_state.active_tab = 0  # Book Progress tab
                                                st.success(f"'{book_title}' has been archived successfully!")
                                                # Archive operation completed
                                            except Exception as e:
                                                st.error(f"Error archiving book: {str(e)}")
                                    
                                    with col2:
                                        if st.button(f"Delete '{book_title}'", key=f"delete_progress_{book_title}", help="Permanently delete this book and all its data", type="secondary"):
                                            # Add confirmation using session state
                                            confirm_key = f"confirm_delete_progress_{book_title}"
                                            if confirm_key not in st.session_state:
                                                st.session_state[confirm_key] = False
                                            
                                            if not st.session_state[confirm_key]:
                                                st.session_state[confirm_key] = True
                                                st.warning(f"Click 'Delete {book_title}' again to permanently delete all data for this book.")
                                            else:
                                                try:
                                                    with engine.connect() as conn:
                                                        conn.execute(text('''
                                                            DELETE FROM trello_time_tracking 
                                                            WHERE card_name = :card_name
                                                        '''), {'card_name': book_title})
                                                        conn.commit()
                                                    
                                                    # Reset confirmation state
                                                    del st.session_state[confirm_key]
                                                    # Keep user on the Book Progress tab
                                                    st.session_state.active_tab = 0  # Book Progress tab
                                                    st.success(f"'{book_title}' has been permanently deleted!")
                                                    # Delete operation completed
                                                except Exception as e:
                                                    st.error(f"Error deleting book: {str(e)}")
                                                    # Reset confirmation state on error
                                                    if confirm_key in st.session_state:
                                                        del st.session_state[confirm_key]
                                
                                stage_counter += 1

                    # Pagination controls below book cards
                    total_pages = (total_books_to_display - 1) // books_per_page + 1 if total_books_to_display > 0 else 1
                    nav_col1, nav_col2 = st.columns(2)
                    with nav_col1:
                        if st.button("Previous", disabled=st.session_state.book_page == 0):
                            st.session_state.book_page -= 1
                            st.rerun()
                    with nav_col2:
                        if st.button("Next", disabled=st.session_state.book_page >= total_pages - 1):
                            st.session_state.book_page += 1
                            st.rerun()

        except Exception as e:
            st.error(f"Error accessing database: {str(e)}")
            # Add simplified debug info
            try:
                import traceback
                error_details = traceback.format_exc().split('\n')[-3:-1]  # Get last 2 lines
                st.error(f"Location: {' '.join(error_details)}")
            except:
                pass  # Ignore debug errors
        
        # Add table showing all books with their boards below the book cards
        st.markdown("---")
        st.subheader("All Books Overview")
        
        # Create data for the table
        table_data = []
        
        # Create a dictionary to track books and their boards
        book_board_map = {}
        
        # First, add books with tasks from database
        if df_from_db is not None and not df_from_db.empty and 'Card name' in df_from_db.columns:
            try:
                for _, row in df_from_db.groupby('Card name').first().iterrows():
                    book_name = row['Card name']
                    board_name = row['Board'] if 'Board' in row and row['Board'] else 'Not set'
                    book_board_map[book_name] = board_name
            except Exception as e:
                # If groupby fails, fall back to simple iteration
                pass
        
        # Then add books without tasks from all_books
        try:
            for book_info in all_books:
                book_name = book_info[0]
                if book_name not in book_board_map:
                    board_name = book_info[1] if book_info[1] else 'Not set'
                    book_board_map[book_name] = board_name
        except Exception as e:
            # Handle case where all_books might be empty or malformed
            pass
        
        # Convert to sorted list for table display
        for book_name in sorted(book_board_map.keys()):
            table_data.append({
                'Book Name': book_name,
                'Board': book_board_map[book_name]
            })
        
        if table_data:
            # Create DataFrame for display
            table_df = pd.DataFrame(table_data)
            st.dataframe(
                table_df,
                use_container_width=True,
                hide_index=True
            )
        else:
            st.info("No books found in the database.")
        
        # Clear refresh flags without automatic rerun to prevent infinite loops
        for flag in ['completion_changed', 'major_update_needed']:
            if flag in st.session_state:
                del st.session_state[flag]
    
    elif selected_tab == "Reporting":
        st.header("Reporting")
        st.markdown("Filter tasks by user, book, board, tag, and date range from all uploaded data.")
        
        # Get filter options from database
        users = get_users_from_database(engine)
        books = get_books_from_database(engine)
        boards = get_boards_from_database(engine)
        tags = get_tags_from_database(engine)
        
        if not users:
            st.info("No users found in database. Please add entries in the 'Add Book' tab first.")
            return
        
        # Filter selection - organized in columns
        col1, col2 = st.columns(2)
        
        with col1:
            # User selection dropdown
            selected_user = st.selectbox(
                "Select User:",
                options=["All Users"] + users,
                help="Choose a user to view their tasks"
            )
            
            # Book search input
            book_search = st.text_input(
                "Search Book (optional):",
                placeholder="Start typing to search books...",
                help="Type to search for a specific book"
            )
            # Match the search to available books
            if book_search:
                matched_books = [book for book in books if book_search.lower() in book.lower()]
                if matched_books:
                    selected_book = st.selectbox(
                        "Select from matches:",
                        options=matched_books,
                        help="Choose from matching books"
                    )
                else:
                    st.warning("No books found matching your search")
                    selected_book = "All Books"
            else:
                selected_book = "All Books"
        
        with col2:
            # Board selection dropdown
            selected_board = st.selectbox(
                "Select Board (optional):",
                options=["All Boards"] + boards,
                help="Choose a specific board to filter by"
            )
            
            # Tag selection dropdown
            selected_tag = st.selectbox(
                "Select Tag (optional):",
                options=["All Tags"] + tags,
                help="Choose a specific tag to filter by"
            )
        
        # Date range selection
        col1, col2 = st.columns(2)
        with col1:
            start_date = st.date_input(
                "Start Date (optional):",
                value=None,
                help="Leave empty to include all dates"
            )
        
        with col2:
            end_date = st.date_input(
                "End Date (optional):",
                value=None,
                help="Leave empty to include all dates"
            )
        
        # Update button
        update_button = st.button("Update Table", type="primary")
        
        # Validate date range
        if start_date and end_date and start_date > end_date:
            st.error("Start date must be before end date")
            return
        
        # Filter and display results only when button is clicked or on initial load
        if update_button or 'filtered_tasks_displayed' not in st.session_state:
            with st.spinner("Loading filtered tasks..."):
                filtered_tasks = get_filtered_tasks_from_database(
                    engine, 
                    user_name=selected_user if selected_user != "All Users" else None,
                    book_name=selected_book if selected_book != "All Books" else None,
                    board_name=selected_board if selected_board != "All Boards" else None,
                    tag_name=selected_tag if selected_tag != "All Tags" else None,
                    start_date=start_date, 
                    end_date=end_date
                )
            
            # Store in session state to prevent automatic reloading
            st.session_state.filtered_tasks_displayed = True
            st.session_state.current_filtered_tasks = filtered_tasks
            st.session_state.current_filters = {
                'user': selected_user,
                'book': selected_book,
                'board': selected_board,
                'tag': selected_tag,
                'start_date': start_date,
                'end_date': end_date
            }
        
        # Display cached results if available
        if 'current_filtered_tasks' in st.session_state:
            
            filtered_tasks = st.session_state.current_filtered_tasks
            current_filters = st.session_state.get('current_filters', {})
            
            if not filtered_tasks.empty:
                st.subheader("Filtered Results")
                
                # Show active filters info
                active_filters = []
                if current_filters.get('user') and current_filters.get('user') != "All Users":
                    active_filters.append(f"User: {current_filters.get('user')}")
                if current_filters.get('book') and current_filters.get('book') != "All Books":
                    active_filters.append(f"Book: {current_filters.get('book')}")
                if current_filters.get('board') and current_filters.get('board') != "All Boards":
                    active_filters.append(f"Board: {current_filters.get('board')}")
                if current_filters.get('tag') and current_filters.get('tag') != "All Tags":
                    active_filters.append(f"Tag: {current_filters.get('tag')}")
                if current_filters.get('start_date') or current_filters.get('end_date'):
                    start_str = current_filters.get('start_date').strftime('%d/%m/%Y') if current_filters.get('start_date') else 'All'
                    end_str = current_filters.get('end_date').strftime('%d/%m/%Y') if current_filters.get('end_date') else 'All'
                    active_filters.append(f"Date range: {start_str} to {end_str}")
                
                if active_filters:
                    st.info("Active filters: " + " | ".join(active_filters))
                
                st.dataframe(
                    filtered_tasks,
                    use_container_width=True,
                    hide_index=True
                )
                
                # Download button for filtered results
                csv_buffer = io.StringIO()
                filtered_tasks.to_csv(csv_buffer, index=False)
                st.download_button(
                    label="Download Filtered Results",
                    data=csv_buffer.getvalue(),
                    file_name="filtered_tasks.csv",
                    mime="text/csv"
                )
                
                # Summary statistics for filtered data
                st.subheader("Summary")
                col1, col2, col3, col4 = st.columns(4)
                
                with col1:
                    st.metric("Total Books", int(filtered_tasks['Book Title'].nunique()))
                
                with col2:
                    st.metric("Total Tasks", len(filtered_tasks))
                
                with col3:
                    st.metric("Unique Users", int(filtered_tasks['User'].nunique()))
                
                with col4:
                    # Calculate total time from formatted time strings
                    total_seconds = 0
                    for time_str in filtered_tasks['Time Spent']:
                        if time_str != "00:00:00":
                            parts = time_str.split(':')
                            total_seconds += int(parts[0]) * 3600 + int(parts[1]) * 60 + int(parts[2])
                    total_hours = total_seconds / 3600
                    st.metric("Total Time (Hours)", f"{total_hours:.1f}")
            
            else:
                st.warning("No tasks found matching the selected filters.")
        
        elif 'filtered_tasks_displayed' not in st.session_state:
            st.info("Click 'Update Table' to load filtered results.")
    
    elif selected_tab == "Archive":
        st.header("Archive")
        st.markdown("View and manage archived books.")
        
        try:
            # Get count of archived records
            with engine.connect() as conn:
                archived_count = conn.execute(text('SELECT COUNT(*) FROM trello_time_tracking WHERE archived = TRUE')).scalar()
            
            if archived_count and archived_count > 0:
                st.info(f"Showing archived books from {archived_count} database records.")
                
                # Get archived data from database
                df_archived = pd.read_sql(
                    '''SELECT card_name as "Card name", 
                       COALESCE(user_name, 'Not set') as "User", 
                       list_name as "List", 
                       time_spent_seconds as "Time spent (s)", 
                       date_started as "Date started (f)", 
                       card_estimate_seconds as "Card estimate(s)", 
                       board_name as "Board", created_at, tag as "Tag"
                       FROM trello_time_tracking WHERE archived = TRUE ORDER BY created_at DESC''', 
                    engine
                )
                
                if not df_archived.empty:
                    # Add search bar for archived book titles
                    archive_search_query = st.text_input(
                        "Search archived books by title:",
                        placeholder="Enter book title to filter archived results...",
                        help="Search for specific archived books by typing part of the title",
                        key="archive_search"
                    )
                    
                    # Filter archived books based on search
                    filtered_archived_df = df_archived.copy()
                    if archive_search_query:
                        mask = filtered_archived_df['Card name'].str.contains(archive_search_query, case=False, na=False)
                        filtered_archived_df = filtered_archived_df[mask]
                    
                    # Get unique archived books
                    unique_archived_books = filtered_archived_df['Card name'].unique()
                    
                    if len(unique_archived_books) > 0:
                        st.write(f"Found {len(unique_archived_books)} archived books to display")
                        
                        # Display each archived book with same structure as Book Completion
                        for book_title in unique_archived_books:
                            book_mask = filtered_archived_df['Card name'] == book_title
                            book_data = filtered_archived_df[book_mask].copy()
                            
                            # Calculate overall progress
                            total_time_spent = book_data['Time spent (s)'].sum()
                            
                            # Calculate total estimated time
                            estimated_time = 0
                            if 'Card estimate(s)' in book_data.columns:
                                book_estimates = book_data['Card estimate(s)'].fillna(0).sum()
                                if book_estimates > 0:
                                    estimated_time = book_estimates
                            
                            # Calculate completion percentage and progress text
                            if estimated_time > 0:
                                completion_percentage = (total_time_spent / estimated_time) * 100
                                progress_text = f"{format_seconds_to_time(total_time_spent)}/{format_seconds_to_time(estimated_time)} ({completion_percentage:.1f}%)"
                            else:
                                completion_percentage = 0
                                progress_text = f"Total: {format_seconds_to_time(total_time_spent)} (No estimate)"
                            
                            with st.expander(book_title, expanded=False):
                                # Show progress bar and completion info at the top
                                progress_bar_html = f"""
                                <div style="width: 50%; background-color: #f0f0f0; border-radius: 5px; height: 10px; margin: 8px 0;">
                                    <div style="width: {min(completion_percentage, 100):.1f}%; background-color: #EB5D0C; height: 100%; border-radius: 5px;"></div>
                                </div>
                                """
                                st.markdown(progress_bar_html, unsafe_allow_html=True)
                                st.markdown(f'<div style="font-size: 14px; color: #666; margin-bottom: 10px;">{progress_text}</div>', unsafe_allow_html=True)
                                
                                st.markdown("---")
                                
                                # Show task breakdown for archived book
                                task_breakdown = book_data.groupby(['List', 'User'])['Time spent (s)'].sum().reset_index()
                                task_breakdown['Time Spent'] = task_breakdown['Time spent (s)'].apply(format_seconds_to_time)
                                task_breakdown = task_breakdown[['List', 'User', 'Time Spent']]
                                
                                st.write("**Task Breakdown:**")
                                st.dataframe(task_breakdown, use_container_width=True, hide_index=True)
                                
                                # Unarchive and Delete buttons
                                st.markdown("---")
                                col1, col2 = st.columns(2)
                                
                                with col1:
                                    if st.button(f"Unarchive '{book_title}'", key=f"unarchive_{book_title}", help="Move this book back to active books"):
                                        try:
                                            with engine.connect() as conn:
                                                conn.execute(text('''
                                                    UPDATE trello_time_tracking 
                                                    SET archived = FALSE 
                                                    WHERE card_name = :card_name
                                                '''), {'card_name': book_title})
                                                conn.commit()
                                            
                                            # Keep user on the Archive tab
                                            st.session_state.active_tab = 2  # Archive tab
                                            st.success(f"'{book_title}' has been unarchived successfully!")
                                            st.rerun()
                                        except Exception as e:
                                            st.error(f"Error unarchiving book: {str(e)}")
                                
                                with col2:
                                    if st.button(f"Delete '{book_title}'", key=f"delete_{book_title}", help="Permanently delete this book and all its data", type="secondary"):
                                        # Add confirmation using session state
                                        confirm_key = f"confirm_delete_{book_title}"
                                        if confirm_key not in st.session_state:
                                            st.session_state[confirm_key] = False
                                        
                                        if not st.session_state[confirm_key]:
                                            st.session_state[confirm_key] = True
                                            st.warning(f"Click 'Delete {book_title}' again to permanently delete all data for this book.")
                                            st.rerun()
                                        else:
                                            try:
                                                with engine.connect() as conn:
                                                    conn.execute(text('''
                                                        DELETE FROM trello_time_tracking 
                                                        WHERE card_name = :card_name
                                                    '''), {'card_name': book_title})
                                                    conn.commit()
                                                
                                                # Reset confirmation state
                                                del st.session_state[confirm_key]
                                                # Keep user on the Archive tab
                                                st.session_state.active_tab = 2  # Archive tab
                                                st.success(f"'{book_title}' has been permanently deleted!")
                                                st.rerun()
                                            except Exception as e:
                                                st.error(f"Error deleting book: {str(e)}")
                                                # Reset confirmation state on error
                                                if confirm_key in st.session_state:
                                                    del st.session_state[confirm_key]
                    else:
                        if archive_search_query:
                            st.warning(f"No archived books found matching '{archive_search_query}'")
                        else:
                            st.warning("No archived books available")
                else:
                    st.warning("No archived books available")
            else:
                st.info("No archived books found. Archive books from the 'Book Completion' tab to see them here.")
                
        except Exception as e:
            st.error(f"Error accessing archived data: {str(e)}")



if __name__ == "__main__":
    main()<|MERGE_RESOLUTION|>--- conflicted
+++ resolved
@@ -1187,11 +1187,8 @@
     st.title("Book Production Time Tracking")
     st.markdown("Track time spent on different stages of book production with detailed stage-specific analysis.")
 
-<<<<<<< HEAD
+
     # Inject JavaScript for browser-side timers that increment every second
-=======
-    # Inject JavaScript to update timers in the browser every second
->>>>>>> c342fba7
     st.markdown(
         """
         <script>
@@ -1201,7 +1198,6 @@
             const s = String(sec % 60).padStart(2, '0');
             return `${h}:${m}:${s}`;
         }
-<<<<<<< HEAD
         function startJsTimers() {
             document.querySelectorAll('.js-timer').forEach(el => {
                 if (el.dataset.timerStarted) return;
@@ -1218,19 +1214,6 @@
             });
         }
         document.addEventListener('DOMContentLoaded', startJsTimers);
-=======
-        function updateTimers() {
-            document.querySelectorAll('.js-timer').forEach(el => {
-                let sec = parseInt(el.dataset.elapsed, 10);
-                if (!isNaN(sec)) {
-                    sec += 1;
-                    el.dataset.elapsed = sec;
-                    el.textContent = formatTimerTime(sec);
-                }
-            });
-        }
-        setInterval(updateTimers, 1000);
->>>>>>> c342fba7
         </script>
         """,
         unsafe_allow_html=True,
@@ -1562,12 +1545,9 @@
                         elapsed_seconds = calculate_timer_elapsed_time(start_time)
                         elapsed_str = format_seconds_to_time(elapsed_seconds)
                         user_display = user_name if user_name and user_name != "Not set" else "Unassigned"
-<<<<<<< HEAD
-                        start_ts = int(start_time.timestamp() * 1000)
+ start_ts = int(start_time.timestamp() * 1000)
                         timer_html = f'<span class="js-timer" data-start="{start_ts}">{elapsed_str}</span>'
-=======
-                        timer_html = f'<span class="js-timer" data-elapsed="{elapsed_seconds}">{elapsed_str}</span>'
->>>>>>> c342fba7
+                        st.markdown(f"**{book_title} - {stage_name} ({user_display})**: {timer_html}", unsafe_allow_html=True)
                         st.markdown(f"**{book_title} - {stage_name} ({user_display})**: {timer_html}", unsafe_allow_html=True)
 
             if st.button("Refresh Active Timers", key="refresh_active_timers", type="secondary"):
@@ -2032,12 +2012,9 @@
                                                         # Display recording status with layout: Recording (hh:mm:ss) -> (Stop Button)
                                                         timer_row1_col1, timer_row1_col2 = st.columns([2, 1])
                                                         with timer_row1_col1:
-<<<<<<< HEAD
                                                             start_ts = int(start_time.timestamp() * 1000)
                                                             timer_html = f'<span class="js-timer" data-start="{start_ts}">{elapsed_str}</span>'
-=======
-                                                            timer_html = f'<span class="js-timer" data-elapsed="{elapsed_seconds}">{elapsed_str}</span>'
->>>>>>> c342fba7
+                                                            st.markdown(f"**Recording** ({timer_html})", unsafe_allow_html=True)
                                                             st.markdown(f"**Recording** ({timer_html})", unsafe_allow_html=True)
 
                                                         with timer_row1_col2:
