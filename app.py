--- conflicted
+++ resolved
@@ -1224,13 +1224,10 @@
         st.markdown("---")
         if ss_get("authenticated") and st.button("Log Out"):
             st.session_state.clear()
-<<<<<<< HEAD
             try:
                 st.query_params.clear()
             except AttributeError:
                 st.experimental_set_query_params()
-=======
->>>>>>> 81aa3594
             st.rerun()
 
 
