import streamlit as st
import pandas as pd
import numpy as np
from datetime import datetime, timedelta, timezone
from collections import Counter
import io
import os
import re
import time
from sqlalchemy import create_engine, text
from sqlalchemy.exc import IntegrityError

st.markdown("""
    <style>
    [data-testid="stSidebar"],
    section[data-testid="stSidebar"] > div:first-child {
        background-color: var(--secondary-background-color);
    }
    </style>
<<<<<<< HEAD
=======

    <script>
    // Update sidebar background variable whenever the theme changes
    window.addEventListener('DOMContentLoaded', function () {
        const sidebar = document.querySelector('[data-testid="stSidebar"]');
        if (!sidebar) return;

        const updateColor = () => {
            const bg = getComputedStyle(sidebar).backgroundColor;
            document.documentElement.style.setProperty('--secondary-background-color', bg);
        };

        // Initial set
        updateColor();

        // Observe theme or style changes on the document and sidebar
        const observer = new MutationObserver(updateColor);
        observer.observe(document.documentElement, {
            attributes: true,
            attributeFilter: ['data-theme', 'class', 'style']
        });
        observer.observe(sidebar, {
            attributes: true,
            attributeFilter: ['class', 'style']
        });
    });
    </script>
>>>>>>> c927f267
""", unsafe_allow_html=True)

st.set_page_config(page_title="Book Production Time Tracking", page_icon="favicon.png")

# Set BST timezone (UTC+1)
BST = timezone(timedelta(hours=1))
UTC_PLUS_1 = BST  # Keep backward compatibility

# Known full user names for matching CSV imports
EDITORIAL_USERS_LIST = [
    "Bethany Latham",
    "Charis Mather",
    "Noah Leatherland",
    "Rebecca Phillips-Bartlett",
]
DESIGN_USERS_LIST = [
    "Amelia Harris",
    "Amy Li",
    "Drue Rintoul",
    "Jasmine Pointer",
    "Ker Ker Lee",
    "Rob Delph",
]
ALL_USERS_LIST = EDITORIAL_USERS_LIST + DESIGN_USERS_LIST

# Map first names (and common short forms) to full user names
FIRST_NAME_TO_FULL = {name.split()[0].lower(): name for name in ALL_USERS_LIST}
FIRST_NAME_TO_FULL.update({
    "beth": "Bethany Latham",
    "becca": "Rebecca Phillips-Bartlett",
    "ker ker": "Ker Ker Lee",
})

def normalize_user_name(name):
    """Return a canonical user name from various CSV formats."""
    if name is None:
        return "Not set"
    name = str(name).strip()
    if name == "" or name == "Not set":
        return "Not set"

    lower = name.lower()
    # Exact match to known users
    for full in ALL_USERS_LIST:
        if lower == full.lower():
            return full

    # Match by first name or short form
    first = lower.split()[0]
    if first in FIRST_NAME_TO_FULL:
        return FIRST_NAME_TO_FULL[first]

    return name


@st.cache_resource
def init_database():
    """Initialise database connection and create tables"""
    try:
        # Prefer Streamlit secrets but allow an env var fallback
        database_url = st.secrets.get("database", {}).get("url") or os.getenv("DATABASE_URL")
        if not database_url:
            st.error(
                "Database URL not configured. Set database.url in Streamlit secrets "
                "or the DATABASE_URL environment variable."
            )
            return None

        engine = create_engine(database_url)

        # Create table if it doesn't exist
        with engine.connect() as conn:
            conn.execute(
                text(
                    '''
                CREATE TABLE IF NOT EXISTS trello_time_tracking (
                    id SERIAL PRIMARY KEY,
                    card_name VARCHAR(500) NOT NULL,
                    user_name VARCHAR(255) NOT NULL,
                    list_name VARCHAR(255) NOT NULL,
                    time_spent_seconds INTEGER NOT NULL,
                    date_started DATE,
                    card_estimate_seconds INTEGER,
                    board_name VARCHAR(255),
                    labels TEXT,
                    completed BOOLEAN DEFAULT FALSE,
                    archived BOOLEAN DEFAULT FALSE,
                    created_at TIMESTAMP DEFAULT CURRENT_TIMESTAMP,
                    UNIQUE(card_name, user_name, list_name, date_started, time_spent_seconds)
                )
            '''
                )
            )
            # Add archived column to existing table if it doesn't exist
            conn.execute(
                text(
                    '''
                ALTER TABLE trello_time_tracking
                ADD COLUMN IF NOT EXISTS archived BOOLEAN DEFAULT FALSE
            '''
                )
            )

            # Add session_start_time column if it doesn't exist
            conn.execute(
                text(
                    '''
                ALTER TABLE trello_time_tracking
                ADD COLUMN IF NOT EXISTS session_start_time TIMESTAMP
            '''
                )
            )

            # Add tag column if it doesn't exist
            conn.execute(
                text(
                    '''
                ALTER TABLE trello_time_tracking
                ADD COLUMN IF NOT EXISTS tag VARCHAR(255)
            '''
                )
            )

            # Ensure other optional columns exist for older databases
            conn.execute(
                text(
                    '''
                ALTER TABLE trello_time_tracking
                ADD COLUMN IF NOT EXISTS card_estimate_seconds INTEGER
            '''
                )
            )
            conn.execute(
                text(
                    '''
                ALTER TABLE trello_time_tracking
                ADD COLUMN IF NOT EXISTS board_name VARCHAR(255)
            '''
                )
            )
            conn.execute(
                text(
                    '''
                ALTER TABLE trello_time_tracking
                ADD COLUMN IF NOT EXISTS labels TEXT
            '''
                )
            )
            conn.execute(
                text(
                    '''
                ALTER TABLE trello_time_tracking
                ADD COLUMN IF NOT EXISTS created_at TIMESTAMP DEFAULT CURRENT_TIMESTAMP
            '''
                )
            )
            conn.execute(
                text(
                    '''
                ALTER TABLE trello_time_tracking
                ADD COLUMN IF NOT EXISTS completed BOOLEAN DEFAULT FALSE
            '''
                )
            )

            # Create books table for storing book metadata
            conn.execute(
                text(
                    '''
                CREATE TABLE IF NOT EXISTS books (
                    card_name VARCHAR(500) PRIMARY KEY,
                    board_name VARCHAR(255),
                    tag VARCHAR(255),
                    archived BOOLEAN DEFAULT FALSE,
                    created_at TIMESTAMP DEFAULT CURRENT_TIMESTAMP
                )
            '''
                )
            )

            # Add optional columns to books table if they are missing
            conn.execute(
                text(
                    '''
                ALTER TABLE books
                ADD COLUMN IF NOT EXISTS board_name VARCHAR(255)
            '''
                )
            )
            conn.execute(
                text(
                    '''
                ALTER TABLE books
                ADD COLUMN IF NOT EXISTS tag VARCHAR(255)
            '''
                )
            )
            conn.execute(
                text(
                    '''
                ALTER TABLE books
                ADD COLUMN IF NOT EXISTS archived BOOLEAN DEFAULT FALSE
            '''
                )
            )
            conn.execute(
                text(
                    '''
                ALTER TABLE books
                ADD COLUMN IF NOT EXISTS created_at TIMESTAMP DEFAULT CURRENT_TIMESTAMP
            '''
                )
            )

            # Create active timers table for persistent timer storage
            conn.execute(
                text(
                    '''
                CREATE TABLE IF NOT EXISTS active_timers (
                    id SERIAL PRIMARY KEY,
                    timer_key VARCHAR(500) NOT NULL UNIQUE,
                    card_name VARCHAR(255) NOT NULL,
                    user_name VARCHAR(100),
                    list_name VARCHAR(100) NOT NULL,
                    board_name VARCHAR(100),
                    start_time TIMESTAMPTZ NOT NULL,
                    accumulated_seconds INTEGER DEFAULT 0,
                    is_paused BOOLEAN DEFAULT FALSE,
                    created_at TIMESTAMPTZ DEFAULT CURRENT_TIMESTAMP
                )
            '''
                )
            )

            # Add new columns to existing active_timers table if they don't exist
            conn.execute(
                text(
                    '''
                ALTER TABLE active_timers
                ADD COLUMN IF NOT EXISTS accumulated_seconds INTEGER DEFAULT 0
            '''
                )
            )
            conn.execute(
                text(
                    '''
                ALTER TABLE active_timers
                ADD COLUMN IF NOT EXISTS is_paused BOOLEAN DEFAULT FALSE
            '''
                )
            )

            # Migrate existing TIMESTAMP columns to TIMESTAMPTZ if needed
            try:
                conn.execute(
                    text(
                        '''
                    ALTER TABLE active_timers
                    ALTER COLUMN start_time TYPE TIMESTAMPTZ USING start_time AT TIME ZONE 'Europe/London'
                '''
                    )
                )
                conn.execute(
                    text(
                        '''
                    ALTER TABLE active_timers
                    ALTER COLUMN created_at TYPE TIMESTAMPTZ USING created_at AT TIME ZONE 'Europe/London'
                '''
                    )
                )
            except Exception:
                # Columns might already be TIMESTAMPTZ, ignore the error
                pass
            conn.commit()

        return engine
    except Exception as e:
        st.error(f"Database initialisation failed: {str(e)}")
        return None


def get_users_from_database(_engine):
    """Get list of unique users from database with retry logic"""
    max_retries = 3
    for attempt in range(max_retries):
        try:
            with _engine.connect() as conn:
                result = conn.execute(
                    text(
                        'SELECT DISTINCT COALESCE(user_name, \'Not set\') FROM trello_time_tracking ORDER BY COALESCE(user_name, \'Not set\')'
                    )
                )
                return [row[0] for row in result]
        except Exception as e:
            if attempt < max_retries - 1:
                time.sleep(0.5)
                continue
            else:
                return []
    return []


def get_tags_from_database(_engine):
    """Get list of unique individual tags from database, splitting comma-separated values"""
    max_retries = 3
    for attempt in range(max_retries):
        try:
            with _engine.connect() as conn:
                result = conn.execute(
                    text(
                        "SELECT DISTINCT tag FROM trello_time_tracking WHERE tag IS NOT NULL AND tag != '' ORDER BY tag"
                    )
                )
                all_tag_strings = [row[0] for row in result]

                # Split comma-separated tags and create unique set
                individual_tags = set()
                for tag_string in all_tag_strings:
                    if tag_string:
                        # Split by comma and strip whitespace
                        tags_in_string = [tag.strip() for tag in tag_string.split(',')]
                        individual_tags.update(tags_in_string)

                # Return sorted list of individual tags
                return sorted(list(individual_tags))

        except Exception as e:
            if attempt < max_retries - 1:
                # Wait before retrying
                time.sleep(0.5)
                continue
            else:
                # Final attempt failed, return empty list instead of showing error
                return []

    return []


def get_books_from_database(_engine):
    """Get list of unique book names from database with retry logic"""
    max_retries = 3
    for attempt in range(max_retries):
        try:
            with _engine.connect() as conn:
                result = conn.execute(
                    text(
                        "SELECT DISTINCT card_name FROM trello_time_tracking WHERE card_name IS NOT NULL ORDER BY card_name"
                    )
                )
                books = [row[0] for row in result]
                return books
        except Exception as e:
            if attempt < max_retries - 1:
                time.sleep(0.5)
                continue
            else:
                return []
    return []


def get_boards_from_database(_engine):
    """Get list of unique board names from database with retry logic"""
    max_retries = 3
    for attempt in range(max_retries):
        try:
            with _engine.connect() as conn:
                result = conn.execute(
                    text(
                        "SELECT DISTINCT board_name FROM trello_time_tracking WHERE board_name IS NOT NULL AND board_name != '' ORDER BY board_name"
                    )
                )
                boards = [row[0] for row in result]
                return boards
        except Exception as e:
            if attempt < max_retries - 1:
                time.sleep(0.5)
                continue
            else:
                return []
    return []


def emergency_stop_all_timers(engine):
    """Emergency function to stop all active timers and save progress when database connection fails"""
    try:
        # Initialize session state if needed
        if 'timers' not in st.session_state:
            st.session_state.timers = {}
        if 'timer_start_times' not in st.session_state:
            st.session_state.timer_start_times = {}

        saved_timers = 0
        current_time_utc = datetime.utcnow().replace(tzinfo=timezone.utc)
        current_time_bst = current_time_utc.astimezone(BST)

        # Process any active timers from session state
        for timer_key, is_active in st.session_state.timers.items():
            if is_active and timer_key in st.session_state.timer_start_times:
                try:
                    # Parse timer key to extract details
                    parts = timer_key.split('_')
                    if len(parts) >= 3:
                        card_name = '_'.join(parts[:-2])  # Reconstruct card name
                        list_name = parts[-2]
                        user_name = parts[-1]

                        # Calculate elapsed time using UTC-based function
                        start_time = st.session_state.timer_start_times[timer_key]
                        elapsed_seconds = calculate_timer_elapsed_time(start_time)

                        # Only save if significant time elapsed
                        if elapsed_seconds > 0:
                            # Try to save to database with retry logic
                            for attempt in range(3):
                                try:
                                    with engine.connect() as conn:
                                        # Save the time entry
                                        conn.execute(
                                            text(
                                                '''
                                            INSERT INTO trello_time_tracking
                                            (card_name, user_name, list_name, time_spent_seconds,
                                             date_started, session_start_time, board_name)
                                            VALUES (:card_name, :user_name, :list_name, :time_spent_seconds,
                                                   :date_started, :session_start_time, :board_name)
                                        '''
                                            ),
                                            {
                                                'card_name': card_name,
                                                'user_name': user_name,
                                                'list_name': list_name,
                                                'time_spent_seconds': elapsed_seconds,
                                                'date_started': start_time.date(),
                                                'session_start_time': start_time,
                                                'board_name': 'Manual Entry',
                                            },
                                        )

                                        # Remove from active timers table
                                        conn.execute(
                                            text('DELETE FROM active_timers WHERE timer_key = :timer_key'),
                                            {'timer_key': timer_key},
                                        )
                                        conn.commit()
                                        saved_timers += 1
                                        break
                                except Exception:
                                    if attempt == 2:  # Last attempt failed
                                        # Store in session state as backup
                                        if 'emergency_saved_times' not in st.session_state:
                                            st.session_state.emergency_saved_times = []
                                        st.session_state.emergency_saved_times.append(
                                            {
                                                'card_name': card_name,
                                                'user_name': user_name,
                                                'list_name': list_name,
                                                'elapsed_seconds': elapsed_seconds,
                                                'start_time': start_time,
                                            }
                                        )
                                    continue

                except Exception as e:
                    continue  # Skip this timer if parsing fails

        if saved_timers > 0:
            st.success(f"Successfully saved {saved_timers} active timer(s) before stopping.")

        # Try to clear active timers table if possible
        try:
            with engine.connect() as conn:
                conn.execute(text('DELETE FROM active_timers'))
                conn.commit()
        except Exception:
            pass  # Database might be completely unavailable

    except Exception as e:
        st.error(f"Emergency timer save failed: {str(e)}")


def recover_emergency_saved_times(engine):
    """Recover and save any emergency saved times from previous session"""
    if 'emergency_saved_times' in st.session_state and st.session_state.emergency_saved_times:
        saved_count = 0
        for saved_time in st.session_state.emergency_saved_times:
            try:
                with engine.connect() as conn:
                    conn.execute(
                        text(
                            '''
                        INSERT INTO trello_time_tracking
                        (card_name, user_name, list_name, time_spent_seconds,
                         date_started, session_start_time, board_name)
                        VALUES (:card_name, :user_name, :list_name, :time_spent_seconds,
                               :date_started, :session_start_time, :board_name)
                    '''
                        ),
                        {
                            'card_name': saved_time['card_name'],
                            'user_name': saved_time['user_name'],
                            'list_name': saved_time['list_name'],
                            'time_spent_seconds': saved_time['elapsed_seconds'],
                            'date_started': saved_time['start_time'].date(),
                            'session_start_time': saved_time['start_time'],
                            'board_name': 'Manual Entry',
                        },
                    )
                    conn.commit()
                    saved_count += 1
            except Exception:
                continue  # Skip if unable to save

        if saved_count > 0:
            st.success(f"Recovered {saved_count} emergency saved timer(s) from previous session.")

        # Clear the emergency saved times
        st.session_state.emergency_saved_times = []


def load_active_timers(engine):
    """Load active timers from database - simplified version"""
    try:
        with engine.connect() as conn:
            result = conn.execute(
                text(
                    '''
                SELECT timer_key, card_name, user_name, list_name, board_name,
                       start_time, accumulated_seconds, is_paused
                FROM active_timers
                ORDER BY start_time DESC
            '''
                )
            )

            active_timers = []
            for row in result:
                timer_key = row[0]
                card_name = row[1]
                user_name = row[2]
                list_name = row[3]
                board_name = row[4]
                start_time = row[5]
                accumulated_seconds = row[6] or 0
                is_paused = row[7] or False

                # Simple session state - just track if timer is running
                if 'timers' not in st.session_state:
                    st.session_state.timers = {}
                if 'timer_start_times' not in st.session_state:
                    st.session_state.timer_start_times = {}
                if 'timer_paused' not in st.session_state:
                    st.session_state.timer_paused = {}
                if 'timer_accumulated_time' not in st.session_state:
                    st.session_state.timer_accumulated_time = {}

                # Ensure timezone-aware datetime for consistency
                if start_time.tzinfo is None:
                    start_time_with_tz = start_time.replace(tzinfo=BST)
                else:
                    # Convert to BST for consistency in session state
                    start_time_with_tz = start_time.astimezone(BST)

                st.session_state.timers[timer_key] = True
                st.session_state.timer_start_times[timer_key] = start_time_with_tz
                st.session_state.timer_paused[timer_key] = is_paused
                st.session_state.timer_accumulated_time[timer_key] = accumulated_seconds

                active_timers.append(
                    {
                        'timer_key': timer_key,
                        'card_name': card_name,
                        'user_name': user_name,
                        'list_name': list_name,
                        'board_name': board_name,
                        'start_time': start_time_with_tz,
                    }
                )

            return active_timers
    except Exception as e:
        error_msg = str(e)

        # Check if this is an SSL connection error indicating app restart
        if "SSL connection has been closed unexpectedly" in error_msg or "connection" in error_msg.lower():
            st.warning("App restarted - automatically stopping all active timers and saving progress...")

            # Try to recover and save any active timers from session state
            emergency_stop_all_timers(engine)

            # Clear session state timers since they've been saved
            if 'timers' in st.session_state:
                st.session_state.timers = {}
            if 'timer_start_times' in st.session_state:
                st.session_state.timer_start_times = {}

            return []
        else:
            st.error(f"Error loading active timers: {error_msg}")
            return []


def save_active_timer(
    engine,
    timer_key,
    card_name,
    user_name,
    list_name,
    board_name,
    start_time,
    accumulated_seconds=0,
    is_paused=False,
):
    """Save or update an active timer in the database."""
    try:
        with engine.connect() as conn:
            if start_time.tzinfo is None:
                start_time_with_tz = start_time.replace(tzinfo=BST)
            else:
                start_time_with_tz = start_time

            conn.execute(
                text(
                    '''
                INSERT INTO active_timers (timer_key, card_name, user_name, list_name,
                    board_name, start_time, accumulated_seconds, is_paused, created_at)
                VALUES (:timer_key, :card_name, :user_name, :list_name, :board_name,
                    :start_time, :accumulated_seconds, :is_paused, CURRENT_TIMESTAMP)
                ON CONFLICT (timer_key) DO UPDATE SET
                    start_time = EXCLUDED.start_time,
                    accumulated_seconds = EXCLUDED.accumulated_seconds,
                    is_paused = EXCLUDED.is_paused,
                    created_at = CURRENT_TIMESTAMP
            '''
                ),
                {
                    'timer_key': timer_key,
                    'card_name': card_name,
                    'user_name': user_name,
                    'list_name': list_name,
                    'board_name': board_name,
                    'start_time': start_time_with_tz,
                    'accumulated_seconds': accumulated_seconds,
                    'is_paused': is_paused,
                },
            )
            conn.commit()
    except Exception as e:
        st.error(f"Error saving active timer: {str(e)}")


def update_active_timer_state(
    engine, timer_key, accumulated_seconds, is_paused, start_time=None
):
    """Update active timer pause/resume state."""
    try:
        with engine.connect() as conn:
            params = {
                'accumulated_seconds': accumulated_seconds,
                'is_paused': is_paused,
                'timer_key': timer_key,
            }
            if start_time is not None:
                if start_time.tzinfo is None:
                    start_time_with_tz = start_time.replace(tzinfo=BST)
                else:
                    start_time_with_tz = start_time
                params['start_time'] = start_time_with_tz
                conn.execute(
                    text(
                        '''
                    UPDATE active_timers
                    SET accumulated_seconds = :accumulated_seconds,
                        is_paused = :is_paused,
                        start_time = :start_time
                    WHERE timer_key = :timer_key
                '''
                    ),
                    params,
                )
            else:
                conn.execute(
                    text(
                        '''
                    UPDATE active_timers
                    SET accumulated_seconds = :accumulated_seconds,
                        is_paused = :is_paused
                    WHERE timer_key = :timer_key
                '''
                    ),
                    params,
                )
            conn.commit()
    except Exception as e:
        st.error(f"Error updating active timer: {str(e)}")


def remove_active_timer(engine, timer_key):
    """Remove active timer from database"""
    try:
        with engine.connect() as conn:
            conn.execute(
                text(
                    '''
                DELETE FROM active_timers WHERE timer_key = :timer_key
            '''
                ),
                {'timer_key': timer_key},
            )
            conn.commit()
    except Exception as e:
        st.error(f"Error removing active timer: {str(e)}")


def stop_active_timer(engine, timer_key):
    """Stop a running timer and save its elapsed time."""
    if timer_key not in st.session_state.get('timers', {}):
        return

    start_time = st.session_state.timer_start_times.get(timer_key)
    accumulated = st.session_state.timer_accumulated_time.get(timer_key, 0)
    paused = st.session_state.timer_paused.get(timer_key, False)

    elapsed_seconds = accumulated
    if not paused and start_time:
        elapsed_seconds += calculate_timer_elapsed_time(start_time)

    parts = timer_key.split('_')
    if len(parts) < 3:
        return

    card_name = '_'.join(parts[:-2])
    list_name = parts[-2]
    user_name = parts[-1]

    board_name = 'Manual Entry'
    try:
        with engine.connect() as conn:
            res = conn.execute(
                text('SELECT board_name FROM active_timers WHERE timer_key = :timer_key'), {'timer_key': timer_key}
            )
            row = res.fetchone()
            if row and row[0]:
                board_name = row[0]
    except Exception:
        pass

    try:
        with engine.connect() as conn:
            conn.execute(
                text(
                    '''
                INSERT INTO trello_time_tracking
                (card_name, user_name, list_name, time_spent_seconds,
                 date_started, session_start_time, board_name)
                VALUES (:card_name, :user_name, :list_name, :time_spent_seconds,
                        :date_started, :session_start_time, :board_name)
                ON CONFLICT (card_name, user_name, list_name, date_started, time_spent_seconds)
                DO UPDATE SET
                    session_start_time = EXCLUDED.session_start_time,
                    board_name = EXCLUDED.board_name,
                    created_at = CURRENT_TIMESTAMP
            '''
                ),
                {
                    'card_name': card_name,
                    'user_name': user_name,
                    'list_name': list_name,
                    'time_spent_seconds': elapsed_seconds,
                    'date_started': (start_time or datetime.now(BST)).date(),
                    'session_start_time': start_time or datetime.now(BST),
                    'board_name': board_name,
                },
            )
            conn.execute(text('DELETE FROM active_timers WHERE timer_key = :timer_key'), {'timer_key': timer_key})
            conn.commit()
    except Exception as e:
        st.error(f"Error saving timer data: {str(e)}")

    st.session_state.timers[timer_key] = False
    if timer_key in st.session_state.timer_start_times:
        del st.session_state.timer_start_times[timer_key]
    if timer_key in st.session_state.timer_accumulated_time:
        del st.session_state.timer_accumulated_time[timer_key]
    if timer_key in st.session_state.timer_paused:
        del st.session_state.timer_paused[timer_key]
    st.rerun()


def display_active_timers_sidebar(engine):
    """Display running timers in the sidebar on every page."""
    active_timer_count = sum(1 for running in st.session_state.timers.values() if running)
    with st.sidebar:
        st.write(f"**Active Timers ({active_timer_count})**")
        if active_timer_count == 0:
            st.write("No active timers")
        else:
            for task_key, is_running in st.session_state.timers.items():
                if is_running and task_key in st.session_state.timer_start_times:
                    parts = task_key.split('_')
                    if len(parts) >= 3:
                        book_title = '_'.join(parts[:-2])
                        stage_name = parts[-2]
                        user_name = parts[-1]
                        start_time = st.session_state.timer_start_times[task_key]
                        accumulated = st.session_state.timer_accumulated_time.get(task_key, 0)
                        paused = st.session_state.timer_paused.get(task_key, False)
                        current_elapsed = 0 if paused else calculate_timer_elapsed_time(start_time)
                        elapsed_seconds = accumulated + current_elapsed
                        elapsed_str = format_seconds_to_time(elapsed_seconds)

                        estimate_seconds = get_task_estimate(engine, book_title, user_name, stage_name)
                        estimate_str = format_seconds_to_time(estimate_seconds)

                        user_display = user_name if user_name and user_name != "Not set" else "Unassigned"

                        col1, col2, col3 = st.columns([3, 1, 1])
                        with col1:
                            status_text = "PAUSED" if paused else "RECORDING"
                            st.write(
                                f"**{book_title} - {stage_name} ({user_display})**: **{elapsed_str}**/{estimate_str} - {status_text}"

                            )
                        with col2:
                            pause_label = "Resume" if paused else "Pause"
                            if st.button(pause_label, key=f"summary_pause_{task_key}"):
                                if paused:
                                    resume_time = datetime.utcnow().replace(tzinfo=timezone.utc).astimezone(BST)
                                    st.session_state.timer_start_times[task_key] = resume_time
                                    st.session_state.timer_paused[task_key] = False
                                    update_active_timer_state(engine, task_key, accumulated, False, resume_time)
                                else:
                                    elapsed_since_start = calculate_timer_elapsed_time(start_time)
                                    new_accum = accumulated + elapsed_since_start
                                    st.session_state.timer_accumulated_time[task_key] = new_accum
                                    st.session_state.timer_paused[task_key] = True
                                    update_active_timer_state(engine, task_key, new_accum, True)
                                st.rerun()
                        with col3:
                            if st.button("Stop", key=f"summary_stop_{task_key}"):
                                stop_active_timer(engine, task_key)

        if st.button("Refresh Active Timers", key="refresh_active_timers_sidebar", type="secondary"):
            st.rerun()
        st.markdown("---")


def update_task_completion(engine, card_name, user_name, list_name, completed):
    """Update task completion status for all matching records"""
    try:
        with engine.connect() as conn:
            # Update all matching records and get count of affected rows
            result = conn.execute(
                text(
                    """
                UPDATE trello_time_tracking
                SET completed = :completed
                WHERE card_name = :card_name
                AND COALESCE(user_name, 'Not set') = :user_name
                AND list_name = :list_name
                AND archived = FALSE
            """
                ),
                {'completed': completed, 'card_name': card_name, 'user_name': user_name, 'list_name': list_name},
            )
            conn.commit()

            # Verify the update worked
            rows_affected = result.rowcount
            if rows_affected == 0:
                st.warning(f"No records found to update for {card_name} - {list_name} ({user_name})")

    except Exception as e:
        st.error(f"Error updating task completion: {str(e)}")


def get_task_completion(engine, card_name, user_name, list_name):
    """Get task completion status"""
    try:
        with engine.connect() as conn:
            result = conn.execute(
                text(
                    """
                SELECT completed FROM trello_time_tracking
                WHERE card_name = :card_name
                AND COALESCE(user_name, 'Not set') = :user_name
                AND list_name = :list_name
                LIMIT 1
            """
                ),
                {'card_name': card_name, 'user_name': user_name, 'list_name': list_name},
            )
            row = result.fetchone()
            return row[0] if row else False
    except Exception as e:
        st.error(f"Error getting task completion: {str(e)}")
        return False


def get_task_estimate(engine, card_name, user_name, list_name):
    """Return estimated time for a task in seconds."""

    try:
        with engine.connect() as conn:
            result = conn.execute(
                text(
                    '''
                SELECT MAX(card_estimate_seconds)

                FROM trello_time_tracking
                WHERE card_name = :card_name
                AND list_name = :list_name
                AND COALESCE(user_name, 'Not set') = :user_name
                AND archived = FALSE
            '''
                ),
                {
                    'card_name': card_name,
                    'list_name': list_name,
                    'user_name': user_name,
                },
            )
            row = result.fetchone()
            return int(row[0]) if row and row[0] else 0
    except Exception as e:
        st.error(f"Error getting task estimate: {str(e)}")

        return 0


def check_all_tasks_completed(engine, card_name):
    """Check if all tasks for a book are completed"""
    try:
        with engine.connect() as conn:
            # Get all tasks for this book - need to check each user/stage combination
            result = conn.execute(
                text(
                    """
                SELECT list_name, COALESCE(user_name, 'Not set') as user_name,
                       BOOL_AND(COALESCE(completed, false)) as all_completed
                FROM trello_time_tracking
                WHERE card_name = :card_name
                AND archived = FALSE
                GROUP BY list_name, COALESCE(user_name, 'Not set')
            """
                ),
                {'card_name': card_name},
            )

            task_groups = result.fetchall()
            if not task_groups:
                return False

            # Check if all task groups are completed
            for task_group in task_groups:
                if not task_group[2]:  # all_completed column
                    return False

            return True
    except Exception as e:
        st.error(f"Error checking book completion: {str(e)}")
        return False


def delete_task_stage(engine, card_name, user_name, list_name):
    """Delete a specific task stage from the database"""
    try:
        with engine.connect() as conn:
            conn.execute(
                text(
                    """
                DELETE FROM trello_time_tracking
                WHERE card_name = :card_name
                AND COALESCE(user_name, 'Not set') = :user_name
                AND list_name = :list_name
            """
                ),
                {'card_name': card_name, 'user_name': user_name, 'list_name': list_name},
            )
            conn.commit()
            return True
    except Exception as e:
        st.error(f"Error deleting task stage: {str(e)}")
        return False


def create_book_record(engine, card_name, board_name=None, tag=None):
    """Create a book record in the books table"""
    try:
        with engine.connect() as conn:
            conn.execute(
                text(
                    """
                INSERT INTO books (card_name, board_name, tag)
                VALUES (:card_name, :board_name, :tag)
                ON CONFLICT (card_name) DO UPDATE SET
                    board_name = EXCLUDED.board_name,
                    tag = EXCLUDED.tag
            """
                ),
                {'card_name': card_name, 'board_name': board_name, 'tag': tag},
            )
            conn.commit()
            return True
    except Exception as e:
        st.error(f"Error creating book record: {str(e)}")
        return False


def get_all_books(engine):
    """Get all books from the books table, including those without tasks"""
    try:
        with engine.connect() as conn:
            result = conn.execute(
                text(
                    """
                SELECT DISTINCT card_name, board_name, tag
                FROM books
                WHERE archived = FALSE
                UNION
                SELECT DISTINCT card_name, board_name, tag
                FROM trello_time_tracking
                WHERE archived = FALSE
                ORDER BY card_name
            """
                )
            )
            return result.fetchall()
    except Exception as e:
        st.error(f"Error fetching books: {str(e)}")
        return []


def get_available_stages_for_book(engine, card_name):
    """Get stages not yet associated with a book"""
    all_stages = [
        "Editorial R&D",
        "Editorial Writing",
        "1st Edit",
        "2nd Edit",
        "Design R&D",
        "In Design",
        "1st Proof",
        "2nd Proof",
        "Editorial Sign Off",
        "Design Sign Off",
    ]

    try:
        with engine.connect() as conn:
            result = conn.execute(
                text(
                    """
                SELECT DISTINCT list_name
                FROM trello_time_tracking
                WHERE card_name = :card_name AND archived = FALSE
            """
                ),
                {'card_name': card_name},
            )

            existing_stages = [row[0] for row in result.fetchall()]
            available_stages = [stage for stage in all_stages if stage not in existing_stages]
            return available_stages
    except Exception as e:
        st.error(f"Error getting available stages: {str(e)}")
        return []


def add_stage_to_book(engine, card_name, stage_name, board_name=None, tag=None, estimate_seconds=3600):
    """Add a new stage to a book"""
    try:
        with engine.connect() as conn:
            conn.execute(
                text(
                    """
                INSERT INTO trello_time_tracking
                (card_name, user_name, list_name, time_spent_seconds, card_estimate_seconds, board_name, created_at, tag)
                VALUES (:card_name, :user_name, :list_name, :time_spent_seconds, :card_estimate_seconds, :board_name, :created_at, :tag)
            """
                ),
                {
                    'card_name': card_name,
                    'user_name': 'Not set',  # Unassigned initially
                    'list_name': stage_name,
                    'time_spent_seconds': 0,
                    'card_estimate_seconds': estimate_seconds,
                    'board_name': board_name,
                    'created_at': datetime.now(BST),
                    'tag': tag,
                },
            )
            conn.commit()
            return True
    except Exception as e:
        st.error(f"Error adding stage: {str(e)}")
        return False


def import_books_from_csv(engine, df):
    """Import books and stage estimates from a CSV DataFrame"""
    required_cols = {"Card Name", "Board", "Tags"}
    if not required_cols.issubset(df.columns):
        missing = required_cols - set(df.columns)
        return False, f"Missing columns: {', '.join(missing)}"

    # Identify stage columns (user and time pairs)
    stage_names = [col for col in df.columns if col not in required_cols and not col.endswith(" Time")]
    if not stage_names:
        return False, "No stage columns found in CSV"

    total_entries = 0

    for _, row in df.iterrows():
        card_name = str(row.get("Card Name", "")).strip()
        if not card_name:
            card_name = "Not set"
        board_name = row.get("Board")
        board_name = str(board_name).strip() if pd.notna(board_name) else None
        tag_value = row.get("Tags")
        if pd.notna(tag_value) and str(tag_value).strip():
            final_tag = ", ".join([t.strip() for t in str(tag_value).split(",") if t.strip()])
        else:
            final_tag = None

        # Create/update book record
        create_book_record(engine, card_name, board_name, final_tag)

        current_time = datetime.now(BST)

        with engine.connect() as conn:
            for stage in stage_names:
                time_col = f"{stage} Time"
                if time_col not in df.columns:
                    continue

                time_val = row.get(time_col)
                if pd.isna(time_val) or str(time_val).strip() == "":
                    continue

                try:
                    hours = parse_hours_minutes(time_val)
                except Exception:
                    continue
                if hours <= 0:
                    continue

                estimate_seconds = int(round(hours * 60)) * 60

                user_val = row.get(stage)
                if pd.notna(user_val):
                    final_user = normalize_user_name(user_val)
                else:
                    final_user = "Not set"

                conn.execute(
                    text(
                        '''
                    INSERT INTO trello_time_tracking
                    (card_name, user_name, list_name, time_spent_seconds,
                     card_estimate_seconds, board_name, created_at,
                     session_start_time, tag)
                    VALUES (:card_name, :user_name, :list_name, :time_spent_seconds,
                            :card_estimate_seconds, :board_name, :created_at,
                            :session_start_time, :tag)
                    '''
                    ),
                    {
                        'card_name': card_name,
                        'user_name': final_user,
                        'list_name': stage,
                        'time_spent_seconds': 0,
                        'card_estimate_seconds': estimate_seconds,
                        'board_name': board_name,
                        'created_at': current_time,
                        'session_start_time': None,
                        'tag': final_tag,
                    },
                )
                total_entries += 1

            conn.commit()

    return True, f"Imported {total_entries} stage entries from CSV"


def get_filtered_tasks_from_database(
    _engine, user_name=None, book_name=None, board_name=None, tag_name=None, start_date=None, end_date=None
):
    """Get filtered tasks from database with multiple filter options"""
    try:
        query = '''
            WITH task_summary AS (
                SELECT card_name, list_name, COALESCE(user_name, 'Not set') as user_name, board_name, tag,
                       SUM(time_spent_seconds) as total_time,
                       MAX(card_estimate_seconds) as estimated_seconds,
                       MIN(CASE WHEN session_start_time IS NOT NULL THEN session_start_time END) as first_session
                FROM trello_time_tracking
                WHERE 1=1
        '''
        params = {}

        # Add filters based on provided parameters
        if user_name and user_name != "All Users":
            query += ' AND COALESCE(user_name, \'Not set\') = :user_name'
            params['user_name'] = user_name

        if book_name and book_name != "All Books":
            query += ' AND card_name = :book_name'
            params['book_name'] = book_name

        if board_name and board_name != "All Boards":
            query += ' AND board_name = :board_name'
            params['board_name'] = board_name

        if tag_name and tag_name != "All Tags":
            query += ' AND (tag = :tag_name OR tag LIKE :tag_name_pattern1 OR tag LIKE :tag_name_pattern2 OR tag LIKE :tag_name_pattern3)'
            params['tag_name'] = tag_name
            params['tag_name_pattern1'] = f'{tag_name},%'  # Tag at start
            params['tag_name_pattern2'] = f'%, {tag_name},%'  # Tag in middle
            params['tag_name_pattern3'] = f'%, {tag_name}'  # Tag at end

        query += '''
                GROUP BY card_name, list_name, COALESCE(user_name, 'Not set'), board_name, tag
            )
            SELECT card_name, list_name, user_name, board_name, tag, first_session, total_time, estimated_seconds
            FROM task_summary
        '''

        # Add date filtering to the main query if needed
        if start_date or end_date:
            date_conditions = []
            if start_date:
                date_conditions.append('first_session >= :start_date')
                params['start_date'] = start_date
            if end_date:
                date_conditions.append('first_session <= :end_date')
                params['end_date'] = end_date

            if date_conditions:
                query += ' WHERE ' + ' AND '.join(date_conditions)

        query += ' ORDER BY first_session DESC, card_name, list_name'

        with _engine.connect() as conn:
            result = conn.execute(text(query), params)
            data = []
            for row in result:
                card_name = row[0]
                list_name = row[1]
                user_name = row[2]
                board_name = row[3]
                tag = row[4]
                first_session = row[5]
                total_time = row[6]
                estimated_time = row[7] if row[7] else 0

                if first_session:
                    # Format as DD/MM/YYYY HH:MM
                    date_time_str = first_session.strftime('%d/%m/%Y %H:%M')
                else:
                    date_time_str = 'Manual Entry'

                # Calculate completion percentage
                if estimated_time > 0:
                    completion_ratio = total_time / estimated_time
                    if completion_ratio <= 1.0:
                        completion_percentage = f"{int(completion_ratio * 100)}%"
                    else:
                        over_percentage = int((completion_ratio - 1.0) * 100)
                        completion_percentage = f"{over_percentage}% over"
                else:
                    completion_percentage = "No estimate"

                data.append(
                    {
                        'Book Title': card_name,
                        'Stage': list_name,
                        'User': user_name,
                        'Board': board_name,
                        'Tag': tag if tag else 'No Tag',
                        'Session Started': date_time_str,
                        'Time Allocation': format_seconds_to_time(estimated_time) if estimated_time > 0 else 'Not Set',
                        'Time Spent': format_seconds_to_time(total_time),
                        'Completion %': completion_percentage,
                    }
                )
            return pd.DataFrame(data)
    except Exception as e:
        st.error(f"Error fetching user tasks: {str(e)}")
        return pd.DataFrame()


def format_seconds_to_time(seconds):
    """Convert seconds to hh:mm:ss format"""
    if pd.isna(seconds) or seconds == 0:
        return "00:00:00"

    # Convert to integer to handle any float values
    seconds = int(seconds)
    hours = seconds // 3600
    minutes = (seconds % 3600) // 60
    secs = seconds % 60
    return f"{hours:02d}:{minutes:02d}:{secs:02d}"


def parse_hours_minutes(value):
    """Parse HH:MM or decimal hour strings to float hours."""
    if value is None or value == "":
        return 0.0

    try:
        if isinstance(value, (int, float)):
            return float(value)

        value = str(value).strip()

        if ":" in value:
            parts = value.split(":")
            if len(parts) == 2:
                hours = float(parts[0])
                minutes = float(parts[1])
                if minutes >= 60:
                    st.warning("Minutes must be less than 60")
                    return 0.0
                return hours + minutes / 60

        return float(value)
    except ValueError:
        st.warning("Use HH:MM or decimal hours (e.g., 2:30)")
        return 0.0


def calculate_timer_elapsed_time(start_time):
    """Calculate elapsed time from start_time to now using UTC for accuracy"""
    if not start_time:
        return 0

    # Use UTC for all calculations to avoid timezone issues
    current_time_utc = datetime.utcnow().replace(tzinfo=timezone.utc)

    # Convert start_time to UTC
    if start_time.tzinfo is None:
        # Assume start_time is in BST if no timezone info
        start_time = start_time.replace(tzinfo=BST).astimezone(timezone.utc)
    else:
        # Convert to UTC
        start_time = start_time.astimezone(timezone.utc)

    elapsed = current_time_utc - start_time
    return max(0, int(elapsed.total_seconds()))  # Ensure non-negative result


def calculate_completion_status(time_spent_seconds, estimated_seconds):
    """Calculate completion status based on time spent vs estimated time"""
    if pd.isna(estimated_seconds) or estimated_seconds == 0:
        return "No estimate"

    completion_ratio = time_spent_seconds / estimated_seconds

    if completion_ratio <= 1.0:
        percentage = int(completion_ratio * 100)
        return f"{percentage}% Complete"
    else:
        over_percentage = int((completion_ratio - 1.0) * 100)
        return f"{over_percentage}% over allocation"


@st.cache_data(ttl=60)
def process_book_summary(df):
    """Generate Book Summary Table"""
    try:
        grouped = df.groupby('Card name')

        total_time = grouped['Time spent (s)'].sum()
        estimated = grouped['Card estimate(s)'].max()
        boards = grouped['Board'].first()

        def get_main_user(group):
            user_totals = group.groupby('User')['Time spent (s)'].sum()
            return user_totals.idxmax() if not user_totals.empty else "Unknown"

        main_user_series = grouped.apply(get_main_user)

        completion_list = [
            calculate_completion_status(t, 0 if pd.isna(e) else e) for t, e in zip(total_time, estimated)
        ]

        df_summary = pd.DataFrame(
            {
                'Book Title': total_time.index,
                'Board': boards.values,
                'Main User': main_user_series.values,
                'Time Spent': total_time.apply(format_seconds_to_time).values,
                'Estimated Time': estimated.fillna(0).apply(format_seconds_to_time).values,
                'Completion': completion_list,
            }
        )

        return df_summary.reset_index(drop=True)

    except Exception as e:
        st.error(f"Error processing book summary: {str(e)}")
        return pd.DataFrame()


def get_most_recent_activity(df, card_name):
    """Get the most recent list/stage worked on for a specific card"""
    try:
        card_data = df[df['Card name'] == card_name]

        if card_data.empty:
            return "Unknown"

        # If Date started (f) exists, use it to find most recent
        if 'Date started (f)' in df.columns and not card_data['Date started (f)'].isna().all():
            # Convert dates and find the most recent entry
            card_data_with_dates = card_data.dropna(subset=['Date started (f)'])
            if not card_data_with_dates.empty:
                card_data_with_dates = card_data_with_dates.copy()
                card_data_with_dates['parsed_date'] = pd.to_datetime(
                    card_data_with_dates['Date started (f)'], format='%m/%d/%Y', errors='coerce'
                )
                card_data_with_dates = card_data_with_dates.dropna(subset=['parsed_date'])
                if not card_data_with_dates.empty:
                    most_recent = card_data_with_dates.loc[card_data_with_dates['parsed_date'].idxmax()]
                    return most_recent['List']

        # Fallback: return the last entry (by order in CSV)
        return card_data.iloc[-1]['List']
    except Exception as e:
        return "Unknown"


def create_progress_bar_html(completion_percentage):
    """Create HTML progress bar for completion status"""
    if completion_percentage <= 100:
        # Normal progress (green)
        width = min(completion_percentage, 100)
        color = "#2AA395"  # Updated progress colour
        return f"""
        <div style="margin-bottom: 5px;">
            <div style="background-color: #f0f0f0; border-radius: 10px; padding: 2px; width: 200px; height: 20px;">
                <div style="background-color: {color}; width: {width}%; height: 16px; border-radius: 8px;"></div>
            </div>
            <div style="font-size: 12px; font-weight: bold; color: {color}; text-align: center;">
                {completion_percentage:.1f}% complete
            </div>
        </div>
        """
    else:
        # Over allocation (red with overflow)
        over_percentage = completion_percentage - 100
        return f"""
        <div style="margin-bottom: 5px;">
            <div style="background-color: #f0f0f0; border-radius: 10px; padding: 2px; width: 200px; height: 20px;">
                <div style="background-color: #dc3545; width: 100%; height: 16px; border-radius: 8px;"></div>
            </div>
            <div style="font-size: 12px; font-weight: bold; color: #dc3545; text-align: center;">
                {over_percentage:.1f}% over allocation
            </div>
        </div>
        """


def process_book_completion(df, search_filter=None):
    """Generate Book Completion Table with visual progress"""
    try:
        # Apply search filter if provided
        if search_filter:
            # Escape special regex characters to handle punctuation properly
            escaped_filter = re.escape(search_filter)
            df = df[df['Card name'].str.contains(escaped_filter, case=False, na=False)]

        if df.empty:
            return pd.DataFrame()

        # Group by book title (Card name)
        book_groups = df.groupby('Card name')

        book_completion_data = []

        for book_title, group in book_groups:
            # Calculate total time spent
            total_time_spent = group['Time spent (s)'].sum()

            # Get estimated time (assuming it's the same for all rows of the same book)
            estimated_time = 0
            if 'Card estimate(s)' in group.columns and len(group) > 0:
                est_val = group['Card estimate(s)'].iloc[0]
                if not pd.isna(est_val):
                    estimated_time = est_val

            # Get most recent activity
            most_recent_list = get_most_recent_activity(df, book_title)

            # Calculate completion status
            completion = calculate_completion_status(total_time_spent, estimated_time)

            # Create visual progress element
            if estimated_time > 0:
                completion_percentage = (total_time_spent / estimated_time) * 100
                progress_bar_html = create_progress_bar_html(completion_percentage)
            else:
                progress_bar_html = '<div style="font-style: italic; color: #666;">No estimate</div>'

            visual_progress = f"""
            <div style="padding: 10px; border: 1px solid #ddd; border-radius: 8px; margin: 2px 0; background-color: #fafafa;">
                <div style="font-weight: bold; font-size: 14px; margin-bottom: 5px; color: #000;">{book_title}</div>
                <div style="font-size: 12px; color: #666; margin-bottom: 8px;">Current stage: {most_recent_list}</div>
                <div>{progress_bar_html}</div>
            </div>
            """

            book_completion_data.append(
                {
                    'Book Title': book_title,
                    'Visual Progress': visual_progress,
                }
            )

        return pd.DataFrame(book_completion_data)

    except Exception as e:
        st.error(f"Error processing book completion: {str(e)}")
        return pd.DataFrame()


def convert_date_format(date_str):
    """Convert date from mm/dd/yyyy format to dd/mm/yyyy format"""
    try:
        if pd.isna(date_str) or date_str == 'N/A':
            return 'N/A'

        # Parse the date string - handle both with and without time
        if ' ' in str(date_str):
            # Has time component
            date_part, time_part = str(date_str).split(' ', 1)
            date_obj = datetime.strptime(date_part, '%m/%d/%Y')
            return f"{date_obj.strftime('%d/%m/%Y')} {time_part}"
        else:
            # Date only
            date_obj = datetime.strptime(str(date_str), '%m/%d/%Y')
            return date_obj.strftime('%d/%m/%Y')
    except:
        return str(date_str)  # Return original if conversion fails


def process_user_task_breakdown(df):
    """Generate User Task Breakdown Table with aggregated time"""
    try:
        # Check if Date started column exists in the CSV
        has_date = 'Date started (f)' in df.columns

        if has_date:
            # Convert date format from mm/dd/yyyy to datetime for proper sorting
            df_copy = df.copy()

            # Try multiple date formats to handle different possible formats
            df_copy['Date_parsed'] = pd.to_datetime(df_copy['Date started (f)'], errors='coerce')

            # If initial parsing failed, try specific formats
            if df_copy['Date_parsed'].isna().all():
                # Try mm/dd/yyyy format without time
                df_copy['Date_parsed'] = pd.to_datetime(df_copy['Date started (f)'], format='%m/%d/%Y', errors='coerce')

            # Group by User, Book Title, and List to aggregate multiple sessions
            # For each group, sum the time and take the earliest date
            agg_funcs = {
                'Time spent (s)': 'sum',
                'Date_parsed': 'min',  # Get earliest date
                'Date started (f)': 'first',  # Keep original format for fallback
            }

            aggregated = df_copy.groupby(['User', 'Card name', 'List']).agg(agg_funcs).reset_index()

            # Convert the earliest date back to dd/mm/yyyy format for display (date only, no time)
            def format_date_display(date_val):
                if pd.notna(date_val):
                    return date_val.strftime('%d/%m/%Y')
                else:
                    return 'N/A'

            aggregated['Date_display'] = aggregated['Date_parsed'].apply(format_date_display)

            # Rename columns for clarity
            aggregated = aggregated[['User', 'Card name', 'List', 'Date_display', 'Time spent (s)']]
            aggregated.columns = ['User', 'Book Title', 'List', 'Date', 'Time Spent (s)']

        else:
            # Group by User, Book Title (Card name), and List (stage/task)
            # Aggregate time spent for duplicate combinations
            aggregated = df.groupby(['User', 'Card name', 'List'])['Time spent (s)'].sum().reset_index()

            # Rename columns for clarity
            aggregated.columns = ['User', 'Book Title', 'List', 'Time Spent (s)']

            # Add empty Date column if not present
            aggregated['Date'] = 'N/A'

        # Format time spent
        aggregated['Time Spent'] = aggregated['Time Spent (s)'].apply(format_seconds_to_time)

        # Drop the seconds column as we now have formatted time
        aggregated = aggregated.drop('Time Spent (s)', axis=1)

        # Reorder columns to put Date after List
        aggregated = aggregated[['User', 'Book Title', 'List', 'Date', 'Time Spent']]

        # Sort by User → Book Title → List
        aggregated = aggregated.sort_values(['User', 'Book Title', 'List'])

        return aggregated.reset_index(drop=True)

    except Exception as e:
        st.error(f"Error processing user task breakdown: {str(e)}")
        return pd.DataFrame()


def main():
    # Initialise database connection
    engine = init_database()
    if not engine:
        st.error("Could not connect to database. Please check your configuration.")
        return

    # Add custom CSS to reduce padding and margins
    st.markdown(
        """
    <style>
    .main .block-container {
        padding-top: 1rem;
        padding-bottom: 1rem;
        padding-left: 1rem;
        padding-right: 1rem;
    }
    .stExpander > div:first-child {
        padding: 0.5rem 0;
    }
    .element-container {
        margin-bottom: 0.5rem;
    }
    div[data-testid="column"] {
        padding: 0 0.5rem;
    }
   /* Sidebar uses Streamlit secondary background */
[data-testid="stSidebar"],
section[data-testid="stSidebar"] > div:first-child {
    background-color: var(--secondary-background-color) !important;
}


    }

    /* Consistent button styling */
    .stButton > button, .stDownloadButton > button {
        background-color: #EB5D0C;
        color: #ffffff;
        border: none;
    }
    .stButton > button:hover, .stDownloadButton > button:hover,
    .stButton > button:active, .stDownloadButton > button:active,
    .stButton > button:focus, .stDownloadButton > button:focus,
    .stButton > button:disabled, .stDownloadButton > button:disabled {

        background-color: #2AA395;
        color: #ffffff;
    }

    /* Custom progress bar colour */
    div[data-testid="stProgress"] div[data-testid="stProgressBar"] > div {
        background-color: #2AA395;
    }

    /* Style tabs with brand colour when active or hovered */
    div[data-testid="stTabs"] button[data-baseweb="tab"]:hover {
        color: #EB5D0C;
    }
    div[data-testid="stTabs"] button[data-baseweb="tab"][aria-selected="true"] {
        color: #EB5D0C;
    }
    
/* Consistent button styling */
.stButton > button,
.stDownloadButton > button,
button.st-emotion-cache-1h08hrp.e1e4lema2 {
    background-color: #EB5D0C;
    color: #ffffff;
    border: none;
}

.stButton > button:hover,
.stDownloadButton > button:hover,
button.st-emotion-cache-1h08hrp.e1e4lema2:hover,
.stButton > button:active,
.stDownloadButton > button:active,
button.st-emotion-cache-1h08hrp.e1e4lema2:active,
.stButton > button:focus,
.stDownloadButton > button:focus,
button.st-emotion-cache-1h08hrp.e1e4lema2:focus,
.stButton > button:disabled,
.stDownloadButton > button:disabled,
button.st-emotion-cache-1h08hrp.e1e4lema2:disabled {
    background-color: #2AA395;
    color: #ffffff;
}

    </style>
    """,
        unsafe_allow_html=True,
    )

    st.title("Book Production Time Tracking")
    st.markdown("Track time spent on different stages of book production with detailed stage-specific analysis.")

    # Database already initialized earlier

    # Initialize timer session state
    if 'timers' not in st.session_state:
        st.session_state.timers = {}
    if 'timer_start_times' not in st.session_state:
        st.session_state.timer_start_times = {}
    if 'timer_paused' not in st.session_state:
        st.session_state.timer_paused = {}
    if 'timer_accumulated_time' not in st.session_state:
        st.session_state.timer_accumulated_time = {}

    # Recover any emergency saved times from previous session
    recover_emergency_saved_times(engine)

    # Load and restore active timers from database on every page load
    # This ensures timers are always properly restored even if session state is lost
    active_timers = load_active_timers(engine)
    if active_timers and 'timers_loaded' not in st.session_state:
        st.info(f"Restored {len(active_timers)} active timer(s) from previous session.")
        st.session_state.timers_loaded = True

    # Show active timers in sidebar regardless of selected tab
    display_active_timers_sidebar(engine)

    # Create tabs for different views as a horizontal selection
    tab_names = ["Book Progress", "Add Book", "Archive", "Reporting"]
    book_progress_tab, add_book_tab, archive_tab, reporting_tab = st.tabs(tab_names)

    # Divider below the tab selector
    st.markdown("---")


    # Create content for each tab
    with add_book_tab:
        st.header("Upload CSV")
        st.markdown(
            "Upload a CSV file with columns 'Card Name', 'Board', 'Tags' followed by stage/user and 'Stage Time' pairs."
        )
        uploaded_csv = st.file_uploader("Choose CSV file", type="csv", key="csv_upload")
        if uploaded_csv is not None:
            # Limit file size to 5MB
            max_size = 5 * 1024 * 1024  # 5MB in bytes
            if uploaded_csv.size > max_size:
                st.error("File size exceeds 5MB limit")
            else:
                try:
                    csv_df = pd.read_csv(uploaded_csv)
                    success, msg = import_books_from_csv(engine, csv_df)
                    if success:
                        st.success(msg)
                    else:
                        st.error(msg)
                except Exception as e:
                    st.error(f"Error reading CSV: {str(e)}")

        with open("time_tracker_example.csv", "rb") as example_file:

            st.download_button(
                label="Download example csv format",
                data=example_file,
                file_name="time_tracker_example.csv",
                mime="application/vnd.openxmlformats-officedocument.spreadsheetml.sheet",
            )
        st.markdown("---")

        # Manual Data Entry Form
        st.header("Manual Data Entry")
        st.markdown("*Add individual time tracking entries for detailed stage-specific analysis. Add the Card Name from Trello, the board it's from and any tags attached to the card. The Card Name is a required field.*")

        # Check if form should be cleared
        clear_form = st.session_state.get('clear_form', False)
        if clear_form:
            # Define all form field keys that need to be cleared
            form_keys_to_clear = [
                "manual_card_name",
                "manual_board_name",
                "manual_tag_select",
                "manual_add_new_tag",
                "manual_new_tag",
                # Time tracking field keys
                "user_editorial_r&d",
                "time_editorial_r&d",
                "user_editorial_writing",
                "time_editorial_writing",
                "user_1st_edit",
                "time_1st_edit",
                "user_2nd_edit",
                "time_2nd_edit",
                "user_design_r&d",
                "time_design_r&d",
                "user_in_design",
                "time_in_design",
                "user_1st_proof",
                "time_1st_proof",
                "user_2nd_proof",
                "time_2nd_proof",
                "user_editorial_sign_off",
                "time_editorial_sign_off",
                "user_design_sign_off",
                "time_design_sign_off",
            ]

            # Clear all form field keys from session state
            for key in form_keys_to_clear:
                if key in st.session_state:
                    del st.session_state[key]

            # Clear the flag
            del st.session_state['clear_form']

        # General fields
        col1, col2 = st.columns(2)
        with col1:
            card_name = st.text_input(
                "Card Name", placeholder="Enter book title", key="manual_card_name", value="" if clear_form else None
            )
        with col2:
            board_options = [
                "Accessible Readers",
                "Decodable Readers",
                "Freedom Readers",
                "Graphic Readers",
                "Non-Fiction",
                "Rapid Readers (Hi-Lo)",
            ]
            board_name = st.selectbox(
                "Board", options=board_options, key="manual_board_name", index=0 if clear_form else None
            )

        # Tag field - Multi-select
        existing_tags = get_tags_from_database(engine)

        # Create tag input - allow selecting multiple existing or adding new
        col1, col2 = st.columns([3, 1])
        with col1:
            selected_tags = st.multiselect(
                "Tags (optional)", existing_tags, key="manual_tag_select", placeholder="Choose an option"
            )
        with col2:
            add_new_tag = st.checkbox("Add New", key="manual_add_new_tag", value=False if clear_form else None)

        # If user wants to add new tag, show text input
        if add_new_tag:
            new_tag = st.text_input(
                "New Tag", placeholder="Enter new tag name", key="manual_new_tag", value="" if clear_form else None
            )
            if new_tag and new_tag.strip():
                new_tag_clean = new_tag.strip()
                if new_tag_clean not in selected_tags:
                    selected_tags.append(new_tag_clean)

        # Join multiple tags with commas for storage
        final_tag = ", ".join(selected_tags) if selected_tags else None

        st.subheader("Task Assignment & Estimates")
        st.markdown(
            "*Assign users to stages and set time estimates. You don't need to assign a user; that can be done later. Time should be added in hh:mm or decimal format. E.g. 1 hour and 30 minutes can be expressed as 1:30, 01:30 or 1.5.*"
        )

        # Define user groups for different types of work (alphabetically ordered)
        editorial_users = [
            "Not set",
            "Bethany Latham",
            "Charis Mather",
            "Noah Leatherland",
            "Rebecca Phillips-Bartlett",
        ]
        design_users = [
            "Not set",
            "Amelia Harris",
            "Amy Li",
            "Drue Rintoul",
            "Jasmine Pointer",
            "Ker Ker Lee",
            "Rob Delph",
        ]

        # Time tracking fields with specific user groups
        time_fields = [
            ("Editorial R&D", "Editorial R&D", editorial_users),
            ("Editorial Writing", "Editorial Writing", editorial_users),
            ("1st Edit", "1st Edit", editorial_users),
            ("2nd Edit", "2nd Edit", editorial_users),
            ("Design R&D", "Design R&D", design_users),
            ("In Design", "In Design", design_users),
            ("1st Proof", "1st Proof", editorial_users),
            ("2nd Proof", "2nd Proof", editorial_users),
            ("Editorial Sign Off", "Editorial Sign Off", editorial_users),
            ("Design Sign Off", "Design Sign Off", design_users),
        ]

        # Calculate and display time estimations in real-time
        editorial_total = 0.0
        design_total = 0.0
        time_entries = {}

        editorial_fields = [
            "Editorial R&D",
            "Editorial Writing",
            "1st Edit",
            "2nd Edit",
            "1st Proof",
            "2nd Proof",
            "Editorial Sign Off",
        ]
        design_fields = ["Design R&D", "In Design", "Design Sign Off"]

        for field_label, list_name, user_options in time_fields:
            st.markdown(f"**{field_label} (hours)**")
            col1, col2 = st.columns([2, 1])

            with col1:
                selected_user = st.selectbox(
                    f"User for {field_label}",
                    user_options,
                    key=f"user_{list_name.replace(' ', '_').lower()}",
                    label_visibility="collapsed",
                )

            with col2:
                time_input = st.text_input(
                    f"Time for {field_label}",
                    key=f"time_{list_name.replace(' ', '_').lower()}",
                    label_visibility="collapsed",
                    placeholder="HH:MM or hours",
                )
                time_value = parse_hours_minutes(time_input)

            # Handle user selection and calculate totals
            # Allow time entries with or without user assignment
            if time_value and time_value > 0:
                final_user = selected_user if selected_user != "Not set" else "Not set"

                # Store the entry (user can be None for unassigned tasks)
                time_entries[list_name] = {'user': final_user, 'time_hours': time_value}

                # Add to category totals
                if list_name in editorial_fields:
                    editorial_total += time_value
                elif list_name in design_fields:
                    design_total += time_value

        total_estimation = editorial_total + design_total

        # Display real-time calculations
        st.markdown("---")
        st.markdown("**Time Estimations:**")
        st.write(f"Editorial Time Estimation: {editorial_total:.1f} hours")
        st.write(f"Design Time Estimation: {design_total:.1f} hours")
        st.write(f"**Total Time Estimation: {total_estimation:.1f} hours**")
        st.markdown("---")

        st.markdown("---")

        # Submit button outside of form
        if st.button("Add Entry", type="primary", key="manual_submit"):
            if not card_name:
                st.error("Please fill in Card Name field")
            else:
                try:
                    entries_added = 0
                    current_time = datetime.now(BST)

                    # Always create a book record first
                    create_book_record(engine, card_name, board_name, final_tag)

                    with engine.connect() as conn:
                        # Add estimate entries (task assignments with 0 time spent) if any exist
                        for list_name, entry_data in time_entries.items():
                            # Create task entry with 0 time spent - users will use timer to track actual time
                            # The time_hours value from the form is just for estimation display, not actual time spent

                            # Convert hours to seconds for estimate
                            estimate_seconds = int(entry_data['time_hours'] * 3600)

                            # Insert into database with 0 time spent but store the estimate
                            conn.execute(
                                text(
                                    '''
                                INSERT INTO trello_time_tracking
                                (card_name, user_name, list_name, time_spent_seconds, card_estimate_seconds, board_name, created_at, session_start_time, tag)
                                VALUES (:card_name, :user_name, :list_name, :time_spent_seconds, :card_estimate_seconds, :board_name, :created_at, :session_start_time, :tag)
                            '''
                                ),
                                {
                                    'card_name': card_name,
                                    'user_name': entry_data['user'],
                                    'list_name': list_name,
                                    'time_spent_seconds': 0,  # Start with 0 time spent
                                    'card_estimate_seconds': estimate_seconds,  # Store the estimate
                                    'board_name': board_name if board_name else None,
                                    'created_at': current_time,
                                    'session_start_time': None,  # No active session for manual entries
                                    'tag': final_tag,
                                },
                            )
                            entries_added += 1

                        conn.commit()

                    # Keep user on the Add Book tab

                    if entries_added > 0:
                        # Store success message in session state for permanent display
                        st.session_state.book_created_message = (
                            f"Book '{card_name}' created successfully with {entries_added} time estimates!"
                        )
                    else:
                        # Book created without tasks
                        st.session_state.book_created_message = f"Book '{card_name}' created successfully! You can add tasks later from the Book Progress tab."

                    # Set flag to clear form on next render instead of modifying session state directly
                    st.session_state.clear_form = True

                except Exception as e:
                    st.error(f"Error adding manual entry: {str(e)}")

        # Show permanent success message if book was created (below the button)
        if 'book_created_message' in st.session_state:
            st.success(st.session_state.book_created_message)

    with book_progress_tab:
        # Header with hover clipboard functionality
        st.markdown(
            """
        <div style="position: relative; display: inline-block;">
            <h1 style="display: inline-block; margin: 0;" id="book-completion-progress">Book Completion Progress</h1>
            <span class="header-copy-icon" style="
                opacity: 0;
                transition: opacity 0.2s;
                margin-left: 10px;
                cursor: pointer;
                color: #666;
                font-size: 20px;
                vertical-align: middle;
            " onclick="copyHeaderLink()">🔗</span>
        </div>
        <style>
        #book-completion-progress:hover + .header-copy-icon,
        .header-copy-icon:hover {
            opacity: 1;
        }
        </style>
        <script>
        function copyHeaderLink() {
            const url = window.location.origin + window.location.pathname + '#book-completion-progress';
            navigator.clipboard.writeText(url).then(function() {
                console.log('Copied header link to clipboard');
            });
        }
        </script>
        """,
            unsafe_allow_html=True,
        )
        st.markdown("Visual progress tracking for all books with individual task timers.")


        # Check if we have data from database with SSL connection retry
        total_records = 0
        max_retries = 3
        for attempt in range(max_retries):
            try:
                with engine.connect() as conn:
                    result = conn.execute(text("SELECT COUNT(*) FROM trello_time_tracking"))
                    total_records = result.scalar()
                    break  # Success, exit retry loop
            except Exception as e:
                if attempt < max_retries - 1:
                    # Try to recreate engine connection
                    time.sleep(0.5)  # Brief pause before retry
                    continue
                else:
                    # Final attempt failed, show error but continue
                    st.error(f"Database connection issue (attempt {attempt + 1}): {str(e)[:100]}...")
                    total_records = 0
                    break

        try:
            # Clear pending refresh state at start of render
            if 'pending_refresh' in st.session_state:
                del st.session_state.pending_refresh

            # Initialize variables to avoid UnboundLocalError
            df_from_db = None
            all_books = []

            if total_records and total_records > 0:

                # Get all books including those without tasks
                all_books = get_all_books(engine)

                # Get task data from database for book completion (exclude archived)
                df_from_db = pd.read_sql(
                    '''SELECT card_name as "Card name",
                       COALESCE(user_name, 'Not set') as "User",
                       list_name as "List",
                       time_spent_seconds as "Time spent (s)",
                       date_started as "Date started (f)",
                       card_estimate_seconds as "Card estimate(s)",
                       board_name as "Board", created_at, tag as "Tag"
                       FROM trello_time_tracking WHERE archived = FALSE ORDER BY created_at DESC''',
                    engine,
                )

                if not df_from_db.empty:
                    # Calculate total books for search title
                    books_with_tasks = set(df_from_db['Card name'].unique()) if not df_from_db.empty else set()
                    books_without_tasks = set(book[0] for book in all_books if book[0] not in books_with_tasks)
                    total_books = len(books_with_tasks | books_without_tasks)

                    # Add search bar only
                    search_query = st.text_input(
                        f"Search books by title ({total_books}):",
                        placeholder="Enter book title to search...",
                        key="completion_search",
                    )

                    # Initialize filtered_df
                    filtered_df = df_from_db.copy()

                    # Determine books to display
                    if search_query:
                        # Filter books based on search
                        import re

                        escaped_query = re.escape(search_query)
                        mask = filtered_df['Card name'].str.contains(escaped_query, case=False, na=False)
                        filtered_df = filtered_df[mask]

                        # Get unique books from both sources
                        books_with_tasks = set(filtered_df['Card name'].unique()) if not filtered_df.empty else set()
                        books_without_tasks = set(book[0] for book in all_books if book[0] not in books_with_tasks)

                        # Filter books without tasks based on search query
                        books_without_tasks = {
                            book for book in books_without_tasks if search_query.lower() in book.lower()
                        }

                        # Combine and sort
                        books_to_display = sorted(books_with_tasks | books_without_tasks)
                    else:
                        # Show all books by default
                        books_to_display = sorted(book[0] for book in all_books)

                    # Pagination setup
                    books_per_page = 10
                    if 'book_page' not in st.session_state:
                        st.session_state.book_page = 0

                    # Reset to first page if search changes
                    prev_search = st.session_state.get('prev_completion_search')
                    if search_query != prev_search:
                        st.session_state.book_page = 0
                    st.session_state.prev_completion_search = search_query

                    total_books_to_display = len(books_to_display)
                    start_idx = st.session_state.book_page * books_per_page
                    end_idx = start_idx + books_per_page
                    books_subset = books_to_display[start_idx:end_idx]

                    # Only display books if we have search results
                    if books_subset:
                        # Display each book with enhanced visualization
                        for book_title in books_subset:
                            # Check if book has tasks
                            if not filtered_df.empty:
                                book_mask = filtered_df['Card name'] == book_title
                                book_data = filtered_df[book_mask].copy()
                            else:
                                book_data = pd.DataFrame()

                            # Debug: Let's see what we have
                            # st.write(f"DEBUG: Book '{book_title}' - book_data shape: {book_data.shape}")
                            # if not book_data.empty:
                            #     st.write(f"DEBUG: Book tasks found: {book_data['List'].unique()}")
                            # else:
                            #     st.write(f"DEBUG: Book data is empty for '{book_title}'")

                            # If book has no tasks, create empty data structure
                            if book_data.empty:
                                # Get book info from all_books
                                book_info = next((book for book in all_books if book[0] == book_title), None)
                                if book_info:
                                    # Create minimal book data structure
                                    book_data = pd.DataFrame(
                                        {
                                            'Card name': [book_title],
                                            'User': ['Not set'],
                                            'List': ['No tasks assigned'],
                                            'Time spent (s)': [0],
                                            'Date started (f)': [None],
                                            'Card estimate(s)': [0],
                                            'Board': [book_info[1] if book_info[1] else 'Not set'],
                                            'Tag': [book_info[2] if book_info[2] else None],
                                        }
                                    )

                            # Calculate overall progress using stage-based estimates
                            total_time_spent = book_data['Time spent (s)'].sum()

                            # Calculate total estimated time from the database entries
                            # Sum up all estimates stored in the database for this book
                            estimated_time = 0
                            if 'Card estimate(s)' in book_data.columns:
                                book_estimates = book_data['Card estimate(s)'].fillna(0).sum()
                                if book_estimates > 0:
                                    estimated_time = book_estimates

                            # If no estimates in database, use reasonable defaults per stage
                            if estimated_time == 0:
                                default_stage_estimates = {
                                    'Editorial R&D': 2 * 3600,  # 2 hours default
                                    'Editorial Writing': 8 * 3600,  # 8 hours default
                                    '1st Edit': 4 * 3600,  # 4 hours default
                                    '2nd Edit': 2 * 3600,  # 2 hours default
                                    'Design R&D': 3 * 3600,  # 3 hours default
                                    'In Design': 6 * 3600,  # 6 hours default
                                    '1st Proof': 2 * 3600,  # 2 hours default
                                    '2nd Proof': 1.5 * 3600,  # 1.5 hours default
                                    'Editorial Sign Off': 0.5 * 3600,  # 30 minutes default
                                    'Design Sign Off': 0.5 * 3600,  # 30 minutes default
                                }
                                unique_stages = book_data['List'].unique()
                                estimated_time = sum(
                                    default_stage_estimates.get(stage, 3600) for stage in unique_stages
                                )

                            # Calculate completion percentage for display
                            if estimated_time > 0:
                                completion_percentage = (total_time_spent / estimated_time) * 100
                                progress_text = f"{format_seconds_to_time(total_time_spent)}/{format_seconds_to_time(estimated_time)} ({completion_percentage:.1f}%)"
                            else:
                                completion_percentage = 0
                                progress_text = f"Total: {format_seconds_to_time(total_time_spent)} (No estimate)"

                            # Check for active timers more efficiently
                            has_active_timer = any(
                                timer_key.startswith(f"{book_title}_") and active
                                for timer_key, active in st.session_state.timers.items()
                            )

                            # Check if all tasks are completed (only if book has tasks)
                            all_tasks_completed = False
                            completion_emoji = ""
                            if not book_data.empty and book_data['List'].iloc[0] != 'No tasks assigned':
                                # Check completion status from database
                                all_tasks_completed = check_all_tasks_completed(engine, book_title)
                                completion_emoji = "✅ " if all_tasks_completed else ""

                            # Create book title with progress percentage
                            if estimated_time > 0:
                                if completion_percentage > 100:
                                    over_percentage = completion_percentage - 100
                                    book_title_with_progress = (
                                        f"{completion_emoji}**{book_title}** ({over_percentage:.1f}% over estimate)"
                                    )
                                else:
                                    book_title_with_progress = (
                                        f"{completion_emoji}**{book_title}** ({completion_percentage:.1f}%)"
                                    )
                            else:
                                book_title_with_progress = f"{completion_emoji}**{book_title}** (No estimate)"

                            # Check if book should be expanded (either has active timer or was manually expanded)
                            expanded_key = f"expanded_{book_title}"
                            if expanded_key not in st.session_state:
                                st.session_state[expanded_key] = has_active_timer

                            with st.expander(book_title_with_progress, expanded=st.session_state[expanded_key]):
                                # Show progress bar and completion info at the top
                                progress_bar_html = f"""
                                    <div style="width: 50%; background-color: #f0f0f0; border-radius: 5px; height: 10px; margin: 8px 0;">
                                    <div style="width: {min(completion_percentage, 100):.1f}%; background-color: #2AA395; height: 100%; border-radius: 5px;"></div>
                                    </div>
                                    """
                                st.markdown(progress_bar_html, unsafe_allow_html=True)
                                st.markdown(
                                    f'<div style="font-size: 14px; color: #666; margin-bottom: 10px;">{progress_text}</div>',
                                    unsafe_allow_html=True,
                                )

                                # Display tag if available
                                book_tags = book_data['Tag'].dropna().unique()
                                if len(book_tags) > 0 and book_tags[0]:
                                    # Handle multiple tags (comma-separated)
                                    tag_display = book_tags[0]
                                    # If there are commas, it means multiple tags
                                    if ',' in tag_display:
                                        tag_display = tag_display.replace(',', ', ')  # Ensure proper spacing
                                    st.markdown(
                                        f'<div style="font-size: 14px; color: #888; margin-bottom: 10px;"><strong>Tags:</strong> {tag_display}</div>',
                                        unsafe_allow_html=True,
                                    )

                                st.markdown("---")

                                # Define the order of stages to match the actual data entry form
                                stage_order = [
                                    'Editorial R&D',
                                    'Editorial Writing',
                                    '1st Edit',
                                    '2nd Edit',
                                    'Design R&D',
                                    'In Design',
                                    '1st Proof',
                                    '2nd Proof',
                                    'Editorial Sign Off',
                                    'Design Sign Off',
                                ]

                                # Group by stage/list and aggregate by user
                                stages_grouped = book_data.groupby('List')

                                # Display stages in accordion style (each stage as its own expander)
                                stage_counter = 0
                                for stage_name in stage_order:
                                    if stage_name in stages_grouped.groups:
                                        stage_data = stages_grouped.get_group(stage_name)

                                        # Check if this stage has any active timers (efficient lookup)
                                        stage_has_active_timer = any(
                                            timer_key.startswith(f"{book_title}_{stage_name}_") and active
                                            for timer_key, active in st.session_state.timers.items()
                                        )

                                        # Aggregate time by user for this stage
                                        user_aggregated = (
                                            stage_data.groupby('User')['Time spent (s)'].sum().reset_index()
                                        )

                                        # Create a summary for the expander title showing all users and their progress
                                        stage_summary_parts = []
                                        for idx, user_task in user_aggregated.iterrows():
                                            user_name = user_task['User']
                                            actual_time = user_task['Time spent (s)']

                                            # Get estimated time from the database for this specific user/stage combination
                                            user_stage_data = stage_data[stage_data['User'] == user_name]
                                            estimated_time_for_user = 3600  # Default 1 hour

                                            if (
                                                not user_stage_data.empty
                                                and 'Card estimate(s)' in user_stage_data.columns
                                            ):
                                                # Find the first record that has a non-null, non-zero estimate
                                                estimates = user_stage_data['Card estimate(s)'].dropna()
                                                non_zero_estimates = estimates[estimates > 0]
                                                if not non_zero_estimates.empty:
                                                    estimated_time_for_user = non_zero_estimates.iloc[0]

                                            # Check if task is completed and add tick emoji
                                            task_completed = get_task_completion(
                                                engine, book_title, user_name, stage_name
                                            )
                                            completion_emoji = "✅ " if task_completed else ""

                                            # Format times for display
                                            actual_time_str = format_seconds_to_time(actual_time)
                                            estimated_time_str = format_seconds_to_time(estimated_time_for_user)
                                            user_display = (
                                                user_name if user_name and user_name != "Not set" else "Unassigned"
                                            )

                                            stage_summary_parts.append(
                                                f"{user_display} | {actual_time_str}/{estimated_time_str} {completion_emoji}".rstrip()
                                            )

                                        # Create expander title with stage name and user summaries
                                        if stage_summary_parts:
                                            expander_title = f"**{stage_name}** | " + " | ".join(stage_summary_parts)
                                        else:
                                            expander_title = stage_name

                                        # Check if stage should be expanded (either has active timer or was manually expanded)
                                        stage_expanded_key = f"stage_expanded_{book_title}_{stage_name}"
                                        if stage_expanded_key not in st.session_state:
                                            st.session_state[stage_expanded_key] = stage_has_active_timer

                                        with st.expander(expander_title, expanded=st.session_state[stage_expanded_key]):
                                            # Show one task per user for this stage
                                            for idx, user_task in user_aggregated.iterrows():
                                                user_name = user_task['User']
                                                actual_time = user_task['Time spent (s)']
                                                task_key = f"{book_title}_{stage_name}_{user_name}"

                                                # Get estimated time from the database for this specific user/stage combination
                                                user_stage_data = stage_data[stage_data['User'] == user_name]
                                                estimated_time_for_user = 3600  # Default 1 hour

                                                if (
                                                    not user_stage_data.empty
                                                    and 'Card estimate(s)' in user_stage_data.columns
                                                ):
                                                    # Find the first record that has a non-null, non-zero estimate
                                                    estimates = user_stage_data['Card estimate(s)'].dropna()
                                                    non_zero_estimates = estimates[estimates > 0]
                                                    if not non_zero_estimates.empty:
                                                        estimated_time_for_user = non_zero_estimates.iloc[0]

                                                # Create columns for task info and timer
                                                col1, col2, col3 = st.columns([4, 1, 3])

                                                with col1:
                                                    # User assignment dropdown
                                                    current_user = user_name if user_name else "Not set"

                                                    # Determine user options based on stage type
                                                    if stage_name in [
                                                        "Editorial R&D",
                                                        "Editorial Writing",
                                                        "1st Edit",
                                                        "2nd Edit",
                                                        "1st Proof",
                                                        "2nd Proof",
                                                        "Editorial Sign Off",
                                                    ]:
                                                        user_options = [
                                                            "Not set",
                                                            "Bethany Latham",
                                                            "Charis Mather",
                                                            "Noah Leatherland",
                                                            "Rebecca Phillips-Bartlett",
                                                        ]
                                                    else:  # Design stages
                                                        user_options = [
                                                            "Not set",
                                                            "Amelia Harris",
                                                            "Amy Li",
                                                            "Drue Rintoul",
                                                            "Jasmine Pointer",
                                                            "Ker Ker Lee",
                                                            "Rob Delph",
                                                        ]

                                                    # Find current user index
                                                    try:
                                                        current_index = user_options.index(current_user)
                                                    except ValueError:
                                                        current_index = 0  # Default to "Not set"

                                                    # Include the row index so the key is always unique
                                                    selectbox_key = f"reassign_{book_title}_{stage_name}_{user_name}_{idx}"
                                                    # Include user_name in key to avoid duplicate elements for the same stage
                                                    selectbox_key = f"reassign_{book_title}_{stage_name}_{user_name}"
                                                    new_user = st.selectbox(
                                                        f"User for {stage_name}:",
                                                        user_options,
                                                        index=current_index,
                                                        key=selectbox_key,
                                                    )

                                                    # Display progress information directly under user dropdown
                                                    if user_name and user_name != "Not set":
                                                        # Use the actual_time variable that's already calculated for this user/stage
                                                        if estimated_time_for_user and estimated_time_for_user > 0:
                                                            progress_percentage = actual_time / estimated_time_for_user
                                                            time_spent_formatted = format_seconds_to_time(actual_time)
                                                            estimated_formatted = format_seconds_to_time(
                                                                estimated_time_for_user
                                                            )

                                                            # Progress bar
                                                            progress_value = max(0.0, min(progress_percentage, 1.0))
                                                            st.progress(progress_value)

                                                            # Progress text
                                                            if progress_percentage > 1.0:
                                                                st.write(
                                                                    f"{(progress_percentage - 1) * 100:.1f}% over estimate"
                                                                )
                                                            elif progress_percentage == 1.0:
                                                                st.write("COMPLETE: 100%")
                                                            else:
                                                                st.write(f"{progress_percentage * 100:.1f}% complete")

                                                            # Time information
                                                            st.write(
                                                                f"Time: {time_spent_formatted} / {estimated_formatted}"
                                                            )

                                                            # Completion checkbox - always get fresh status from database
                                                            completion_key = (
                                                                f"complete_{book_title}_{stage_name}_{user_name}"
                                                            )
                                                            current_completion_status = get_task_completion(
                                                                engine, book_title, user_name, stage_name
                                                            )

                                                            # Update session state with database value
                                                            st.session_state[completion_key] = current_completion_status

                                                            new_completion_status = st.checkbox(
                                                                "Completed",
                                                                value=current_completion_status,
                                                                key=f"checkbox_{completion_key}",
                                                            )

                                                            # Update completion status if changed
                                                            if new_completion_status != current_completion_status:
                                                                update_task_completion(
                                                                    engine,
                                                                    book_title,
                                                                    user_name,
                                                                    stage_name,
                                                                    new_completion_status,
                                                                )
                                                                # Update session state immediately
                                                                st.session_state[completion_key] = new_completion_status

                                                                # Clear any cached completion status to force refresh
                                                                completion_cache_key = f"book_completion_{book_title}"
                                                                if completion_cache_key in st.session_state:
                                                                    del st.session_state[completion_cache_key]

                                                                # Store success message for display without immediate refresh
                                                                success_msg_key = f"completion_success_{task_key}"
                                                                status_text = (
                                                                    "✅ Marked as completed"
                                                                    if new_completion_status
                                                                    else "❌ Marked as incomplete"
                                                                )
                                                                st.session_state[success_msg_key] = status_text

                                                                # Set flag for book-level completion update
                                                                st.session_state['completion_changed'] = True
                                                        else:
                                                            st.write("No time estimate set")

                                                    # Handle user reassignment with improved state management
                                                    if new_user != current_user:
                                                        try:
                                                            with engine.connect() as conn:
                                                                # Update user assignment in database
                                                                new_user_value = (
                                                                    new_user if new_user != "Not set" else None
                                                                )
                                                                old_user_value = (
                                                                    user_name if user_name != "Not set" else None
                                                                )

                                                                conn.execute(
                                                                    text(
                                                                        '''
                                                                        UPDATE trello_time_tracking
                                                                        SET user_name = :new_user
                                                                        WHERE card_name = :card_name
                                                                        AND list_name = :list_name
                                                                        AND COALESCE(user_name, '') = COALESCE(:old_user, '')
                                                                    '''
                                                                    ),
                                                                    {
                                                                        'new_user': new_user_value,
                                                                        'card_name': book_title,
                                                                        'list_name': stage_name,
                                                                        'old_user': old_user_value,
                                                                    },
                                                                )
                                                                conn.commit()

                                                                # Clear relevant session state to force refresh
                                                                keys_to_clear = [
                                                                    k
                                                                    for k in st.session_state.keys()
                                                                    if book_title in k and stage_name in k
                                                                ]
                                                                for key in keys_to_clear:
                                                                    if key.startswith(('complete_', 'timer_')):
                                                                        del st.session_state[key]

                                                                # Store success message instead of immediate refresh
                                                                success_key = (
                                                                    f"reassign_success_{book_title}_{stage_name}_{user_name}_{idx}"
                                                                    f"reassign_success_{book_title}_{stage_name}_{user_name}"
                                                                )
                                                                st.session_state[success_key] = (
                                                                    f"User reassigned from {current_user} to {new_user}"
                                                                )

                                                                # User reassignment completed
                                                        except Exception as e:
                                                            st.error(f"Error reassigning user: {str(e)}")

                                        with col2:
                                            # Empty space - timer moved to button column
                                            st.write("")

                                        with col3:
                                            # Start/Stop timer button with timer display
                                            if task_key not in st.session_state.timers:
                                                st.session_state.timers[task_key] = False

                                            # Timer controls and display
                                            if st.session_state.timers[task_key]:
                                                # Timer is active - show simple stop control
                                                if task_key in st.session_state.timer_start_times:

                                                    # Simple timer calculation
                                                    start_time = st.session_state.timer_start_times[task_key]
                                                    accumulated = st.session_state.timer_accumulated_time.get(task_key, 0)
                                                    paused = st.session_state.timer_paused.get(task_key, False)

                                                    current_elapsed = 0 if paused else calculate_timer_elapsed_time(start_time)
                                                    elapsed_seconds = accumulated + current_elapsed
                                                    elapsed_str = format_seconds_to_time(elapsed_seconds)

                                                    # Display recording status with layout - first row shows status and refresh
                                                    timer_row1_col1, timer_row1_col2 = st.columns([2, 1.5])
                                                    # Placeholders kept for compatibility
                                                    timer_row1_col3 = timer_row1_col1
                                                    timer_row1_col4 = timer_row1_col2
                                                    with timer_row1_col1:
                                                        status_label = "Paused" if paused else "Recording"
                                                        st.write(f"**{status_label}** ({elapsed_str})")

                                                    with timer_row1_col2:
                                                        if st.button(
                                                            "Refresh",
                                                            key=f"refresh_timer_{task_key}_{idx}",
                                                            type="secondary",
                                                        ):
                                                            st.rerun()

                                                    # Second row with pause and stop controls
                                                    timer_row2_col1, timer_row2_col2 = st.columns([1.5, 1])

                                                    with timer_row2_col1:
                                                        pause_label = "Resume" if paused else "Pause"

                                                        if st.button(
                                                            pause_label,
                                                            key=f"pause_{task_key}_{idx}",
                                                        ):
                                                            if paused:
                                                                resume_time = datetime.utcnow().replace(tzinfo=timezone.utc).astimezone(BST)
                                                                st.session_state.timer_start_times[task_key] = resume_time
                                                                st.session_state.timer_paused[task_key] = False
                                                                update_active_timer_state(
                                                                    engine,
                                                                    task_key,
                                                                    accumulated,
                                                                    False,
                                                                    resume_time,
                                                                )
                                                            else:
                                                                elapsed_since_start = calculate_timer_elapsed_time(start_time)
                                                                new_accum = accumulated + elapsed_since_start
                                                                st.session_state.timer_accumulated_time[task_key] = new_accum
                                                                st.session_state.timer_paused[task_key] = True
                                                                update_active_timer_state(
                                                                    engine,
                                                                    task_key,
                                                                    new_accum,
                                                                    True,
                                                                )
                                                            st.rerun()

                                                    with timer_row2_col2:
                                                        if st.button("Stop", key=f"stop_{task_key}_{idx}"):
                                                            final_time = elapsed_seconds
                                                            stop_active_timer(engine, task_key)

                                                            # Keep expanded states
                                                            expanded_key = f"expanded_{book_title}"
                                                            st.session_state[expanded_key] = True
                                                            stage_expanded_key = (
                                                                f"stage_expanded_{book_title}_{stage_name}"
                                                            )
                                                            st.session_state[stage_expanded_key] = True

                                                            # Always clear timer states first to prevent double-processing
                                                            st.session_state.timers[task_key] = False
                                                            timer_start_time = st.session_state.timer_start_times.get(
                                                                task_key
                                                            )

                                                            # Save to database only if time > 0
                                                            if final_time > 0 and timer_start_time:
                                                                try:
                                                                    user_original_data = stage_data[
                                                                        stage_data['User'] == user_name
                                                                    ].iloc[0]
                                                                    board_name = user_original_data['Board']
                                                                    existing_tag = (
                                                                        user_original_data.get('Tag', None)
                                                                        if 'Tag' in user_original_data
                                                                        else None
                                                                    )

                                                                    with engine.connect() as conn:
                                                                        # Use ON CONFLICT to handle duplicate entries by updating existing records
                                                                        conn.execute(
                                                                            text(
                                                                                '''
                                            INSERT INTO trello_time_tracking
                                            (card_name, user_name, list_name, time_spent_seconds,
                                             date_started, session_start_time, board_name, tag)
                                            VALUES (:card_name, :user_name, :list_name, :time_spent_seconds,
                                                   :date_started, :session_start_time, :board_name, :tag)
                                            ON CONFLICT (card_name, user_name, list_name, date_started, time_spent_seconds)
                                            DO UPDATE SET
                                                session_start_time = EXCLUDED.session_start_time,
                                                board_name = EXCLUDED.board_name,
                                                tag = EXCLUDED.tag,
                                                created_at = CURRENT_TIMESTAMP
                                        '''
                                                                            ),
                                                                            {
                                                                                'card_name': book_title,
                                                                                'user_name': user_name,
                                                                                'list_name': stage_name,
                                                                                'time_spent_seconds': final_time,
                                                                                'date_started': timer_start_time.date(),
                                                                                'session_start_time': timer_start_time,
                                                                                'board_name': board_name,
                                                                                'tag': existing_tag,
                                                                            },
                                                                        )

                                                                        # Remove from active timers
                                                                        conn.execute(
                                                                            text(
                                                                                'DELETE FROM active_timers WHERE timer_key = :timer_key'
                                                                            ),
                                                                            {'timer_key': task_key},
                                                                        )
                                                                        conn.commit()

                                                                    # Store success message for display at bottom
                                                                    success_msg_key = f"timer_success_{task_key}"
                                                                    st.session_state[success_msg_key] = (
                                                                        f"Added {elapsed_str} to {book_title} - {stage_name}"
                                                                    )

                                                                    # Timer stopped successfully
                                                                except Exception as e:
                                                                    st.error(f"Error saving timer data: {str(e)}")
                                                                    # Still try to clean up active timer from database on error
                                                                    try:
                                                                        with engine.connect() as conn:
                                                                            conn.execute(
                                                                                text(
                                                                                    'DELETE FROM active_timers WHERE timer_key = :timer_key'
                                                                                ),
                                                                                {'timer_key': task_key},
                                                                            )
                                                                            conn.commit()
                                                                    except:
                                                                        pass  # Ignore cleanup errors
                                                            else:
                                                                # Even if no time to save, clean up active timer
                                                                try:
                                                                    with engine.connect() as conn:
                                                                        conn.execute(
                                                                            text(
                                                                                'DELETE FROM active_timers WHERE timer_key = :timer_key'
                                                                            ),
                                                                            {'timer_key': task_key},
                                                                        )
                                                                        conn.commit()
                                                                except:
                                                                    pass  # Ignore cleanup errors

                                                            # Clear timer states
                                                            if task_key in st.session_state.timer_start_times:
                                                                del st.session_state.timer_start_times[task_key]
                                                            if task_key in st.session_state.timer_accumulated_time:
                                                                del st.session_state.timer_accumulated_time[task_key]
                                                            if task_key in st.session_state.timer_paused:
                                                                del st.session_state.timer_paused[task_key]

                                                            # Refresh the interface so totals update immediately
                                                            st.rerun()

                                            else:
                                                # Timer is not active - show Start button
                                                if st.button("Start", key=f"start_{task_key}_{idx}"):
                                                    # Preserve expanded state before rerun
                                                    expanded_key = f"expanded_{book_title}"
                                                    st.session_state[expanded_key] = True

                                                    # Also preserve stage expanded state
                                                    stage_expanded_key = f"stage_expanded_{book_title}_{stage_name}"
                                                    st.session_state[stage_expanded_key] = True

                                                    # Start timer - use UTC for consistency
                                                    start_time_utc = datetime.utcnow().replace(tzinfo=timezone.utc)
                                                    # Convert to BST for display/storage but keep UTC calculation base
                                                    start_time_bst = start_time_utc.astimezone(BST)
                                                    st.session_state.timers[task_key] = True
                                                    st.session_state.timer_start_times[task_key] = start_time_bst
                                                    st.session_state.timer_paused[task_key] = False
                                                    st.session_state.timer_accumulated_time[task_key] = 0

                                                    # Save to database for persistence
                                                    user_original_data = stage_data[
                                                        stage_data['User'] == user_name
                                                    ].iloc[0]
                                                    board_name = user_original_data['Board']

                                                    save_active_timer(
                                                        engine,
                                                        task_key,
                                                        book_title,
                                                        user_name if user_name != "Not set" else None,
                                                        stage_name,
                                                        board_name,
                                                        start_time_bst,
                                                        accumulated_seconds=0,
                                                        is_paused=False,
                                                    )

                                                    st.rerun()

                                            # Manual time entry section
                                            st.write("**Manual Entry:**")

                                            # Create a form to handle Enter key properly
                                            with st.form(key=f"time_form_{task_key}_{idx}"):
                                                manual_time = st.text_input(
                                                    "Add time (hh:mm:ss):", placeholder="01:30:00"
                                                )

                                                # Hide the submit button and form styling with CSS
                                                st.markdown(
                                                    """
                                                    <style>
                                                    div[data-testid="stForm"] button {
                                                        display: none;
                                                    }
                                                    div[data-testid="stForm"] {
                                                        border: none !important;
                                                        background: none !important;
                                                        padding: 0 !important;
                                                    }
                                                    </style>
                                                    """,
                                                    unsafe_allow_html=True,
                                                )

                                                submitted = st.form_submit_button("Add Time")

                                                if submitted and manual_time:
                                                    try:
                                                        # Parse the time format hh:mm:ss
                                                        time_parts = manual_time.split(':')
                                                        if len(time_parts) == 3:
                                                            hours = int(time_parts[0])
                                                            minutes = int(time_parts[1])
                                                            seconds = int(time_parts[2])

                                                            # Validate individual components
                                                            if hours > 100:
                                                                st.error(
                                                                    f"Maximum hours allowed is 100. You entered {hours} hours."
                                                                )
                                                            elif minutes >= 60:
                                                                st.error(
                                                                    f"Minutes must be less than 60. You entered {minutes} minutes."
                                                                )
                                                            elif seconds >= 60:
                                                                st.error(
                                                                    f"Seconds must be less than 60. You entered {seconds} seconds."
                                                                )
                                                            else:
                                                                total_seconds = hours * 3600 + minutes * 60 + seconds

                                                                # Validate maximum time (100 hours = 360,000 seconds)
                                                                max_seconds = 100 * 3600  # 360,000 seconds
                                                                if total_seconds > max_seconds:
                                                                    st.error(
                                                                        f"Maximum time allowed is 100:00:00. You entered {manual_time}"
                                                                    )
                                                                elif total_seconds > 0:
                                                                    # Add manual time to database
                                                                    try:
                                                                        # Get board name from original data
                                                                        user_original_data = stage_data[
                                                                            stage_data['User'] == user_name
                                                                        ].iloc[0]
                                                                        board_name = user_original_data['Board']
                                                                        # Get existing tag from original data
                                                                        existing_tag = (
                                                                            user_original_data.get('Tag', None)
                                                                            if 'Tag' in user_original_data
                                                                            else None
                                                                        )

                                                                        # Get current completion status to preserve it
                                                                        completion_key = f"complete_{book_title}_{stage_name}_{user_name}"
                                                                        current_completion = get_task_completion(
                                                                            engine, book_title, user_name, stage_name
                                                                        )
                                                                        # Also check session state in case it was just changed
                                                                        if completion_key in st.session_state:
                                                                            current_completion = st.session_state[
                                                                                completion_key
                                                                            ]

                                                                        # Preserve expanded state before rerun
                                                                        expanded_key = f"expanded_{book_title}"
                                                                        st.session_state[expanded_key] = True

                                                                        # Preserve stage expanded state
                                                                        stage_expanded_key = (
                                                                            f"stage_expanded_{book_title}_{stage_name}"
                                                                        )
                                                                        st.session_state[stage_expanded_key] = True

                                                                        with engine.connect() as conn:
                                                                            conn.execute(
                                                                                text(
                                                                                    '''
                                                                                    INSERT INTO trello_time_tracking
                                                                                    (card_name, user_name, list_name, time_spent_seconds, board_name, created_at, tag, completed)
                                                                                    VALUES (:card_name, :user_name, :list_name, :time_spent_seconds, :board_name, :created_at, :tag, :completed)
                                                                                '''
                                                                                ),
                                                                                {
                                                                                    'card_name': book_title,
                                                                                    'user_name': user_name,
                                                                                    'list_name': stage_name,
                                                                                    'time_spent_seconds': total_seconds,
                                                                                    'board_name': board_name,
                                                                                    'created_at': datetime.now(BST),
                                                                                    'tag': existing_tag,
                                                                                    'completed': current_completion,
                                                                                },
                                                                            )
                                                                            conn.commit()

                                                                        # Store success message in session state for display
                                                                        success_msg_key = (
                                                                            f"manual_time_success_{task_key}"
                                                                        )
                                                                        st.session_state[success_msg_key] = (
                                                                            f"Added {manual_time} to progress"
                                                                        )

                                                                    except Exception as e:
                                                                        st.error(f"Error saving time: {str(e)}")
                                                                else:
                                                                    st.error("Time must be greater than 00:00:00")
                                                        else:
                                                            st.error("Please use format hh:mm:ss (e.g., 01:30:00)")
                                                    except ValueError:
                                                        st.error("Please enter valid numbers in hh:mm:ss format")

                                            # Display various success messages
                                            # Timer success message
                                            timer_success_key = f"timer_success_{task_key}"
                                            if timer_success_key in st.session_state:
                                                st.success(st.session_state[timer_success_key])
                                                del st.session_state[timer_success_key]

                                            # Manual time success message
                                            manual_success_key = f"manual_time_success_{task_key}"
                                            if manual_success_key in st.session_state:
                                                st.success(st.session_state[manual_success_key])
                                                del st.session_state[manual_success_key]

                                            # Completion status success message
                                            completion_success_key = f"completion_success_{task_key}"
                                            if completion_success_key in st.session_state:
                                                st.success(st.session_state[completion_success_key])
                                                del st.session_state[completion_success_key]

                                            # User reassignment success message
                                            reassign_success_key = f"reassign_success_{book_title}_{stage_name}_{user_name}_{idx}"
                                            reassign_success_key = f"reassign_success_{book_title}_{stage_name}_{user_name}"
                                            if reassign_success_key in st.session_state:
                                                st.success(st.session_state[reassign_success_key])
                                                del st.session_state[reassign_success_key]

                                # Show count of running timers (refresh buttons now appear under individual timers)
                                running_timers = [
                                    k for k, v in st.session_state.timers.items() if v and book_title in k
                                ]
                                if running_timers:
                                    st.write(f"{len(running_timers)} timer(s) running")

                                # Add stage dropdown
                                available_stages = get_available_stages_for_book(engine, book_title)
                                if available_stages:
                                    st.markdown("---")
                                    col1, col2 = st.columns([3, 1])

                                    with col1:
                                        selected_stage = st.selectbox(
                                            "Add stage:",
                                            options=["Select a stage to add..."] + available_stages,
                                            key=f"add_stage_{book_title}",
                                        )

                                    with col2:
                                        time_estimate = st.number_input(
                                            "Hours:",
                                            min_value=0.0,
                                            step=0.1,
                                            format="%.1f",
                                            value=1.0,
                                            key=f"add_stage_time_{book_title}",
                                            on_change=None,  # Prevent automatic refresh
                                        )

                                    if selected_stage != "Select a stage to add...":
                                        # Get the current time estimate from session state
                                        time_estimate_key = f"add_stage_time_{book_title}"
                                        current_time_estimate = st.session_state.get(time_estimate_key, 1.0)

                                        # Get book info for board name and tag
                                        book_info = next((book for book in all_books if book[0] == book_title), None)
                                        board_name = book_info[1] if book_info else None
                                        tag = book_info[2] if book_info else None

                                        # Convert hours to seconds for estimate
                                        estimate_seconds = int(current_time_estimate * 3600)

                                        if add_stage_to_book(
                                            engine, book_title, selected_stage, board_name, tag, estimate_seconds
                                        ):
                                            st.success(
                                                f"Added {selected_stage} to {book_title} with {current_time_estimate} hour estimate"
                                            )
                                            # Stage added successfully
                                        else:
                                            st.error("Failed to add stage")

                                # Remove stage section at the bottom left of each book
                                if stages_grouped.groups:  # Only show if book has stages
                                    st.markdown("---")
                                    remove_col1, remove_col2, remove_col3 = st.columns([2, 1, 1])

                                    with remove_col1:
                                        # Get all current stages for this book
                                        current_stages_with_users = []
                                        for stage_name in stage_order:
                                            if stage_name in stages_grouped.groups:
                                                stage_data = stages_grouped.get_group(stage_name)
                                                user_aggregated = (
                                                    stage_data.groupby('User')['Time spent (s)'].sum().reset_index()
                                                )
                                                for idx, user_task in user_aggregated.iterrows():
                                                    user_name = user_task['User']
                                                    user_display = (
                                                        user_name
                                                        if user_name and user_name != "Not set"
                                                        else "Unassigned"
                                                    )
                                                    current_stages_with_users.append(f"{stage_name} ({user_display})")

                                        if current_stages_with_users:
                                            selected_remove_stage = st.selectbox(
                                                "Remove stage:",
                                                options=["Select stage to remove..."] + current_stages_with_users,
                                                key=f"remove_stage_select_{book_title}",
                                            )

                                            if selected_remove_stage != "Select stage to remove...":
                                                # Parse the selection to get stage name and user
                                                stage_user_match = selected_remove_stage.split(" (")
                                                remove_stage_name = stage_user_match[0]
                                                remove_user_name = stage_user_match[1].rstrip(")")
                                                if remove_user_name == "Unassigned":
                                                    remove_user_name = "Not set"

                                                if st.button(
                                                    "Remove",
                                                    key=f"remove_confirm_{book_title}_{remove_stage_name}_{remove_user_name}",
                                                    type="secondary",
                                                ):
                                                    if delete_task_stage(
                                                        engine, book_title, remove_user_name, remove_stage_name
                                                    ):
                                                        st.success(
                                                            f"Removed {remove_stage_name} for {remove_user_name}"
                                                        )
                                                        # Manual time added successfully
                                                    else:
                                                        st.error("Failed to remove stage")

                                # Archive and Delete buttons at the bottom of each book
                                st.markdown("---")
                                col1, col2 = st.columns(2)

                                with col1:
                                    if st.button(
                                        f"Archive '{book_title}'",
                                        key=f"archive_{book_title}",
                                        help="Move this book to archive",
                                    ):
                                        try:
                                            with engine.connect() as conn:
                                                # Check if book has time tracking records
                                                result = conn.execute(
                                                    text(
                                                        '''
                                                        SELECT COUNT(*) FROM trello_time_tracking
                                                        WHERE card_name = :card_name
                                                    '''
                                                    ),
                                                    {'card_name': book_title},
                                                )
                                                record_count = result.scalar()

                                                if record_count > 0:
                                                    # Archive existing time tracking records
                                                    conn.execute(
                                                        text(
                                                            '''
                                                            UPDATE trello_time_tracking
                                                            SET archived = TRUE
                                                            WHERE card_name = :card_name
                                                        '''
                                                        ),
                                                        {'card_name': book_title},
                                                    )
                                                else:
                                                    # Create a placeholder archived record for books without tasks
                                                    conn.execute(
                                                        text(
                                                            '''
                                                            INSERT INTO trello_time_tracking
                                                            (card_name, user_name, list_name, time_spent_seconds,
                                                             card_estimate_seconds, board_name, archived, created_at)
                                                            VALUES (:card_name, 'Not set', 'No tasks assigned', 0,
                                                                   0, 'Manual Entry', TRUE, NOW())
                                                        '''
                                                        ),
                                                        {'card_name': book_title},
                                                    )

                                                # Archive the book in books table
                                                conn.execute(
                                                    text(
                                                        '''
                                                        UPDATE books
                                                        SET archived = TRUE
                                                        WHERE card_name = :book_name
                                                    '''
                                                    ),
                                                    {'book_name': book_title},
                                                )

                                                conn.commit()

                                            # Keep user on the current tab
                                            st.success(f"'{book_title}' has been archived successfully!")
                                            # Archive operation completed
                                        except Exception as e:
                                            st.error(f"Error archiving book: {str(e)}")

                                with col2:
                                    if st.button(
                                        f"Delete '{book_title}'",
                                        key=f"delete_progress_{book_title}",
                                        help="Permanently delete this book and all its data",
                                        type="secondary",
                                    ):
                                        # Add confirmation using session state
                                        confirm_key = f"confirm_delete_progress_{book_title}"
                                        if confirm_key not in st.session_state:
                                            st.session_state[confirm_key] = False

                                        if not st.session_state[confirm_key]:
                                            st.session_state[confirm_key] = True
                                            st.warning(
                                                f"Click 'Delete {book_title}' again to permanently delete all data for this book."
                                            )
                                        else:
                                            try:
                                                with engine.connect() as conn:
                                                    conn.execute(
                                                        text(
                                                            '''
                                                            DELETE FROM trello_time_tracking
                                                            WHERE card_name = :card_name
                                                        '''
                                                        ),
                                                        {'card_name': book_title},
                                                    )
                                                    conn.commit()

                                                # Reset confirmation state
                                                del st.session_state[confirm_key]
                                                # Keep user on the Book Progress tab
                                                st.success(f"'{book_title}' has been permanently deleted!")
                                                # Delete operation completed
                                            except Exception as e:
                                                st.error(f"Error deleting book: {str(e)}")
                                                # Reset confirmation state on error
                                                if confirm_key in st.session_state:
                                                    del st.session_state[confirm_key]

                            stage_counter += 1

                    # Pagination controls below book cards
                    total_pages = (
                        (total_books_to_display - 1) // books_per_page + 1 if total_books_to_display > 0 else 1
                    )
                    nav_col1, nav_col2 = st.columns(2)
                    with nav_col1:
                        if st.button("Previous", disabled=st.session_state.book_page == 0):
                            st.session_state.book_page -= 1
                            st.rerun()
                    with nav_col2:
                        if st.button("Next", disabled=st.session_state.book_page >= total_pages - 1):
                            st.session_state.book_page += 1
                            st.rerun()

        except Exception as e:
            st.error(f"Error accessing database: {str(e)}")
            # Add simplified debug info
            try:
                import traceback

                error_details = traceback.format_exc().split('\n')[-3:-1]  # Get last 2 lines
                st.error(f"Location: {' '.join(error_details)}")
            except:
                pass  # Ignore debug errors

        # Add table showing all books with their boards below the book cards
        st.markdown("---")
        st.subheader("All Books Overview")

        # Create data for the table
        table_data = []

        # Create a dictionary to track books and their boards
        book_board_map = {}

        # First, add books with tasks from database
        if df_from_db is not None and not df_from_db.empty and 'Card name' in df_from_db.columns:
            try:
                for _, row in df_from_db.groupby('Card name').first().iterrows():
                    book_name = row['Card name']
                    board_name = row['Board'] if 'Board' in row and row['Board'] else 'Not set'
                    book_board_map[book_name] = board_name
            except Exception as e:
                # If groupby fails, fall back to simple iteration
                pass

        # Then add books without tasks from all_books
        try:
            for book_info in all_books:
                book_name = book_info[0]
                if book_name not in book_board_map:
                    board_name = book_info[1] if book_info[1] else 'Not set'
                    book_board_map[book_name] = board_name
        except Exception as e:
            # Handle case where all_books might be empty or malformed
            pass

        # Convert to sorted list for table display
        for book_name in sorted(book_board_map.keys()):
            table_data.append({'Book Name': book_name, 'Board': book_board_map[book_name]})

        if table_data:
            # Create DataFrame for display
            table_df = pd.DataFrame(table_data)
            st.dataframe(table_df, use_container_width=True, hide_index=True)
        else:
            st.info("No books found in the database.")

        # Clear refresh flags without automatic rerun to prevent infinite loops
        for flag in ['completion_changed', 'major_update_needed']:
            if flag in st.session_state:
                del st.session_state[flag]

    with reporting_tab:
        st.header("Reporting")
        st.markdown("Filter tasks by user, book, board, tag, and date range from all uploaded data.")

        # Get filter options from database
        users = get_users_from_database(engine)
        books = get_books_from_database(engine)
        boards = get_boards_from_database(engine)
        tags = get_tags_from_database(engine)

        if not users:
            st.info("No users found in database. Please add entries in the 'Add Book' tab first.")
            st.stop()

        # Filter selection - organized in columns
        col1, col2 = st.columns(2)

        with col1:
            # User selection dropdown
            selected_user = st.selectbox(
                "Select User:", options=["All Users"] + users, help="Choose a user to view their tasks"
            )

            # Book search input
            book_search = st.text_input(
                "Search Book (optional):",
                placeholder="Start typing to search books...",
                help="Type to search for a specific book",
            )
            # Match the search to available books
            if book_search:
                matched_books = [book for book in books if book_search.lower() in book.lower()]
                if matched_books:
                    selected_book = st.selectbox(
                        "Select from matches:", options=matched_books, help="Choose from matching books"
                    )
                else:
                    st.warning("No books found matching your search")
                    selected_book = "All Books"
            else:
                selected_book = "All Books"

        with col2:
            # Board selection dropdown
            selected_board = st.selectbox(
                "Select Board (optional):", options=["All Boards"] + boards, help="Choose a specific board to filter by"
            )

            # Tag selection dropdown
            selected_tag = st.selectbox(
                "Select Tag (optional):", options=["All Tags"] + tags, help="Choose a specific tag to filter by"
            )

        # Date range selection
        col1, col2 = st.columns(2)
        with col1:
            start_date = st.date_input("Start Date (optional):", value=None, help="Leave empty to include all dates")

        with col2:
            end_date = st.date_input("End Date (optional):", value=None, help="Leave empty to include all dates")

        # Update button
        update_button = st.button("Update Table", type="primary")

        # Validate date range
        if start_date and end_date and start_date > end_date:
            st.error("Start date must be before end date")
            return

        # Filter and display results only when button is clicked or on initial load
        if update_button or 'filtered_tasks_displayed' not in st.session_state:
            with st.spinner("Loading filtered tasks..."):
                filtered_tasks = get_filtered_tasks_from_database(
                    engine,
                    user_name=selected_user if selected_user != "All Users" else None,
                    book_name=selected_book if selected_book != "All Books" else None,
                    board_name=selected_board if selected_board != "All Boards" else None,
                    tag_name=selected_tag if selected_tag != "All Tags" else None,
                    start_date=start_date,
                    end_date=end_date,
                )

            # Store in session state to prevent automatic reloading
            st.session_state.filtered_tasks_displayed = True
            st.session_state.current_filtered_tasks = filtered_tasks
            st.session_state.current_filters = {
                'user': selected_user,
                'book': selected_book,
                'board': selected_board,
                'tag': selected_tag,
                'start_date': start_date,
                'end_date': end_date,
            }

        # Display cached results if available
        if 'current_filtered_tasks' in st.session_state:

            filtered_tasks = st.session_state.current_filtered_tasks
            current_filters = st.session_state.get('current_filters', {})

            if not filtered_tasks.empty:
                st.subheader("Filtered Results")

                # Show active filters info
                active_filters = []
                if current_filters.get('user') and current_filters.get('user') != "All Users":
                    active_filters.append(f"User: {current_filters.get('user')}")
                if current_filters.get('book') and current_filters.get('book') != "All Books":
                    active_filters.append(f"Book: {current_filters.get('book')}")
                if current_filters.get('board') and current_filters.get('board') != "All Boards":
                    active_filters.append(f"Board: {current_filters.get('board')}")
                if current_filters.get('tag') and current_filters.get('tag') != "All Tags":
                    active_filters.append(f"Tag: {current_filters.get('tag')}")
                if current_filters.get('start_date') or current_filters.get('end_date'):
                    start_str = (
                        current_filters.get('start_date').strftime('%d/%m/%Y')
                        if current_filters.get('start_date')
                        else 'All'
                    )
                    end_str = (
                        current_filters.get('end_date').strftime('%d/%m/%Y')
                        if current_filters.get('end_date')
                        else 'All'
                    )
                    active_filters.append(f"Date range: {start_str} to {end_str}")

                if active_filters:
                    left_col, right_col = st.columns([1, 3])
                    with left_col:
                        with st.expander("Active Filters", expanded=False):
                            for f in active_filters:
                                st.write(f)
                    with right_col:
                        st.dataframe(filtered_tasks, use_container_width=True, hide_index=True)
                else:
                    st.dataframe(filtered_tasks, use_container_width=True, hide_index=True)

                # Download button for filtered results
                csv_buffer = io.StringIO()
                filtered_tasks.to_csv(csv_buffer, index=False)
                st.download_button(
                    label="Download Filtered Results",
                    data=csv_buffer.getvalue(),
                    file_name="filtered_tasks.csv",
                    mime="text/csv",
                )

                # Summary statistics for filtered data
                st.subheader("Summary")
                col1, col2, col3, col4 = st.columns(4)

                with col1:
                    st.metric("Total Books", int(filtered_tasks['Book Title'].nunique()))

                with col2:
                    st.metric("Total Tasks", len(filtered_tasks))

                with col3:
                    st.metric("Unique Users", int(filtered_tasks['User'].nunique()))

                with col4:
                    # Calculate total time from formatted time strings
                    total_seconds = 0
                    for time_str in filtered_tasks['Time Spent']:
                        if time_str != "00:00:00":
                            parts = time_str.split(':')
                            total_seconds += int(parts[0]) * 3600 + int(parts[1]) * 60 + int(parts[2])
                    total_hours = total_seconds / 3600
                    st.metric("Total Time (Hours)", f"{total_hours:.1f}")

            else:
                st.warning("No tasks found matching the selected filters.")

        elif 'filtered_tasks_displayed' not in st.session_state:
            st.info("Click 'Update Table' to load filtered results.")

    with archive_tab:
        st.header("Archive")
        st.markdown("View and manage archived books.")

        try:
            # Get count of archived records
            with engine.connect() as conn:
                archived_count = conn.execute(
                    text('SELECT COUNT(*) FROM trello_time_tracking WHERE archived = TRUE')
                ).scalar()

            if archived_count and archived_count > 0:
                st.info(f"Showing archived books from {archived_count} database records.")

                # Get archived data from database
                df_archived = pd.read_sql(
                    '''SELECT card_name as "Card name",
                       COALESCE(user_name, 'Not set') as "User",
                       list_name as "List",
                       time_spent_seconds as "Time spent (s)",
                       date_started as "Date started (f)",
                       card_estimate_seconds as "Card estimate(s)",
                       board_name as "Board", created_at, tag as "Tag"
                       FROM trello_time_tracking WHERE archived = TRUE ORDER BY created_at DESC''',
                    engine,
                )

                if not df_archived.empty:
                    # Add search bar for archived book titles
                    archive_search_query = st.text_input(
                        "Search archived books by title:",
                        placeholder="Enter book title to filter archived results...",
                        help="Search for specific archived books by typing part of the title",
                        key="archive_search",
                    )

                    # Filter archived books based on search
                    filtered_archived_df = df_archived.copy()
                    if archive_search_query:
                        mask = filtered_archived_df['Card name'].str.contains(
                            archive_search_query, case=False, na=False
                        )
                        filtered_archived_df = filtered_archived_df[mask]

                    # Get unique archived books
                    unique_archived_books = filtered_archived_df['Card name'].unique()

                    if len(unique_archived_books) > 0:
                        st.write(f"Found {len(unique_archived_books)} archived books to display")

                        # Display each archived book with same structure as Book Completion
                        for book_title in unique_archived_books:
                            book_mask = filtered_archived_df['Card name'] == book_title
                            book_data = filtered_archived_df[book_mask].copy()

                            # Calculate overall progress
                            total_time_spent = book_data['Time spent (s)'].sum()

                            # Calculate total estimated time
                            estimated_time = 0
                            if 'Card estimate(s)' in book_data.columns:
                                book_estimates = book_data['Card estimate(s)'].fillna(0).sum()
                                if book_estimates > 0:
                                    estimated_time = book_estimates

                            # Calculate completion percentage and progress text
                            if estimated_time > 0:
                                completion_percentage = (total_time_spent / estimated_time) * 100
                                progress_text = f"{format_seconds_to_time(total_time_spent)}/{format_seconds_to_time(estimated_time)} ({completion_percentage:.1f}%)"
                            else:
                                completion_percentage = 0
                                progress_text = f"Total: {format_seconds_to_time(total_time_spent)} (No estimate)"

                            with st.expander(book_title, expanded=False):
                                # Show progress bar and completion info at the top
                                progress_bar_html = f"""
                                <div style="width: 50%; background-color: #f0f0f0; border-radius: 5px; height: 10px; margin: 8px 0;">
                                    <div style="width: {min(completion_percentage, 100):.1f}%; background-color: #2AA395; height: 100%; border-radius: 5px;"></div>
                                </div>
                                """
                                st.markdown(progress_bar_html, unsafe_allow_html=True)
                                st.markdown(
                                    f'<div style="font-size: 14px; color: #666; margin-bottom: 10px;">{progress_text}</div>',
                                    unsafe_allow_html=True,
                                )

                                st.markdown("---")

                                # Show task breakdown for archived book
                                task_breakdown = (
                                    book_data.groupby(['List', 'User'])['Time spent (s)'].sum().reset_index()
                                )
                                task_breakdown['Time Spent'] = task_breakdown['Time spent (s)'].apply(
                                    format_seconds_to_time
                                )
                                task_breakdown = task_breakdown[['List', 'User', 'Time Spent']]

                                st.write("**Task Breakdown:**")
                                st.dataframe(task_breakdown, use_container_width=True, hide_index=True)

                                # Unarchive and Delete buttons
                                st.markdown("---")
                                col1, col2 = st.columns(2)

                                with col1:
                                    if st.button(
                                        f"Unarchive '{book_title}'",
                                        key=f"unarchive_{book_title}",
                                        help="Move this book back to active books",
                                    ):
                                        try:
                                            with engine.connect() as conn:
                                                conn.execute(
                                                    text(
                                                        '''
                                                    UPDATE trello_time_tracking
                                                    SET archived = FALSE
                                                    WHERE card_name = :card_name
                                                '''
                                                    ),
                                                    {'card_name': book_title},
                                                )
                                                conn.commit()

                                            # Keep user on the Archive tab
                                            st.success(f"'{book_title}' has been unarchived successfully!")
                                            st.rerun()
                                        except Exception as e:
                                            st.error(f"Error unarchiving book: {str(e)}")

                                with col2:
                                    if st.button(
                                        f"Delete '{book_title}'",
                                        key=f"delete_{book_title}",
                                        help="Permanently delete this book and all its data",
                                        type="secondary",
                                    ):
                                        # Add confirmation using session state
                                        confirm_key = f"confirm_delete_{book_title}"
                                        if confirm_key not in st.session_state:
                                            st.session_state[confirm_key] = False

                                        if not st.session_state[confirm_key]:
                                            st.session_state[confirm_key] = True
                                            st.warning(
                                                f"Click 'Delete {book_title}' again to permanently delete all data for this book."
                                            )
                                            st.rerun()
                                        else:
                                            try:
                                                with engine.connect() as conn:
                                                    conn.execute(
                                                        text(
                                                            '''
                                                        DELETE FROM trello_time_tracking
                                                        WHERE card_name = :card_name
                                                    '''
                                                        ),
                                                        {'card_name': book_title},
                                                    )
                                                    conn.commit()

                                                # Reset confirmation state
                                                del st.session_state[confirm_key]
                                                # Keep user on the Archive tab
                                                st.success(f"'{book_title}' has been permanently deleted!")
                                                st.rerun()
                                            except Exception as e:
                                                st.error(f"Error deleting book: {str(e)}")
                                                # Reset confirmation state on error
                                                if confirm_key in st.session_state:
                                                    del st.session_state[confirm_key]
                    else:
                        if archive_search_query:
                            st.warning(f"No archived books found matching '{archive_search_query}'")
                        else:
                            st.warning("No archived books available")
                else:
                    st.warning("No archived books available")
            else:
                st.info("No archived books found. Archive books from the 'Book Completion' tab to see them here.")

        except Exception as e:
            st.error(f"Error accessing archived data: {str(e)}")


if __name__ == "__main__":
    main()<|MERGE_RESOLUTION|>--- conflicted
+++ resolved
@@ -17,8 +17,6 @@
         background-color: var(--secondary-background-color);
     }
     </style>
-<<<<<<< HEAD
-=======
 
     <script>
     // Update sidebar background variable whenever the theme changes
@@ -46,7 +44,7 @@
         });
     });
     </script>
->>>>>>> c927f267
+
 """, unsafe_allow_html=True)
 
 st.set_page_config(page_title="Book Production Time Tracking", page_icon="favicon.png")
