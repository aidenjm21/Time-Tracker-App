import streamlit as st
import pandas as pd
import numpy as np
from datetime import datetime, timedelta, timezone
from zoneinfo import ZoneInfo
from collections import Counter
import hashlib
import io
import os
import re
import time
import streamlit.components.v1 as components
from sqlalchemy import create_engine, text
from sqlalchemy.exc import IntegrityError, SQLAlchemyError

# Small helper for deterministic, compact unique IDs for widget keys
def stable_hash(*values) -> str:
    s = "||".join("" if v is None else str(v) for v in values)
    return hashlib.md5(s.encode()).hexdigest()[:8]

st.set_page_config(page_title="Book Production Time Tracking", page_icon="favicon.png")

components.html(
    """
    <style>
      html, body { margin: 0; padding: 0; height: 10px; overflow: hidden; }
    </style>
    <script>
    (function() {
        const doc = window.parent.document;
        const head = doc.head;

        const link1 = doc.createElement('link');
        link1.rel = 'preconnect';
        link1.href = 'https://fonts.googleapis.com';
        head.appendChild(link1);

        const link2 = doc.createElement('link');
        link2.rel = 'preconnect';
        link2.href = 'https://fonts.gstatic.com';
        link2.crossOrigin = 'anonymous';
        head.appendChild(link2);

        const link3 = doc.createElement('link');
        link3.rel = 'stylesheet';
        link3.href = 'https://fonts.googleapis.com/css2?family=Source+Sans+3:ital,wght@0,200..900;1,200..900&display=swap';
        head.appendChild(link3);

        const style = doc.createElement('style');
        style.textContent = '[data-testid="stSidebar"] { resize: horizontal; overflow: auto; }';
        head.appendChild(style);

        const sidebar = doc.querySelector('section[data-testid="stSidebar"]');
        if (sidebar) {
            if (window.innerWidth <= 768) { sidebar.style.width = '100%'; }
            else { sidebar.style.width = '45%'; }
        }

        const me = window.frameElement;
        if (me) {
            me.style.height = '10px';
            me.style.maxHeight = '10px';
            me.style.minHeight = '0';
            me.style.overflow = 'hidden';
        }
    })();
    </script>
    """,
    height=10,
)

# Timezones
BST = timezone(timedelta(hours=1))            # legacy fixed offset for any old code that expects it
UTC_PLUS_1 = BST
LONDON_TZ = ZoneInfo("Europe/London")         # proper DST handling

# Helpers to safely read and write session state without attribute access
def ss_get(key, default=None):
    return st.session_state[key] if key in st.session_state else default

def ss_set(key, value):
    st.session_state[key] = value

# Capture the true Streamlit error function once on the module to avoid recursion
if not hasattr(st, "_original_st_error"):
    st._original_st_error = st.error

# One-time initial state
if "error_log" not in st.session_state:
    ss_set("error_log", [])
if "_error_patched" not in st.session_state:
    ss_set("_error_patched", False)
if "_logging_error" not in st.session_state:
    ss_set("_logging_error", False)

def log_error(message, *args, **kwargs):
    """Log error messages with timestamp and display them without recursion."""
    if ss_get("_logging_error", False):
        # Already in the middle of logging, call the original directly
        return st._original_st_error(message, *args, **kwargs)

    ss_set("_logging_error", True)
    try:
        timestamp = datetime.now(LONDON_TZ).strftime("%Y-%m-%d %H:%M:%S")

        # Best effort to avoid logging noisy placeholders
        try:
            if message not in PLACEHOLDER_ERRORS:
                st.session_state.error_log.append({"time": timestamp, "message": str(message)})
        except NameError:
            st.session_state.error_log.append({"time": timestamp, "message": str(message)})

        return st._original_st_error(message, *args, **kwargs)
    finally:
        ss_set("_logging_error", False)

# Patch exactly once per session
if not ss_get("_error_patched", False):
    st.error = log_error
    ss_set("_error_patched", True)


# Known full user names for matching CSV imports
EDITORIAL_USERS_LIST = [
    "Bethany Latham",
    "Charis Mather",
    "Noah Leatherland",
]
DESIGN_USERS_LIST = [
    "Amelia Harris",
    "Amy Li",
    "Drue Rintoul",
    "Jasmine Pointer",
    "Ker Ker Lee",
    "Rob Delph",
]
ALL_USERS_LIST = EDITORIAL_USERS_LIST + DESIGN_USERS_LIST

STAGE_ORDER = [
    "Editorial R&D",
    "Editorial Writing",
    "1st Edit",
    "2nd Edit",
    "Design R&D",
    "In Design",
    "1st Proof",
    "2nd Proof",
    "Editorial Sign Off",
    "Design Sign Off",
]

# Map first names (and common short forms) to full user names
FIRST_NAME_TO_FULL = {name.split()[0].lower(): name for name in ALL_USERS_LIST}
FIRST_NAME_TO_FULL.update({
    "beth": "Bethany Latham",
    "ker ker": "Ker Ker Lee",
    "admin": "admin",
})

def normalize_user_name(name):
    """Return a canonical user name from various CSV formats."""
    if name is None:
        return "Not set"
    name = str(name).strip()
    if name == "" or name == "Not set":
        return "Not set"

    lower = name.lower()
    # Exact match to known users
    for full in ALL_USERS_LIST:
        if lower == full.lower():
            return full

    # Match by first name or short form
    first = lower.split()[0]
    if first in FIRST_NAME_TO_FULL:
        return FIRST_NAME_TO_FULL[first]

    return name

def require_login():
    """Authenticate user with a modal popup and blur the background."""
    if st.session_state.get("authenticated"):
        return st.session_state["user"]

    # Blur the app while login dialog is shown
    st.markdown(
        """
        <style>
        div[data-testid="stAppViewContainer"] {filter: blur(6px);}
        </style>
        """,
        unsafe_allow_html=True,
    )

    @st.dialog("Sign In")
    def login_dialog():
        username = st.text_input("User")
        password = st.text_input("Password", type="password")
        if st.button("Log In"):
            key = username.strip().split()[0].lower()
            full_name = FIRST_NAME_TO_FULL.get(key)
            if full_name and st.secrets.get("passwords", {}).get(full_name) == password:
                st.session_state["authenticated"] = True
                st.session_state["user"] = full_name
                st.rerun()
            else:
                st.error("Invalid username or password")

    login_dialog()
<<<<<<< HEAD
=======
    
>>>>>>> 558db442
    st.stop()

@st.cache_resource
def init_database():
    """Initialise database connection and create tables"""
    try:
        # Prefer Streamlit secrets but allow an env var fallback
        database_url = st.secrets.get("database", {}).get("url") or os.getenv("DATABASE_URL")
        if not database_url:
            st.error(
                "Database URL not configured. Set database.url in Streamlit secrets "
                "or the DATABASE_URL environment variable."
            )
            return None

        engine = create_engine(database_url)

        # Create table if it doesn't exist
        with engine.connect() as conn:
            conn.execute(
                text(
                    '''
                CREATE TABLE IF NOT EXISTS trello_time_tracking (
                    id SERIAL PRIMARY KEY,
                    card_name VARCHAR(500) NOT NULL,
                    user_name VARCHAR(255) NOT NULL,
                    list_name VARCHAR(255) NOT NULL,
                    time_spent_seconds INTEGER NOT NULL,
                    date_started DATE,
                    card_estimate_seconds INTEGER,
                    board_name VARCHAR(255),
                    labels TEXT,
                    completed BOOLEAN DEFAULT FALSE,
                    archived BOOLEAN DEFAULT FALSE,
                    created_at TIMESTAMP DEFAULT CURRENT_TIMESTAMP,
                    UNIQUE(card_name, user_name, list_name, date_started, time_spent_seconds)
                )
            '''
                )
            )
            # Add archived column to existing table if it doesn't exist
            conn.execute(
                text(
                    '''
                ALTER TABLE trello_time_tracking
                ADD COLUMN IF NOT EXISTS archived BOOLEAN DEFAULT FALSE
            '''
                )
            )

            # Add session_start_time column if it doesn't exist
            conn.execute(
                text(
                    '''
                ALTER TABLE trello_time_tracking
                ADD COLUMN IF NOT EXISTS session_start_time TIMESTAMP
            '''
                )
            )

            # Add tag column if it doesn't exist
            conn.execute(
                text(
                    '''
                ALTER TABLE trello_time_tracking
                ADD COLUMN IF NOT EXISTS tag VARCHAR(255)
            '''
                )
            )

            # Ensure other optional columns exist for older databases
            conn.execute(
                text(
                    '''
                ALTER TABLE trello_time_tracking
                ADD COLUMN IF NOT EXISTS card_estimate_seconds INTEGER
            '''
                )
            )
            conn.execute(
                text(
                    '''
                ALTER TABLE trello_time_tracking
                ADD COLUMN IF NOT EXISTS board_name VARCHAR(255)
            '''
                )
            )
            conn.execute(
                text(
                    '''
                ALTER TABLE trello_time_tracking
                ADD COLUMN IF NOT EXISTS labels TEXT
            '''
                )
            )
            conn.execute(
                text(
                    '''
                ALTER TABLE trello_time_tracking
                ADD COLUMN IF NOT EXISTS created_at TIMESTAMP DEFAULT CURRENT_TIMESTAMP
            '''
                )
            )
            conn.execute(
                text(
                    '''
                ALTER TABLE trello_time_tracking
                ADD COLUMN IF NOT EXISTS completed BOOLEAN DEFAULT FALSE
            '''
                )
            )

            # Create books table for storing book metadata
            conn.execute(
                text(
                    '''
                CREATE TABLE IF NOT EXISTS books (
                    card_name VARCHAR(500) PRIMARY KEY,
                    board_name VARCHAR(255),
                    tag VARCHAR(255),
                    archived BOOLEAN DEFAULT FALSE,
                    created_at TIMESTAMP DEFAULT CURRENT_TIMESTAMP
                )
            '''
                )
            )

            # Add optional columns to books table if they are missing
            conn.execute(
                text(
                    '''
                ALTER TABLE books
                ADD COLUMN IF NOT EXISTS board_name VARCHAR(255)
            '''
                )
            )
            conn.execute(
                text(
                    '''
                ALTER TABLE books
                ADD COLUMN IF NOT EXISTS tag VARCHAR(255)
            '''
                )
            )
            conn.execute(
                text(
                    '''
                ALTER TABLE books
                ADD COLUMN IF NOT EXISTS archived BOOLEAN DEFAULT FALSE
            '''
                )
            )
            conn.execute(
                text(
                    '''
                ALTER TABLE books
                ADD COLUMN IF NOT EXISTS created_at TIMESTAMP DEFAULT CURRENT_TIMESTAMP
            '''
                )
            )

            # Create active timers table for persistent timer storage
            conn.execute(
                text(
                    '''
                CREATE TABLE IF NOT EXISTS active_timers (
                    id SERIAL PRIMARY KEY,
                    timer_key VARCHAR(500) NOT NULL UNIQUE,
                    card_name VARCHAR(255) NOT NULL,
                    user_name VARCHAR(100),
                    list_name VARCHAR(100) NOT NULL,
                    board_name VARCHAR(100),
                    start_time TIMESTAMPTZ NOT NULL,
                    accumulated_seconds INTEGER DEFAULT 0,
                    is_paused BOOLEAN DEFAULT FALSE,
                    created_at TIMESTAMPTZ DEFAULT CURRENT_TIMESTAMP
                )
            '''
                )
            )

            # Add new columns to existing active_timers table if they don't exist
            conn.execute(
                text(
                    '''
                ALTER TABLE active_timers
                ADD COLUMN IF NOT EXISTS accumulated_seconds INTEGER DEFAULT 0
            '''
                )
            )
            conn.execute(
                text(
                    '''
                ALTER TABLE active_timers
                ADD COLUMN IF NOT EXISTS is_paused BOOLEAN DEFAULT FALSE
            '''
                )
            )

            # Migrate existing TIMESTAMP columns to TIMESTAMPTZ if needed
            try:
                conn.execute(
                    text(
                        '''
                    ALTER TABLE active_timers
                    ALTER COLUMN start_time TYPE TIMESTAMPTZ USING start_time AT TIME ZONE 'Europe/London'
                '''
                    )
                )
                conn.execute(
                    text(
                        '''
                    ALTER TABLE active_timers
                    ALTER COLUMN created_at TYPE TIMESTAMPTZ USING created_at AT TIME ZONE 'Europe/London'
                '''
                    )
                )
            except Exception:
                # Columns might already be TIMESTAMPTZ, ignore the error
                pass
            conn.commit()

        return engine
    except Exception as e:
        st.error(f"Database initialisation failed: {str(e)}")
        return None


def get_users_from_database(_engine):
    """Get list of unique users from database with retry logic"""
    max_retries = 3
    for attempt in range(max_retries):
        try:
            with _engine.connect() as conn:
                result = conn.execute(
                    text(
                        'SELECT DISTINCT COALESCE(user_name, \'Not set\') FROM trello_time_tracking ORDER BY COALESCE(user_name, \'Not set\')'
                    )
                )
                return [row[0] for row in result]
        except Exception as e:
            if attempt < max_retries - 1:
                time.sleep(0.5)
                continue
            else:
                return []
    return []


def get_tags_from_database(_engine):
    """Get list of unique individual tags from database, splitting comma-separated values"""
    max_retries = 3
    for attempt in range(max_retries):
        try:
            with _engine.connect() as conn:
                result = conn.execute(
                    text(
                        "SELECT DISTINCT tag FROM trello_time_tracking WHERE tag IS NOT NULL AND tag != '' ORDER BY tag"
                    )
                )
                all_tag_strings = [row[0] for row in result]

                # Split comma-separated tags and create unique set
                individual_tags = set()
                for tag_string in all_tag_strings:
                    if tag_string:
                        # Split by comma and strip whitespace
                        tags_in_string = [tag.strip() for tag in tag_string.split(',')]
                        individual_tags.update(tags_in_string)

                # Return sorted list of individual tags
                return sorted(list(individual_tags))

        except Exception as e:
            if attempt < max_retries - 1:
                # Wait before retrying
                time.sleep(0.5)
                continue
            else:
                # Final attempt failed, return empty list instead of showing error
                return []

    return []


def get_books_from_database(_engine):
    """Get list of unique book names from database with retry logic"""
    max_retries = 3
    for attempt in range(max_retries):
        try:
            with _engine.connect() as conn:
                result = conn.execute(
                    text(
                        "SELECT DISTINCT card_name FROM trello_time_tracking WHERE card_name IS NOT NULL ORDER BY card_name"
                    )
                )
                books = [row[0] for row in result]
                return books
        except Exception as e:
            if attempt < max_retries - 1:
                time.sleep(0.5)
                continue
            else:
                return []
    return []


def get_boards_from_database(_engine):
    """Get list of unique board names from database with retry logic"""
    max_retries = 3
    for attempt in range(max_retries):
        try:
            with _engine.connect() as conn:
                result = conn.execute(
                    text(
                        "SELECT DISTINCT board_name FROM trello_time_tracking WHERE board_name IS NOT NULL AND board_name != '' ORDER BY board_name"
                    )
                )
                boards = [row[0] for row in result]
                return boards
        except Exception as e:
            if attempt < max_retries - 1:
                time.sleep(0.5)
                continue
            else:
                return []
    return []


def emergency_stop_all_timers(engine):
    """Emergency function to stop all active timers and save progress when database connection fails"""
    try:
        # Initialize session state if needed
        if 'timers' not in st.session_state:
            st.session_state.timers = {}
        if 'timer_start_times' not in st.session_state:
            st.session_state.timer_start_times = {}

        saved_timers = 0
        current_time_utc = datetime.utcnow().replace(tzinfo=timezone.utc)
        current_time_bst = current_time_utc.astimezone(BST)

        # Process any active timers from session state
        for timer_key, is_active in st.session_state.timers.items():
            if is_active and timer_key in st.session_state.timer_start_times:
                try:
                    # Parse timer key to extract details
                    parts = timer_key.split('_')
                    if len(parts) >= 3:
                        card_name = '_'.join(parts[:-2])  # Reconstruct card name
                        list_name = parts[-2]
                        user_name = parts[-1]

                        # Calculate elapsed time using UTC-based function
                        start_time = st.session_state.timer_start_times[timer_key]
                        elapsed_seconds = calculate_timer_elapsed_time(start_time)

                        # Only save if significant time elapsed
                        if elapsed_seconds > 0:
                            # Try to save to database with retry logic
                            for attempt in range(3):
                                try:
                                    with engine.connect() as conn:
                                        # Save the time entry
                                        conn.execute(
                                            text(
                                                '''
                                            INSERT INTO trello_time_tracking
                                            (card_name, user_name, list_name, time_spent_seconds,
                                             date_started, session_start_time, board_name)
                                            VALUES (:card_name, :user_name, :list_name, :time_spent_seconds,
                                                   :date_started, :session_start_time, :board_name)
                                        '''
                                            ),
                                            {
                                                'card_name': card_name,
                                                'user_name': user_name,
                                                'list_name': list_name,
                                                'time_spent_seconds': elapsed_seconds,
                                                'date_started': start_time.date(),
                                                'session_start_time': start_time,
                                                'board_name': 'Manual Entry',
                                            },
                                        )

                                        # Remove from active timers table
                                        conn.execute(
                                            text('DELETE FROM active_timers WHERE timer_key = :timer_key'),
                                            {'timer_key': timer_key},
                                        )
                                        conn.commit()
                                        saved_timers += 1
                                        break
                                except Exception:
                                    if attempt == 2:  # Last attempt failed
                                        # Store in session state as backup
                                        if 'emergency_saved_times' not in st.session_state:
                                            st.session_state.emergency_saved_times = []
                                        st.session_state.emergency_saved_times.append(
                                            {
                                                'card_name': card_name,
                                                'user_name': user_name,
                                                'list_name': list_name,
                                                'elapsed_seconds': elapsed_seconds,
                                                'start_time': start_time,
                                            }
                                        )
                                    continue

                except Exception as e:
                    continue  # Skip this timer if parsing fails

        if saved_timers > 0:
            st.success(f"Successfully saved {saved_timers} active timer(s) before stopping.")

        # Try to clear active timers table if possible
        try:
            with engine.connect() as conn:
                conn.execute(text('DELETE FROM active_timers'))
                conn.commit()
        except Exception:
            pass  # Database might be completely unavailable

    except Exception as e:
        st.error(f"Emergency timer save failed: {str(e)}")


def recover_emergency_saved_times(engine):
    """Recover and save any emergency saved times from previous session"""
    if 'emergency_saved_times' in st.session_state and st.session_state.emergency_saved_times:
        saved_count = 0
        for saved_time in st.session_state.emergency_saved_times:
            try:
                with engine.connect() as conn:
                    conn.execute(
                        text(
                            '''
                        INSERT INTO trello_time_tracking
                        (card_name, user_name, list_name, time_spent_seconds,
                         date_started, session_start_time, board_name)
                        VALUES (:card_name, :user_name, :list_name, :time_spent_seconds,
                               :date_started, :session_start_time, :board_name)
                    '''
                        ),
                        {
                            'card_name': saved_time['card_name'],
                            'user_name': saved_time['user_name'],
                            'list_name': saved_time['list_name'],
                            'time_spent_seconds': saved_time['elapsed_seconds'],
                            'date_started': saved_time['start_time'].date(),
                            'session_start_time': saved_time['start_time'],
                            'board_name': 'Manual Entry',
                        },
                    )
                    conn.commit()
                    saved_count += 1
            except Exception:
                continue  # Skip if unable to save

        if saved_count > 0:
            st.success(f"Recovered {saved_count} emergency saved timer(s) from previous session.")

        # Clear the emergency saved times
        st.session_state.emergency_saved_times = []
def finalize_stale_active_timers(engine):
    """Stop any timers left in the active_timers table and record them.

    This runs on startup to recover sessions that were active when the app
    last shut down unexpectedly.
    """
    try:
        with engine.connect() as conn:
            result = conn.execute(
                text(
                    '''
                SELECT timer_key, card_name, user_name, list_name, board_name,
                       start_time, accumulated_seconds, is_paused
                FROM active_timers
            '''
                )
            )

            rows = result.fetchall()
            stopped = 0
            now = datetime.now(BST)
            for row in rows:
                (
                    timer_key,
                    card_name,
                    user_name,
                    list_name,
                    board_name,
                    start_time,
                    accumulated,
                    is_paused,
                ) = row

                accumulated = accumulated or 0
                if start_time.tzinfo is None:
                    start_time = start_time.replace(tzinfo=BST)
                else:
                    start_time = start_time.astimezone(BST)

                elapsed = accumulated
                if not is_paused:
                    elapsed += int((now - start_time).total_seconds())

                if elapsed <= 0:
                    conn.execute(
                        text('DELETE FROM active_timers WHERE timer_key = :timer_key'),
                        {'timer_key': timer_key},
                    )
                    continue

                conn.execute(
                    text(
                        '''
                    INSERT INTO trello_time_tracking
                    (card_name, user_name, list_name, time_spent_seconds,
                     date_started, session_start_time, board_name)
                    VALUES (:card_name, :user_name, :list_name, :time_spent_seconds,
                            :date_started, :session_start_time, :board_name)
                    ON CONFLICT (card_name, user_name, list_name, date_started, time_spent_seconds)
                    DO UPDATE SET session_start_time = EXCLUDED.session_start_time,
                                  board_name = EXCLUDED.board_name,
                                  created_at = CURRENT_TIMESTAMP
                '''
                    ),
                    {
                        'card_name': card_name,
                        'user_name': user_name,
                        'list_name': list_name,
                        'time_spent_seconds': elapsed,
                        'date_started': start_time.date(),
                        'session_start_time': start_time,
                        'board_name': board_name or 'Manual Entry',
                    },
                )
                conn.execute(
                    text('DELETE FROM active_timers WHERE timer_key = :timer_key'),
                    {'timer_key': timer_key},
                )
                stopped += 1

            conn.commit()

        if stopped > 0:
            st.warning(
                f"Stopped {stopped} active timer(s) from previous session due to unexpected shutdown."
            )
    except Exception as e:
        st.error(f"Failed to finalise active timers: {str(e)}")

def load_active_timers(engine, current_user):
    """Load active timers for the current user from database."""
    try:
        with engine.connect() as conn:
<<<<<<< HEAD
            params = {}
=======
>>>>>>> 558db442
            if current_user and current_user.lower() == "admin":
                query = text(
                    '''
                SELECT timer_key, card_name, user_name, list_name, board_name,
                       start_time, accumulated_seconds, is_paused
                FROM active_timers
                WHERE user_name = :user_name
                ORDER BY start_time DESC
            '''
                )
<<<<<<< HEAD
=======
                result = conn.execute(query)
>>>>>>> 558db442
            else:
                query = text(
                    '''
                SELECT timer_key, card_name, user_name, list_name, board_name,
                       start_time, accumulated_seconds, is_paused
                FROM active_timers
                WHERE user_name = :user_name
                ORDER BY start_time DESC
            '''
                )
<<<<<<< HEAD
                params["user_name"] = current_user

            result = conn.execute(query, params)
=======
                result = conn.execute(query, {"user_name": current_user})
>>>>>>> 558db442

            active_timers = []
            for row in result:
                timer_key = row[0]
                card_name = row[1]
                user_name = row[2]
                list_name = row[3]
                board_name = row[4]
                start_time = row[5]
                accumulated_seconds = row[6] or 0
                is_paused = row[7] or False

                # Simple session state - just track if timer is running
                if 'timers' not in st.session_state:
                    st.session_state.timers = {}
                if 'timer_start_times' not in st.session_state:
                    st.session_state.timer_start_times = {}
                if 'timer_paused' not in st.session_state:
                    st.session_state.timer_paused = {}
                if 'timer_accumulated_time' not in st.session_state:
                    st.session_state.timer_accumulated_time = {}
                if 'timer_base_times' not in st.session_state:
                    st.session_state.timer_base_times = {}
                if 'timer_session_counts' not in st.session_state:
                    st.session_state.timer_session_counts = {}

                # Ensure timezone-aware datetime for consistency
                if start_time.tzinfo is None:
                    start_time_with_tz = start_time.replace(tzinfo=BST)
                else:
                    # Convert to BST for consistency in session state
                    start_time_with_tz = start_time.astimezone(BST)

                st.session_state.timers[timer_key] = True
                st.session_state.timer_start_times[timer_key] = start_time_with_tz
                st.session_state.timer_paused[timer_key] = is_paused
                st.session_state.timer_accumulated_time[timer_key] = accumulated_seconds
                st.session_state.timer_session_counts.setdefault(timer_key, 0)
                total_base = get_total_time_spent(engine, card_name, user_name, list_name)
                st.session_state.timer_base_times[timer_key] = total_base
                active_timers.append(
                    {
                        'timer_key': timer_key,
                        'card_name': card_name,
                        'user_name': user_name,
                        'list_name': list_name,
                        'board_name': board_name,
                        'start_time': start_time_with_tz,
                    }
                )

            return active_timers
    except Exception as e:
        error_msg = str(e)

        # Check if this is an SSL connection error indicating app restart
        if "SSL connection has been closed unexpectedly" in error_msg or "connection" in error_msg.lower():
            st.warning("App restarted - automatically stopping all active timers and saving progress...")

            # Try to recover and save any active timers from session state
            emergency_stop_all_timers(engine)

            # Clear session state timers since they've been saved
            if 'timers' in st.session_state:
                st.session_state.timers = {}
            if 'timer_start_times' in st.session_state:
                st.session_state.timer_start_times = {}

            return []
        else:
            st.error(f"Error loading active timers: {error_msg}")
            return []


def save_active_timer(
    engine,
    timer_key,
    card_name,
    user_name,
    list_name,
    board_name,
    start_time,
    accumulated_seconds=0,
    is_paused=False,
):
    """Save or update an active timer in the database."""
    try:
        with engine.connect() as conn:
            if start_time.tzinfo is None:
                start_time_with_tz = start_time.replace(tzinfo=BST)
            else:
                start_time_with_tz = start_time

            conn.execute(
                text(
                    '''
                INSERT INTO active_timers (timer_key, card_name, user_name, list_name,
                    board_name, start_time, accumulated_seconds, is_paused, created_at)
                VALUES (:timer_key, :card_name, :user_name, :list_name, :board_name,
                    :start_time, :accumulated_seconds, :is_paused, CURRENT_TIMESTAMP)
                ON CONFLICT (timer_key) DO UPDATE SET
                    start_time = EXCLUDED.start_time,
                    accumulated_seconds = EXCLUDED.accumulated_seconds,
                    is_paused = EXCLUDED.is_paused,
                    created_at = CURRENT_TIMESTAMP
            '''
                ),
                {
                    'timer_key': timer_key,
                    'card_name': card_name,
                    'user_name': user_name,
                    'list_name': list_name,
                    'board_name': board_name,
                    'start_time': start_time_with_tz,
                    'accumulated_seconds': accumulated_seconds,
                    'is_paused': is_paused,
                },
            )
            conn.commit()
    except Exception as e:
        st.error(f"Error saving active timer: {str(e)}")

def get_total_time_spent(engine, card_name, user_name, list_name):
    """Return total seconds already tracked for a task."""
    try:
        with engine.connect() as conn:
            result = conn.execute(
                text(
                    '''
                SELECT COALESCE(SUM(time_spent_seconds), 0)
                FROM trello_time_tracking
                WHERE card_name = :card_name
                  AND list_name = :list_name
                  AND COALESCE(user_name, '') = COALESCE(:user_name, '')
            '''
                ),
                {
                    'card_name': card_name,
                    'list_name': list_name,
                    'user_name': user_name if user_name != "Not set" else None,
                },
            )
            total = result.scalar() or 0
            return int(total)
    except Exception as e:
        st.error(f"Error fetching total time: {str(e)}")
        return 0
    
def update_active_timer_state(
    engine, timer_key, accumulated_seconds, is_paused, start_time=None
):
    """Update active timer pause/resume state."""
    try:
        with engine.connect() as conn:
            params = {
                'accumulated_seconds': accumulated_seconds,
                'is_paused': is_paused,
                'timer_key': timer_key,
            }
            if start_time is not None:
                if start_time.tzinfo is None:
                    start_time_with_tz = start_time.replace(tzinfo=BST)
                else:
                    start_time_with_tz = start_time
                params['start_time'] = start_time_with_tz
                conn.execute(
                    text(
                        '''
                    UPDATE active_timers
                    SET accumulated_seconds = :accumulated_seconds,
                        is_paused = :is_paused,
                        start_time = :start_time
                    WHERE timer_key = :timer_key
                '''
                    ),
                    params,
                )
            else:
                conn.execute(
                    text(
                        '''
                    UPDATE active_timers
                    SET accumulated_seconds = :accumulated_seconds,
                        is_paused = :is_paused
                    WHERE timer_key = :timer_key
                '''
                    ),
                    params,
                )
            conn.commit()
    except Exception as e:
        st.error(f"Error updating active timer: {str(e)}")


def remove_active_timer(engine, timer_key):
    """Remove active timer from database"""
    try:
        with engine.connect() as conn:
            conn.execute(
                text(
                    '''
                DELETE FROM active_timers WHERE timer_key = :timer_key
            '''
                ),
                {'timer_key': timer_key},
            )
            conn.commit()
    except Exception as e:
        st.error(f"Error removing active timer: {str(e)}")


def stop_active_timer(engine, timer_key):
    """Stop a running timer and save its elapsed time."""
    if timer_key not in st.session_state.get('timers', {}):
        return

    start_time = st.session_state.timer_start_times.get(timer_key)
    accumulated = st.session_state.timer_accumulated_time.get(timer_key, 0)
    paused = st.session_state.timer_paused.get(timer_key, False)

    elapsed_seconds = accumulated
    if not paused and start_time:
        elapsed_seconds += calculate_timer_elapsed_time(start_time)

    parts = timer_key.split('_')
    if len(parts) < 3:
        return

    card_name = '_'.join(parts[:-2])
    list_name = parts[-2]
    user_name = parts[-1]

    board_name = 'Manual Entry'
    try:
        with engine.connect() as conn:
            res = conn.execute(
                text('SELECT board_name FROM active_timers WHERE timer_key = :timer_key'), {'timer_key': timer_key}
            )
            row = res.fetchone()
            if row and row[0]:
                board_name = row[0]
    except Exception:
        pass

    try:
        with engine.connect() as conn:
            conn.execute(
                text(
                    '''
                INSERT INTO trello_time_tracking
                (card_name, user_name, list_name, time_spent_seconds,
                 date_started, session_start_time, board_name)
                VALUES (:card_name, :user_name, :list_name, :time_spent_seconds,
                        :date_started, :session_start_time, :board_name)
                ON CONFLICT (card_name, user_name, list_name, date_started, time_spent_seconds)
                DO UPDATE SET
                    session_start_time = EXCLUDED.session_start_time,
                    board_name = EXCLUDED.board_name,
                    created_at = CURRENT_TIMESTAMP
            '''
                ),
                {
                    'card_name': card_name,
                    'user_name': user_name,
                    'list_name': list_name,
                    'time_spent_seconds': elapsed_seconds,
                    'date_started': (start_time or datetime.now(BST)).date(),
                    'session_start_time': start_time or datetime.now(BST),
                    'board_name': board_name,
                },
            )
            conn.execute(text('DELETE FROM active_timers WHERE timer_key = :timer_key'), {'timer_key': timer_key})
            conn.commit()
    except Exception as e:
        st.error(f"Error saving timer data: {str(e)}")

    st.session_state.timers[timer_key] = False
    if timer_key in st.session_state.timer_start_times:
        del st.session_state.timer_start_times[timer_key]
    if timer_key in st.session_state.timer_accumulated_time:
        del st.session_state.timer_accumulated_time[timer_key]
    if timer_key in st.session_state.timer_paused:
        del st.session_state.timer_paused[timer_key]
    if 'timer_base_times' in st.session_state and timer_key in st.session_state.timer_base_times:
        del st.session_state.timer_base_times[timer_key]
    st.session_state.setdefault('timer_session_counts', {})
    st.session_state.timer_session_counts[timer_key] = st.session_state.timer_session_counts.get(timer_key, 0) + 1
    st.rerun()


def display_active_timers_sidebar(engine):
    """Display running timers in the sidebar on every page."""
    current_user = ss_get("user")
    is_admin = current_user and current_user.lower() == "admin"
    active_timer_count = sum(
        1
        for key, running in st.session_state.timers.items()
        if running and (is_admin or key.split('_')[-1] == current_user)
<<<<<<< HEAD
=======

>>>>>>> 558db442
    )
    with st.sidebar:
        st.write(f"**Active Timers ({active_timer_count})**")
        if active_timer_count == 0:
            st.write("No active timers")
        else:
            stage_order_map = {stage: i for i, stage in enumerate(STAGE_ORDER)}
            running = []
            for task_key, is_running in st.session_state.timers.items():
                if is_running and task_key in st.session_state.timer_start_times:
                    parts = task_key.split('_')
                    if len(parts) >= 3 and (is_admin or parts[-1] == current_user):
                        book_title = '_'.join(parts[:-2])
                        stage_name = parts[-2]
                        running.append((book_title, stage_name, task_key))

            running.sort(key=lambda x: (x[0].lower(), stage_order_map.get(x[1], 999)))

            for book_title, stage_name, task_key in running:
                parts = task_key.split('_')
                user_name = parts[-1]
                start_time = st.session_state.timer_start_times[task_key]
                base_time = st.session_state.timer_base_times.get(task_key, 0)
                accumulated = st.session_state.timer_accumulated_time.get(task_key, 0)
                paused = st.session_state.timer_paused.get(task_key, False)
                current_elapsed = 0 if paused else calculate_timer_elapsed_time(start_time)
                session_elapsed = accumulated + current_elapsed
                elapsed_seconds = base_time + session_elapsed
                elapsed_str = format_seconds_to_time(elapsed_seconds)

                estimate_seconds = get_task_estimate(engine, book_title, user_name, stage_name)
                estimate_str = format_seconds_to_time(estimate_seconds)

                user_display = user_name if user_name and user_name != "Not set" else "Unassigned"

                session_id = st.session_state.get('timer_session_counts', {}).get(task_key, 0)

                col1, col2, col3 = st.columns([3, 1, 1])
                with col1:
                    status_text = "PAUSED" if paused else "RECORDING"
                    sidebar_timer_id = f"sidebar_timer_{task_key}_{session_id}"
                    components.html(
                        f"""
<style>
body {{
  font-family: 'Noto Sans', sans-serif;
  margin: 0;
}}

.timer-text {{
  white-space: normal;
  word-break: break-word;
  font-weight: bold;
}}
</style>
<div id='{sidebar_timer_id}' class='timer-text'>{book_title} - {stage_name}<br>{user_display}<br>{elapsed_str}/{estimate_str} - {status_text}</div>
<script>
var elem = document.getElementById('{sidebar_timer_id}');
function updateThemeStyles() {{
  var parentStyles = window.parent.getComputedStyle(window.parent.document.body);
  elem.style.fontFamily = parentStyles.getPropertyValue('font-family');
  elem.style.color = parentStyles.getPropertyValue('color');
}}
updateThemeStyles();
setInterval(updateThemeStyles, 1000);

var elapsed = {elapsed_seconds};
var paused = {str(paused).lower()};
function fmt(sec) {{
  var h = Math.floor(sec / 3600).toString().padStart(2, '0');
  var m = Math.floor((sec % 3600) / 60).toString().padStart(2, '0');
  var s = Math.floor(sec % 60).toString().padStart(2, '0');
  return h + ':' + m + ':' + s;
}}
function resizeIframe() {{
  var iframe = window.frameElement;
  if (iframe) {{
    iframe.style.height = (document.body.scrollHeight + 4) + 'px';

  }}
}}
resizeIframe();
if (!paused) {{
  setInterval(function() {{
    elapsed += 1;
    elem.innerHTML = "{book_title} - {stage_name}<br>{user_display}<br>" + fmt(elapsed) + "/{estimate_str} - {status_text}";
    resizeIframe();
  }}, 1000);
}}
</script>
""",
                                height=0,
                            )
                with col2:
                    pause_label = "Resume" if paused else "Pause"
                    if st.button(pause_label, key=f"summary_pause_{task_key}_{session_id}"):
                        if paused:
                            resume_time = datetime.utcnow().replace(tzinfo=timezone.utc).astimezone(BST)
                            st.session_state.timer_start_times[task_key] = resume_time
                            st.session_state.timer_paused[task_key] = False
                            update_active_timer_state(engine, task_key, accumulated, False, resume_time)
                        else:
                            elapsed_since_start = calculate_timer_elapsed_time(start_time)
                            new_accum = accumulated + elapsed_since_start
                            st.session_state.timer_accumulated_time[task_key] = new_accum
                            st.session_state.timer_paused[task_key] = True
                            update_active_timer_state(engine, task_key, new_accum, True)
                        st.rerun()
                with col3:
                    if st.button("Stop", key=f"summary_stop_{task_key}_{session_id}"):
                        stop_active_timer(engine, task_key)

        st.markdown("---")


def update_task_completion(engine, card_name, user_name, list_name, completed):
    """Update task completion status for all matching records"""
    try:
        with engine.connect() as conn:
            # Update all matching records and get count of affected rows
            result = conn.execute(
                text(
                    """
                UPDATE trello_time_tracking
                SET completed = :completed
                WHERE card_name = :card_name
                AND COALESCE(user_name, 'Not set') = :user_name
                AND list_name = :list_name
                AND archived = FALSE
            """
                ),
                {'completed': completed, 'card_name': card_name, 'user_name': user_name, 'list_name': list_name},
            )
            conn.commit()

            # Verify the update worked
            rows_affected = result.rowcount
            if rows_affected == 0:
                st.warning(f"No records found to update for {card_name} - {list_name} ({user_name})")

    except Exception as e:
        st.error(f"Error updating task completion: {str(e)}")


def get_task_completion(engine, card_name, user_name, list_name):
    """Get task completion status"""
    try:
        with engine.connect() as conn:
            result = conn.execute(
                text(
                    """
                SELECT completed FROM trello_time_tracking
                WHERE card_name = :card_name
                AND COALESCE(user_name, 'Not set') = :user_name
                AND list_name = :list_name
                LIMIT 1
            """
                ),
                {'card_name': card_name, 'user_name': user_name, 'list_name': list_name},
            )
            row = result.fetchone()
            return row[0] if row else False
    except Exception as e:
        st.error(f"Error getting task completion: {str(e)}")
        return False


def get_task_estimate(engine, card_name, user_name, list_name):
    """Return estimated time for a task in seconds."""

    try:
        with engine.connect() as conn:
            result = conn.execute(
                text(
                    '''
                SELECT MAX(card_estimate_seconds)

                FROM trello_time_tracking
                WHERE card_name = :card_name
                AND list_name = :list_name
                AND COALESCE(user_name, 'Not set') = :user_name
                AND archived = FALSE
            '''
                ),
                {
                    'card_name': card_name,
                    'list_name': list_name,
                    'user_name': user_name,
                },
            )
            row = result.fetchone()
            return int(row[0]) if row and row[0] else 0
    except Exception as e:
        st.error(f"Error getting task estimate: {str(e)}")

        return 0


def check_all_tasks_completed(engine, card_name):
    """Check if all tasks for a book are completed"""
    try:
        with engine.connect() as conn:
            # Get all tasks for this book - need to check each user/stage combination
            result = conn.execute(
                text(
                    """
                SELECT list_name, COALESCE(user_name, 'Not set') as user_name,
                       BOOL_AND(COALESCE(completed, false)) as all_completed
                FROM trello_time_tracking
                WHERE card_name = :card_name
                AND archived = FALSE
                GROUP BY list_name, COALESCE(user_name, 'Not set')
            """
                ),
                {'card_name': card_name},
            )

            task_groups = result.fetchall()
            if not task_groups:
                return False

            # Check if all task groups are completed
            for task_group in task_groups:
                if not task_group[2]:  # all_completed column
                    return False

            return True
    except Exception as e:
        st.error(f"Error checking book completion: {str(e)}")
        return False


def delete_task_stage(engine, card_name, user_name, list_name):
    """Delete a specific task stage from the database"""
    try:
        with engine.connect() as conn:
            conn.execute(
                text(
                    """
                DELETE FROM trello_time_tracking
                WHERE card_name = :card_name
                AND COALESCE(user_name, 'Not set') = :user_name
                AND list_name = :list_name
            """
                ),
                {'card_name': card_name, 'user_name': user_name, 'list_name': list_name},
            )
            conn.commit()
            return True
    except Exception as e:
        st.error(f"Error deleting task stage: {str(e)}")
        return False


def create_book_record(engine, card_name, board_name=None, tag=None):
    """Create a book record in the books table"""
    try:
        with engine.connect() as conn:
            conn.execute(
                text(
                    """
                INSERT INTO books (card_name, board_name, tag)
                VALUES (:card_name, :board_name, :tag)
                ON CONFLICT (card_name) DO UPDATE SET
                    board_name = EXCLUDED.board_name,
                    tag = EXCLUDED.tag
            """
                ),
                {'card_name': card_name, 'board_name': board_name, 'tag': tag},
            )
            conn.commit()
            return True
    except Exception as e:
        st.error(f"Error creating book record: {str(e)}")
        return False


def get_all_books(engine):
    """Get all books from the books table, including those without tasks"""
    try:
        with engine.connect() as conn:
            result = conn.execute(
                text(
                    """
                SELECT DISTINCT card_name, board_name, tag
                FROM books
                WHERE archived = FALSE
                UNION
                SELECT DISTINCT card_name, board_name, tag
                FROM trello_time_tracking
                WHERE archived = FALSE
                ORDER BY card_name
            """
                )
            )
            return result.fetchall()
    except Exception as e:
        st.error(f"Error fetching books: {str(e)}")
        return []


def get_available_stages_for_book(engine, card_name):
    """Get stages not yet associated with a book"""
    all_stages = STAGE_ORDER

    try:
        with engine.connect() as conn:
            result = conn.execute(
                text(
                    """
                SELECT DISTINCT list_name
                FROM trello_time_tracking
                WHERE card_name = :card_name AND archived = FALSE
            """
                ),
                {'card_name': card_name},
            )

            existing_stages = [row[0] for row in result.fetchall()]
            available_stages = [stage for stage in all_stages if stage not in existing_stages]
            return available_stages
    except Exception as e:
        st.error(f"Error getting available stages: {str(e)}")
        return []


def add_stage_to_book(engine, card_name, stage_name, board_name=None, tag=None, estimate_seconds=3600):
    """Add a new stage to a book"""
    try:
        with engine.connect() as conn:
            conn.execute(
                text(
                    """
                INSERT INTO trello_time_tracking
                (card_name, user_name, list_name, time_spent_seconds, card_estimate_seconds, board_name, created_at, tag)
                VALUES (:card_name, :user_name, :list_name, :time_spent_seconds, :card_estimate_seconds, :board_name, :created_at, :tag)
            """
                ),
                {
                    'card_name': card_name,
                    'user_name': 'Not set',  # Unassigned initially
                    'list_name': stage_name,
                    'time_spent_seconds': 0,
                    'card_estimate_seconds': estimate_seconds,
                    'board_name': board_name,
                    'created_at': datetime.now(BST),
                    'tag': tag,
                },
            )
            conn.commit()
            return True
    except Exception as e:
        st.error(f"Error adding stage: {str(e)}")
        return False


def import_books_from_csv(engine, df):
    """Import books and stage estimates from a CSV DataFrame"""
    required_cols = {"Card Name", "Board", "Tags"}
    if not required_cols.issubset(df.columns):
        missing = required_cols - set(df.columns)
        return False, f"Missing columns: {', '.join(missing)}"

    # Identify stage columns (user and time pairs)
    stage_names = [col for col in df.columns if col not in required_cols and not col.endswith(" Time")]
    if not stage_names:
        return False, "No stage columns found in CSV"

    total_entries = 0

    for _, row in df.iterrows():
        card_name = str(row.get("Card Name", "")).strip()
        if not card_name:
            card_name = "Not set"
        board_name = row.get("Board")
        board_name = str(board_name).strip() if pd.notna(board_name) else None
        tag_value = row.get("Tags")
        if pd.notna(tag_value) and str(tag_value).strip():
            final_tag = ", ".join([t.strip() for t in str(tag_value).split(",") if t.strip()])
        else:
            final_tag = None

        # Create/update book record
        create_book_record(engine, card_name, board_name, final_tag)

        current_time = datetime.now(BST)

        with engine.connect() as conn:
            for stage in stage_names:
                time_col = f"{stage} Time"
                if time_col not in df.columns:
                    continue

                time_val = row.get(time_col)
                if pd.isna(time_val) or str(time_val).strip() == "":
                    continue

                try:
                    hours = parse_hours_minutes(time_val)
                except Exception:
                    continue
                if hours <= 0:
                    continue

                estimate_seconds = int(round(hours * 60)) * 60

                user_val = row.get(stage)
                if pd.notna(user_val):
                    final_user = normalize_user_name(user_val)
                else:
                    final_user = "Not set"

                conn.execute(
                    text(
                        '''
                    INSERT INTO trello_time_tracking
                    (card_name, user_name, list_name, time_spent_seconds,
                     card_estimate_seconds, board_name, created_at,
                     session_start_time, tag)
                    VALUES (:card_name, :user_name, :list_name, :time_spent_seconds,
                            :card_estimate_seconds, :board_name, :created_at,
                            :session_start_time, :tag)
                    '''
                    ),
                    {
                        'card_name': card_name,
                        'user_name': final_user,
                        'list_name': stage,
                        'time_spent_seconds': 0,
                        'card_estimate_seconds': estimate_seconds,
                        'board_name': board_name,
                        'created_at': current_time,
                        'session_start_time': None,
                        'tag': final_tag,
                    },
                )
                total_entries += 1

            conn.commit()

    return True, f"Imported {total_entries} stage entries from CSV"


def get_filtered_tasks_from_database(
    _engine, user_name=None, book_name=None, board_name=None, tag_name=None, start_date=None, end_date=None
):
    """Get filtered tasks from database with multiple filter options"""
    try:
        query = '''
            WITH task_summary AS (
                SELECT card_name,
                       list_name,
                       COALESCE(user_name, 'Not set') AS user_name,
                       board_name,
                       tag,
                       SUM(time_spent_seconds) AS total_time,
                       MAX(card_estimate_seconds) AS estimated_seconds,
                       MIN(CASE WHEN session_start_time IS NOT NULL THEN session_start_time END) AS first_session
                FROM trello_time_tracking
                WHERE 1=1
        '''
        params = {}

        # Filters
        if user_name and user_name != "All Users":
            query += ' AND COALESCE(user_name, \'Not set\') = :user_name'
            params['user_name'] = user_name

        if book_name and book_name != "All Books":
            query += ' AND card_name = :book_name'
            params['book_name'] = book_name

        if board_name and board_name != "All Boards":
            query += ' AND board_name = :board_name'
            params['board_name'] = board_name

        if tag_name and tag_name != "All Tags":
            query += ' AND (tag = :tag_name OR tag LIKE :tag_name_pattern1 OR tag LIKE :tag_name_pattern2 OR tag LIKE :tag_name_pattern3)'
            params['tag_name'] = tag_name
            params['tag_name_pattern1'] = f'{tag_name},%'
            params['tag_name_pattern2'] = f'%, {tag_name},%'
            params['tag_name_pattern3'] = f'%, {tag_name}'

        query += '''
                GROUP BY card_name, list_name, COALESCE(user_name, 'Not set'), board_name, tag
            )
            SELECT card_name, list_name, user_name, board_name, tag, first_session, total_time, estimated_seconds
            FROM task_summary
        '''

        # Date filtering
        date_conditions = []  # initialise so it always exists
        if start_date:
            date_conditions.append('first_session >= :start_date')
            params['start_date'] = start_date
        if end_date:
            date_conditions.append('first_session <= :end_date')
            params['end_date'] = end_date

        if date_conditions:
            query += ' WHERE ' + ' AND '.join(date_conditions)

        # Order by book then stage order
        stage_order_sql = "CASE list_name " + " ".join(
            f"WHEN '{stage}' THEN {i}" for i, stage in enumerate(STAGE_ORDER, start=1)
        ) + " ELSE 999 END"
        query += f' ORDER BY card_name, {stage_order_sql}'

        with _engine.connect() as conn:
            result = conn.execute(text(query), params)
            data = []
            for row in result:
                card_name = row[0]
                list_name = row[1]
                user_name = row[2]
                board_name = row[3]
                tag = row[4]
                first_session = row[5]
                total_time = row[6] or 0
                estimated_time = row[7] or 0

                if first_session:
                    date_time_str = first_session.strftime('%d/%m/%Y %H:%M')
                else:
                    date_time_str = 'Manual Entry'

                if estimated_time > 0:
                    completion_ratio = total_time / estimated_time
                    if completion_ratio <= 1.0:
                        completion_percentage = f"{int(completion_ratio * 100)}%"
                    else:
                        over_percentage = int((completion_ratio - 1.0) * 100)
                        completion_percentage = f"{over_percentage}% over"
                else:
                    completion_percentage = "No estimate"

                data.append(
                    {
                        'Book Title': card_name,
                        'Stage': list_name,
                        'User': user_name,
                        'Board': board_name,
                        'Tag': tag if tag else 'No Tag',
                        'Session Started': date_time_str,
                        'Time Allocation': format_seconds_to_time(estimated_time) if estimated_time > 0 else 'Not Set',
                        'Time Spent': format_seconds_to_time(total_time),
                        'Completion %': completion_percentage,
                    }
                )
            return pd.DataFrame(data)
    except Exception as e:
        st.error(f"Error fetching user tasks: {str(e)}")
        return pd.DataFrame()

def format_seconds_to_time(seconds):
    """Convert seconds to hh:mm:ss format"""
    if pd.isna(seconds) or seconds == 0:
        return "00:00:00"

    # Convert to integer to handle any float values
    seconds = int(seconds)
    hours = seconds // 3600
    minutes = (seconds % 3600) // 60
    secs = seconds % 60
    return f"{hours:02d}:{minutes:02d}:{secs:02d}"


def render_basic_js_timer(timer_id, status_label, elapsed_seconds, paused):
    """Render a simple JavaScript-based timer."""
    elapsed_str = format_seconds_to_time(elapsed_seconds)
    return f"""
<style>
body {{ font-family: 'Noto Sans', sans-serif; }}
</style>
<div id='{timer_id}'><strong>{status_label}</strong> ({elapsed_str})</div>
<script>
var elem = document.getElementById('{timer_id}');
function updateThemeStyles() {{
  var parentStyles = window.parent.getComputedStyle(window.parent.document.body);
  elem.style.fontFamily = parentStyles.getPropertyValue('font-family');
  elem.style.color = parentStyles.getPropertyValue('color');
}}
updateThemeStyles();
setInterval(updateThemeStyles, 1000);

var elapsed = {elapsed_seconds};
var paused = {str(paused).lower()};
function fmt(sec) {{
  var h = Math.floor(sec / 3600).toString().padStart(2, '0');
  var m = Math.floor((sec % 3600) / 60).toString().padStart(2, '0');
  var s = Math.floor(sec % 60).toString().padStart(2, '0');
  return h + ':' + m + ':' + s;
}}
if (!paused) {{
  setInterval(function() {{
    elapsed += 1;
    elem.innerHTML = "<strong>{status_label}</strong> (" + fmt(elapsed) + ")";
  }}, 1000);
}}
</script>
"""


def parse_hours_minutes(value):
    """Parse HH:MM or decimal hour strings to float hours."""
    if value is None or value == "":
        return 0.0

    try:
        if isinstance(value, (int, float)):
            return float(value)

        value = str(value).strip()

        if ":" in value:
            parts = value.split(":")
            if len(parts) == 2:
                hours = float(parts[0])
                minutes = float(parts[1])
                if minutes >= 60:
                    st.warning("Minutes must be less than 60")
                    return 0.0
                return hours + minutes / 60

        return float(value)
    except ValueError:
        st.warning("Use HH:MM or decimal hours (e.g., 2:30)")
        return 0.0


def calculate_timer_elapsed_time(start_time):
    """Calculate elapsed time from start_time to now using UTC for accuracy"""
    if not start_time:
        return 0

    # Use UTC for all calculations to avoid timezone issues
    current_time_utc = datetime.utcnow().replace(tzinfo=timezone.utc)

    # Convert start_time to UTC
    if start_time.tzinfo is None:
        # Assume start_time is in BST if no timezone info
        start_time = start_time.replace(tzinfo=BST).astimezone(timezone.utc)
    else:
        # Convert to UTC
        start_time = start_time.astimezone(timezone.utc)

    elapsed = current_time_utc - start_time
    return max(0, int(elapsed.total_seconds()))  # Ensure non-negative result


def calculate_completion_status(time_spent_seconds, estimated_seconds):
    """Calculate completion status based on time spent vs estimated time"""
    if pd.isna(estimated_seconds) or estimated_seconds == 0:
        return "No estimate"

    completion_ratio = time_spent_seconds / estimated_seconds

    if completion_ratio <= 1.0:
        percentage = int(completion_ratio * 100)
        return f"{percentage}% Complete"
    else:
        over_percentage = int((completion_ratio - 1.0) * 100)
        return f"{over_percentage}% over allocation"


@st.cache_data(ttl=60)
def process_book_summary(df):
    """Generate Book Summary Table"""
    try:
        grouped = df.groupby('Card name')

        total_time = grouped['Time spent (s)'].sum()
        estimated = grouped['Card estimate(s)'].max()
        boards = grouped['Board'].first()

        def get_main_user(group):
            user_totals = group.groupby('User')['Time spent (s)'].sum()
            return user_totals.idxmax() if not user_totals.empty else "Unknown"

        main_user_series = grouped.apply(get_main_user)

        completion_list = [
            calculate_completion_status(t, 0 if pd.isna(e) else e) for t, e in zip(total_time, estimated)
        ]

        df_summary = pd.DataFrame(
            {
                'Book Title': total_time.index,
                'Board': boards.values,
                'Main User': main_user_series.values,
                'Time Spent': total_time.apply(format_seconds_to_time).values,
                'Estimated Time': estimated.fillna(0).apply(format_seconds_to_time).values,
                'Completion': completion_list,
            }
        )

        return df_summary.reset_index(drop=True)

    except Exception as e:
        st.error(f"Error processing book summary: {str(e)}")
        return pd.DataFrame()


def get_most_recent_activity(df, card_name):
    """Get the most recent list/stage worked on for a specific card"""
    try:
        card_data = df[df['Card name'] == card_name]

        if card_data.empty:
            return "Unknown"

        # If Date started (f) exists, use it to find most recent
        if 'Date started (f)' in df.columns and not card_data['Date started (f)'].isna().all():
            # Convert dates and find the most recent entry
            card_data_with_dates = card_data.dropna(subset=['Date started (f)'])
            if not card_data_with_dates.empty:
                card_data_with_dates = card_data_with_dates.copy()
                card_data_with_dates['parsed_date'] = pd.to_datetime(
                    card_data_with_dates['Date started (f)'], format='%m/%d/%Y', errors='coerce'
                )
                card_data_with_dates = card_data_with_dates.dropna(subset=['parsed_date'])
                if not card_data_with_dates.empty:
                    most_recent = card_data_with_dates.loc[card_data_with_dates['parsed_date'].idxmax()]
                    return most_recent['List']

        # Fallback: return the last entry (by order in CSV)
        return card_data.iloc[-1]['List']
    except Exception as e:
        return "Unknown"


def create_progress_bar_html(completion_percentage):
    """Create HTML progress bar for completion status"""
    if completion_percentage <= 100:
        # Normal progress (green)
        width = min(completion_percentage, 100)
        color = "#2AA395"  # Updated progress colour
        return f"""
        <div style="margin-bottom: 5px;">
            <div style="background-color: #f0f0f0; border-radius: 10px; padding: 2px; width: 200px; height: 20px;">
                <div style="background-color: {color}; width: {width}%; height: 16px; border-radius: 8px;"></div>
            </div>
            <div style="font-size: 12px; font-weight: bold; color: {color}; text-align: center;">
                {completion_percentage:.1f}% complete
            </div>
        </div>
        """
    else:
        # Over allocation (red with overflow)
        over_percentage = completion_percentage - 100
        return f"""
        <div style="margin-bottom: 5px;">
            <div style="background-color: #f0f0f0; border-radius: 10px; padding: 2px; width: 200px; height: 20px;">
                <div style="background-color: #dc3545; width: 100%; height: 16px; border-radius: 8px;"></div>
            </div>
            <div style="font-size: 12px; font-weight: bold; color: #dc3545; text-align: center;">
                {over_percentage:.1f}% over allocation
            </div>
        </div>
        """


def process_book_completion(df, search_filter=None):
    """Generate Book Completion Table with visual progress"""
    try:
        # Apply search filter if provided
        if search_filter:
            # Escape special regex characters to handle punctuation properly
            escaped_filter = re.escape(search_filter)
            df = df[df['Card name'].str.contains(escaped_filter, case=False, na=False)]

        if df.empty:
            return pd.DataFrame()

        # Group by book title (Card name)
        book_groups = df.groupby('Card name')

        book_completion_data = []

        for book_title, group in book_groups:
            # Calculate total time spent
            total_time_spent = group['Time spent (s)'].sum()

            # Get estimated time (assuming it's the same for all rows of the same book)
            estimated_time = 0
            if 'Card estimate(s)' in group.columns and len(group) > 0:
                est_val = group['Card estimate(s)'].iloc[0]
                if not pd.isna(est_val):
                    estimated_time = est_val

            # Get most recent activity
            most_recent_list = get_most_recent_activity(df, book_title)

            # Calculate completion status
            completion = calculate_completion_status(total_time_spent, estimated_time)

            # Create visual progress element
            if estimated_time > 0:
                completion_percentage = (total_time_spent / estimated_time) * 100
                progress_bar_html = create_progress_bar_html(completion_percentage)
            else:
                progress_bar_html = '<div style="font-style: italic; color: #666;">No estimate</div>'

            visual_progress = f"""
            <div style="padding: 10px; border: 1px solid #ddd; border-radius: 8px; margin: 2px 0; background-color: #fafafa;">
                <div style="font-weight: bold; font-size: 14px; margin-bottom: 5px; color: #000;">{book_title}</div>
                <div style="font-size: 12px; color: #666; margin-bottom: 8px;">Current stage: {most_recent_list}</div>
                <div>{progress_bar_html}</div>
            </div>
            """

            book_completion_data.append(
                {
                    'Book Title': book_title,
                    'Visual Progress': visual_progress,
                }
            )

        return pd.DataFrame(book_completion_data)

    except Exception as e:
        st.error(f"Error processing book completion: {str(e)}")
        return pd.DataFrame()


def convert_date_format(date_str):
    """Convert date from mm/dd/yyyy format to dd/mm/yyyy format"""
    try:
        if pd.isna(date_str) or date_str == 'N/A':
            return 'N/A'

        # Parse the date string - handle both with and without time
        if ' ' in str(date_str):
            # Has time component
            date_part, time_part = str(date_str).split(' ', 1)
            date_obj = datetime.strptime(date_part, '%m/%d/%Y')
            return f"{date_obj.strftime('%d/%m/%Y')} {time_part}"
        else:
            # Date only
            date_obj = datetime.strptime(str(date_str), '%m/%d/%Y')
            return date_obj.strftime('%d/%m/%Y')
    except:
        return str(date_str)  # Return original if conversion fails


def process_user_task_breakdown(df):
    """Generate User Task Breakdown Table with aggregated time"""
    try:
        # Check if Date started column exists in the CSV
        has_date = 'Date started (f)' in df.columns

        if has_date:
            # Convert date format from mm/dd/yyyy to datetime for proper sorting
            df_copy = df.copy()

            # Try multiple date formats to handle different possible formats
            df_copy['Date_parsed'] = pd.to_datetime(df_copy['Date started (f)'], errors='coerce')

            # If initial parsing failed, try specific formats
            if df_copy['Date_parsed'].isna().all():
                # Try mm/dd/yyyy format without time
                df_copy['Date_parsed'] = pd.to_datetime(df_copy['Date started (f)'], format='%m/%d/%Y', errors='coerce')

            # Group by User, Book Title, and List to aggregate multiple sessions
            # For each group, sum the time and take the earliest date
            agg_funcs = {
                'Time spent (s)': 'sum',
                'Date_parsed': 'min',  # Get earliest date
                'Date started (f)': 'first',  # Keep original format for fallback
            }

            aggregated = df_copy.groupby(['User', 'Card name', 'List']).agg(agg_funcs).reset_index()

            # Convert the earliest date back to dd/mm/yyyy format for display (date only, no time)
            def format_date_display(date_val):
                if pd.notna(date_val):
                    return date_val.strftime('%d/%m/%Y')
                else:
                    return 'N/A'

            aggregated['Date_display'] = aggregated['Date_parsed'].apply(format_date_display)

            # Rename columns for clarity
            aggregated = aggregated[['User', 'Card name', 'List', 'Date_display', 'Time spent (s)']]
            aggregated.columns = ['User', 'Book Title', 'List', 'Date', 'Time Spent (s)']

        else:
            # Group by User, Book Title (Card name), and List (stage/task)
            # Aggregate time spent for duplicate combinations
            aggregated = df.groupby(['User', 'Card name', 'List'])['Time spent (s)'].sum().reset_index()

            # Rename columns for clarity
            aggregated.columns = ['User', 'Book Title', 'List', 'Time Spent (s)']

            # Add empty Date column if not present
            aggregated['Date'] = 'N/A'

        # Format time spent
        aggregated['Time Spent'] = aggregated['Time Spent (s)'].apply(format_seconds_to_time)

        # Drop the seconds column as we now have formatted time
        aggregated = aggregated.drop('Time Spent (s)', axis=1)

        # Reorder columns to put Date after List
        aggregated = aggregated[['User', 'Book Title', 'List', 'Date', 'Time Spent']]

        # Sort by User → Book Title → List
        aggregated = aggregated.sort_values(['User', 'Book Title', 'List'])

        return aggregated.reset_index(drop=True)

    except Exception as e:
        st.error(f"Error processing user task breakdown: {str(e)}")
        return pd.DataFrame()


def main():
    user_fullname = require_login()

    # Initialise database connection
    engine = init_database()
    if not engine:
        st.error("Could not connect to database. Please check your configuration.")
        return

    st.title("Book Production Time Tracking")
    st.markdown("Track time spent on different stages of book production with detailed stage-specific analysis.")

    # Database already initialized earlier

    # Initialize timer session state
    if 'timers' not in st.session_state:
        st.session_state.timers = {}
    if 'timer_start_times' not in st.session_state:
        st.session_state.timer_start_times = {}
    if 'timer_paused' not in st.session_state:
        st.session_state.timer_paused = {}
    if 'timer_accumulated_time' not in st.session_state:
        st.session_state.timer_accumulated_time = {}
    if 'timer_base_times' not in st.session_state:
        st.session_state.timer_base_times = {}
    if 'timer_session_counts' not in st.session_state:
        st.session_state.timer_session_counts = {}

    # Recover any emergency saved times from previous session
    recover_emergency_saved_times(engine)

    # Load and restore active timers from database on every page load
    # This ensures timers are always properly restored even if session state is lost
    active_timers = load_active_timers(engine, user_fullname)
    if active_timers and 'timers_loaded' not in st.session_state:
        st.info(f"Restored {len(active_timers)} active timer(s) from previous session.")
        st.session_state.timers_loaded = True

    # Show active timers in sidebar regardless of selected tab
    display_active_timers_sidebar(engine)

    # Create tabs for different views as a horizontal selection
    tab_names = ["Book Progress", "Add Book", "Archive", "Reporting", "Error Log"]
    (
        book_progress_tab,
        add_book_tab,
        archive_tab,
        reporting_tab,
        error_log_tab,
    ) = st.tabs(tab_names)

    # Divider below the tab selector
    st.markdown("---")


    # Create content for each tab
    with add_book_tab:
        st.header("Upload CSV")
        st.markdown(
            "Upload a CSV file with columns 'Card Name', 'Board', 'Tags' followed by stage/user and 'Stage Time' pairs."
        )
        uploaded_csv = st.file_uploader("Choose CSV file", type="csv", key="csv_upload")
        if uploaded_csv is not None:
            # Limit file size to 5MB
            max_size = 5 * 1024 * 1024  # 5MB in bytes
            if uploaded_csv.size > max_size:
                st.error("File size exceeds 5MB limit")
            else:
                try:
                    csv_df = pd.read_csv(uploaded_csv)
                    success, msg = import_books_from_csv(engine, csv_df)
                    if success:
                        st.success(msg)
                    else:
                        st.error(msg)
                except Exception as e:
                    st.error(f"Error reading CSV: {str(e)}")

        with open("time_tracker_example.csv", "rb") as example_file:

            st.download_button(
                label="Download example csv format",
                data=example_file,
                file_name="time_tracker_example.csv",
                mime="application/vnd.openxmlformats-officedocument.spreadsheetml.sheet",
            )
        st.markdown("---")

        # Manual Data Entry Form
        st.header("Manual Data Entry")
        st.markdown("*Add individual time tracking entries for detailed stage-specific analysis. Add the Card Name from Trello, the board it's from and any tags attached to the card. The Card Name is a required field.*")

        # Check if form should be cleared
        clear_form = st.session_state.get('clear_form', False)
        if clear_form:
            # Define all form field keys that need to be cleared
            form_keys_to_clear = [
                "manual_card_name",
                "manual_board_name",
                "manual_tag_select",
                "manual_add_new_tag",
                "manual_new_tag",
                # Time tracking field keys
                "user_editorial_r&d",
                "time_editorial_r&d",
                "user_editorial_writing",
                "time_editorial_writing",
                "user_1st_edit",
                "time_1st_edit",
                "user_2nd_edit",
                "time_2nd_edit",
                "user_design_r&d",
                "time_design_r&d",
                "user_in_design",
                "time_in_design",
                "user_1st_proof",
                "time_1st_proof",
                "user_2nd_proof",
                "time_2nd_proof",
                "user_editorial_sign_off",
                "time_editorial_sign_off",
                "user_design_sign_off",
                "time_design_sign_off",
            ]

            # Clear all form field keys from session state
            for key in form_keys_to_clear:
                if key in st.session_state:
                    del st.session_state[key]

            # Clear the flag
            del st.session_state['clear_form']

        # General fields
        col1, col2 = st.columns(2)
        with col1:
            card_name = st.text_input(
                "Card Name", placeholder="Enter book title", key="manual_card_name", value="" if clear_form else None
            )
        with col2:
            board_options = [
                "Accessible Readers",
                "Decodable Readers",
                "Freedom Readers",
                "Graphic Readers",
                "Non-Fiction",
                "Rapid Readers (Hi-Lo)",
            ]
            board_name = st.selectbox(
                "Board", options=board_options, key="manual_board_name", index=0 if clear_form else None
            )

        # Tag field - Multi-select
        existing_tags = get_tags_from_database(engine)

        # Create tag input - allow selecting multiple existing or adding new
        col1, col2 = st.columns([3, 1])
        with col1:
            selected_tags = st.multiselect(
                "Tags (optional)", existing_tags, key="manual_tag_select", placeholder="Choose an option"
            )
        with col2:
            add_new_tag = st.checkbox("Add New", key="manual_add_new_tag", value=False if clear_form else None)

        # If user wants to add new tag, show text input
        if add_new_tag:
            new_tag = st.text_input(
                "New Tag", placeholder="Enter new tag name", key="manual_new_tag", value="" if clear_form else None
            )
            if new_tag and new_tag.strip():
                new_tag_clean = new_tag.strip()
                if new_tag_clean not in selected_tags:
                    selected_tags.append(new_tag_clean)

        # Join multiple tags with commas for storage
        final_tag = ", ".join(selected_tags) if selected_tags else None

        st.subheader("Task Assignment & Estimates")
        st.markdown(
            "*Assign users to stages and set time estimates. You don't need to assign a user; that can be done later. Time should be added in hh:mm or decimal format. E.g. 1 hour and 30 minutes can be expressed as 1:30, 01:30 or 1.5.*"
        )

        # Define user groups for different types of work (alphabetically ordered)
        editorial_users = [
            "Not set",
            "Bethany Latham",
            "Charis Mather",
            "Noah Leatherland",
            "Rebecca Phillips-Bartlett",
        ]
        design_users = [
            "Not set",
            "Amelia Harris",
            "Amy Li",
            "Drue Rintoul",
            "Jasmine Pointer",
            "Ker Ker Lee",
            "Rob Delph",
        ]

        # Time tracking fields with specific user groups
        time_fields = [
            ("Editorial R&D", "Editorial R&D", editorial_users),
            ("Editorial Writing", "Editorial Writing", editorial_users),
            ("1st Edit", "1st Edit", editorial_users),
            ("2nd Edit", "2nd Edit", editorial_users),
            ("Design R&D", "Design R&D", design_users),
            ("In Design", "In Design", design_users),
            ("1st Proof", "1st Proof", editorial_users),
            ("2nd Proof", "2nd Proof", editorial_users),
            ("Editorial Sign Off", "Editorial Sign Off", editorial_users),
            ("Design Sign Off", "Design Sign Off", design_users),
        ]

        # Calculate and display time estimations in real-time
        editorial_total = 0.0
        design_total = 0.0
        time_entries = {}

        editorial_fields = [
            "Editorial R&D",
            "Editorial Writing",
            "1st Edit",
            "2nd Edit",
            "1st Proof",
            "2nd Proof",
            "Editorial Sign Off",
        ]
        design_fields = ["Design R&D", "In Design", "Design Sign Off"]

        for field_label, list_name, user_options in time_fields:
            st.markdown(f"**{field_label} (hours)**")
            col1, col2 = st.columns([2, 1])

            with col1:
                selected_user = st.selectbox(
                    f"User for {field_label}",
                    user_options,
                    key=f"user_{list_name.replace(' ', '_').lower()}",
                    label_visibility="collapsed",
                )

            with col2:
                time_input = st.text_input(
                    f"Time for {field_label}",
                    key=f"time_{list_name.replace(' ', '_').lower()}",
                    label_visibility="collapsed",
                    placeholder="HH:MM or hours",
                )
                time_value = parse_hours_minutes(time_input)

            # Handle user selection and calculate totals
            # Allow time entries with or without user assignment
            if time_value and time_value > 0:
                final_user = selected_user if selected_user != "Not set" else "Not set"

                # Store the entry (user can be None for unassigned tasks)
                time_entries[list_name] = {'user': final_user, 'time_hours': time_value}

                # Add to category totals
                if list_name in editorial_fields:
                    editorial_total += time_value
                elif list_name in design_fields:
                    design_total += time_value

        total_estimation = editorial_total + design_total

        # Display real-time calculations
        st.markdown("---")
        st.markdown("**Time Estimations:**")
        st.write(f"Editorial Time Estimation: {editorial_total:.1f} hours")
        st.write(f"Design Time Estimation: {design_total:.1f} hours")
        st.write(f"**Total Time Estimation: {total_estimation:.1f} hours**")
        st.markdown("---")

        st.markdown("---")

        # Submit button outside of form
        if st.button("Add Entry", type="primary", key="manual_submit"):
            if not card_name:
                st.error("Please fill in Card Name field")
            else:
                try:
                    entries_added = 0
                    current_time = datetime.now(BST)

                    # Always create a book record first
                    create_book_record(engine, card_name, board_name, final_tag)

                    with engine.connect() as conn:
                        # Add estimate entries (task assignments with 0 time spent) if any exist
                        for list_name, entry_data in time_entries.items():
                            # Create task entry with 0 time spent - users will use timer to track actual time
                            # The time_hours value from the form is just for estimation display, not actual time spent

                            # Convert hours to seconds for estimate
                            estimate_seconds = int(entry_data['time_hours'] * 3600)

                            # Insert into database with 0 time spent but store the estimate
                            conn.execute(
                                text(
                                    '''
                                INSERT INTO trello_time_tracking
                                (card_name, user_name, list_name, time_spent_seconds, card_estimate_seconds, board_name, created_at, session_start_time, tag)
                                VALUES (:card_name, :user_name, :list_name, :time_spent_seconds, :card_estimate_seconds, :board_name, :created_at, :session_start_time, :tag)
                            '''
                                ),
                                {
                                    'card_name': card_name,
                                    'user_name': entry_data['user'],
                                    'list_name': list_name,
                                    'time_spent_seconds': 0,  # Start with 0 time spent
                                    'card_estimate_seconds': estimate_seconds,  # Store the estimate
                                    'board_name': board_name if board_name else None,
                                    'created_at': current_time,
                                    'session_start_time': None,  # No active session for manual entries
                                    'tag': final_tag,
                                },
                            )
                            entries_added += 1

                        conn.commit()

                    # Keep user on the Add Book tab

                    if entries_added > 0:
                        # Store success message in session state for permanent display
                        st.session_state.book_created_message = (
                            f"Book '{card_name}' created successfully with {entries_added} time estimates!"
                        )
                    else:
                        # Book created without tasks
                        st.session_state.book_created_message = f"Book '{card_name}' created successfully! You can add tasks later from the Book Progress tab."

                    # Set flag to clear form on next render instead of modifying session state directly
                    st.session_state.clear_form = True

                except Exception as e:
                    st.error(f"Error adding manual entry: {str(e)}")

        # Show permanent success message if book was created (below the button)
        if 'book_created_message' in st.session_state:
            st.success(st.session_state.book_created_message)

    with book_progress_tab:
        # Header with hover clipboard functionality
        st.markdown(
            """
        <div style="position: relative; display: inline-block;">
            <h1 style="display: inline-block; margin: 0;" id="book-completion-progress">Book Completion Progress</h1>
            <span class="header-copy-icon" style="
                opacity: 0;
                transition: opacity 0.2s;
                margin-left: 10px;
                cursor: pointer;
                color: #666;
                font-size: 20px;
                vertical-align: middle;
            " onclick="copyHeaderLink()">🔗</span>
        </div>
        <style>
        #book-completion-progress:hover + .header-copy-icon,
        .header-copy-icon:hover {
            opacity: 1;
        }
        </style>
        <script>
        function copyHeaderLink() {
            const url = window.location.origin + window.location.pathname + '#book-completion-progress';
            navigator.clipboard.writeText(url).then(function() {
                console.log('Copied header link to clipboard');
            });
        }
        </script>
        """,
            unsafe_allow_html=True,
        )
        st.markdown("Visual progress tracking for all books with individual task timers.")


        # Check if we have data from database with SSL connection retry
        total_records = 0
        max_retries = 3
        for attempt in range(max_retries):
            try:
                with engine.connect() as conn:
                    result = conn.execute(text("SELECT COUNT(*) FROM trello_time_tracking"))
                    total_records = result.scalar()
                    break  # Success, exit retry loop
            except Exception as e:
                if attempt < max_retries - 1:
                    # Try to recreate engine connection
                    time.sleep(0.5)  # Brief pause before retry
                    continue
                else:
                    # Final attempt failed, show error but continue
                    st.error(f"Database connection issue (attempt {attempt + 1}): {str(e)[:100]}...")
                    total_records = 0
                    break

        try:
            # Clear pending refresh state at start of render
            if 'pending_refresh' in st.session_state:
                del st.session_state.pending_refresh

            # Initialize variables to avoid UnboundLocalError
            df_from_db = None
            all_books = []

            if total_records and total_records > 0:

                # Get all books including those without tasks
                all_books = get_all_books(engine)

                # Get task data from database for book completion (exclude archived)
                df_from_db = pd.read_sql(
                    '''SELECT card_name as "Card name",
                       COALESCE(user_name, 'Not set') as "User",
                       list_name as "List",
                       time_spent_seconds as "Time spent (s)",
                       date_started as "Date started (f)",
                       card_estimate_seconds as "Card estimate(s)",
                       board_name as "Board", created_at, tag as "Tag"
                       FROM trello_time_tracking WHERE archived = FALSE ORDER BY created_at DESC''',
                    engine,
                )

                if not df_from_db.empty:
                    # Calculate total books for search title
                    books_with_tasks = set(df_from_db['Card name'].unique()) if not df_from_db.empty else set()
                    books_without_tasks = set(book[0] for book in all_books if book[0] not in books_with_tasks)
                    total_books = len(books_with_tasks | books_without_tasks)

                    # Add search bar only
                    search_query = st.text_input(
                        f"Search books by title ({total_books}):",
                        placeholder="Enter book title to search...",
                        key="completion_search",
                    )

                    # Initialize filtered_df
                    filtered_df = df_from_db.copy()

                    # Determine books to display
                    if search_query:
                        # Filter books based on search
                        import re

                        escaped_query = re.escape(search_query)
                        mask = filtered_df['Card name'].str.contains(escaped_query, case=False, na=False)
                        filtered_df = filtered_df[mask]

                        # Get unique books from both sources
                        books_with_tasks = set(filtered_df['Card name'].unique()) if not filtered_df.empty else set()
                        books_without_tasks = set(book[0] for book in all_books if book[0] not in books_with_tasks)

                        # Filter books without tasks based on search query
                        books_without_tasks = {
                            book for book in books_without_tasks if search_query.lower() in book.lower()
                        }

                        # Combine and sort
                        books_to_display = sorted(books_with_tasks | books_without_tasks)
                    else:
                        # Show all books by default
                        books_to_display = sorted(book[0] for book in all_books)

                    # Pagination setup
                    books_per_page = 10
                    if 'book_page' not in st.session_state:
                        st.session_state.book_page = 0

                    # Reset to first page if search changes
                    prev_search = st.session_state.get('prev_completion_search')
                    if search_query != prev_search:
                        st.session_state.book_page = 0
                    st.session_state.prev_completion_search = search_query

                    total_books_to_display = len(books_to_display)
                    start_idx = st.session_state.book_page * books_per_page
                    end_idx = start_idx + books_per_page
                    books_subset = books_to_display[start_idx:end_idx]

                    # Only display books if we have search results
                    if books_subset:
                        # Display each book with enhanced visualization
                        for book_title in books_subset:
                            # Check if book has tasks
                            if not filtered_df.empty:
                                book_mask = filtered_df['Card name'] == book_title
                                book_data = filtered_df[book_mask].copy()
                            else:
                                book_data = pd.DataFrame()

                            # Debug: Let's see what we have
                            # st.write(f"DEBUG: Book '{book_title}' - book_data shape: {book_data.shape}")
                            # if not book_data.empty:
                            #     st.write(f"DEBUG: Book tasks found: {book_data['List'].unique()}")
                            # else:
                            #     st.write(f"DEBUG: Book data is empty for '{book_title}'")

                            # If book has no tasks, create empty data structure
                            if book_data.empty:
                                # Get book info from all_books
                                book_info = next((book for book in all_books if book[0] == book_title), None)
                                if book_info:
                                    # Create minimal book data structure
                                    book_data = pd.DataFrame(
                                        {
                                            'Card name': [book_title],
                                            'User': ['Not set'],
                                            'List': ['No tasks assigned'],
                                            'Time spent (s)': [0],
                                            'Date started (f)': [None],
                                            'Card estimate(s)': [0],
                                            'Board': [book_info[1] if book_info[1] else 'Not set'],
                                            'Tag': [book_info[2] if book_info[2] else None],
                                        }
                                    )

                            # Calculate overall progress using stage-based estimates
                            total_time_spent = book_data['Time spent (s)'].sum()

                            # Calculate total estimated time from the database entries
                            # Sum up all estimates stored in the database for this book
                            estimated_time = 0
                            if 'Card estimate(s)' in book_data.columns:
                                book_estimates = book_data['Card estimate(s)'].fillna(0).sum()
                                if book_estimates > 0:
                                    estimated_time = book_estimates

                            # If no estimates in database, use reasonable defaults per stage
                            if estimated_time == 0:
                                default_stage_estimates = {
                                    'Editorial R&D': 2 * 3600,  # 2 hours default
                                    'Editorial Writing': 8 * 3600,  # 8 hours default
                                    '1st Edit': 4 * 3600,  # 4 hours default
                                    '2nd Edit': 2 * 3600,  # 2 hours default
                                    'Design R&D': 3 * 3600,  # 3 hours default
                                    'In Design': 6 * 3600,  # 6 hours default
                                    '1st Proof': 2 * 3600,  # 2 hours default
                                    '2nd Proof': 1.5 * 3600,  # 1.5 hours default
                                    'Editorial Sign Off': 0.5 * 3600,  # 30 minutes default
                                    'Design Sign Off': 0.5 * 3600,  # 30 minutes default
                                }
                                unique_stages = book_data['List'].unique()
                                estimated_time = sum(
                                    default_stage_estimates.get(stage, 3600) for stage in unique_stages
                                )

                            # Calculate completion percentage for display
                            if estimated_time > 0:
                                completion_percentage = (total_time_spent / estimated_time) * 100
                                progress_text = f"{format_seconds_to_time(total_time_spent)}/{format_seconds_to_time(estimated_time)} ({completion_percentage:.1f}%)"
                            else:
                                completion_percentage = 0
                                progress_text = f"Total: {format_seconds_to_time(total_time_spent)} (No estimate)"

                            # Check for active timers more efficiently
                            has_active_timer = any(
                                timer_key.startswith(f"{book_title}_") and active
                                for timer_key, active in st.session_state.timers.items()
                            )

                            # Check if all tasks are completed (only if book has tasks)
                            all_tasks_completed = False
                            completion_emoji = ""
                            if not book_data.empty and book_data['List'].iloc[0] != 'No tasks assigned':
                                # Check completion status from database
                                all_tasks_completed = check_all_tasks_completed(engine, book_title)
                                completion_emoji = "✅ " if all_tasks_completed else ""

                            # Create book title with progress percentage
                            if estimated_time > 0:
                                if completion_percentage > 100:
                                    over_percentage = completion_percentage - 100
                                    book_title_with_progress = (
                                        f"{completion_emoji}**{book_title}** ({over_percentage:.1f}% over estimate)"
                                    )
                                else:
                                    book_title_with_progress = (
                                        f"{completion_emoji}**{book_title}** ({completion_percentage:.1f}%)"
                                    )
                            else:
                                book_title_with_progress = f"{completion_emoji}**{book_title}** (No estimate)"

                            # Check if book should be expanded (either has active timer or was manually expanded)
                            expanded_key = f"expanded_{book_title}"
                            if expanded_key not in st.session_state:
                                st.session_state[expanded_key] = has_active_timer

                            with st.expander(book_title_with_progress, expanded=st.session_state[expanded_key]):
                                # Show progress bar and completion info at the top
                                progress_bar_html = f"""
                                    <div style="width: 50%; background-color: #f0f0f0; border-radius: 5px; height: 10px; margin: 8px 0;">
                                    <div style="width: {min(completion_percentage, 100):.1f}%; background-color: #2AA395; height: 100%; border-radius: 5px;"></div>
                                    </div>
                                    """
                                st.markdown(progress_bar_html, unsafe_allow_html=True)
                                st.markdown(
                                    f'<div style="font-size: 14px; color: #666; margin-bottom: 10px;">{progress_text}</div>',
                                    unsafe_allow_html=True,
                                )

                                # Display tag if available
                                book_tags = book_data['Tag'].dropna().unique()
                                if len(book_tags) > 0 and book_tags[0]:
                                    # Handle multiple tags (comma-separated)
                                    tag_display = book_tags[0]
                                    # If there are commas, it means multiple tags
                                    if ',' in tag_display:
                                        tag_display = tag_display.replace(',', ', ')  # Ensure proper spacing
                                    st.markdown(
                                        f'<div style="font-size: 14px; color: #888; margin-bottom: 10px;"><strong>Tags:</strong> {tag_display}</div>',
                                        unsafe_allow_html=True,
                                    )

                                st.markdown("---")

                                # Define the order of stages to match the actual data entry form
                                stage_order = [
                                    'Editorial R&D',
                                    'Editorial Writing',
                                    '1st Edit',
                                    '2nd Edit',
                                    'Design R&D',
                                    'In Design',
                                    '1st Proof',
                                    '2nd Proof',
                                    'Editorial Sign Off',
                                    'Design Sign Off',
                                ]

                                # Group by stage/list and aggregate by user
                                stages_grouped = book_data.groupby('List')

                                # Display stages in accordion style (each stage as its own expander)
                                stage_counter = 0
                                for stage_name in stage_order:
                                    if stage_name in stages_grouped.groups:
                                        stage_data = stages_grouped.get_group(stage_name)

                                        # Check if this stage has any active timers (efficient lookup)
                                        stage_has_active_timer = any(
                                            timer_key.startswith(f"{book_title}_{stage_name}_") and active
                                            for timer_key, active in st.session_state.timers.items()
                                        )

                                        # Aggregate time by user for this stage
                                        user_aggregated = (
                                            stage_data.groupby('User')['Time spent (s)'].sum().reset_index()
                                        )

                                        # Create a summary for the expander title showing all users and their progress
                                        stage_summary_parts = []
                                        summary_users = set()
                                        for idx, user_task in user_aggregated.iterrows():
                                            user_name = user_task['User']
                                            if user_name in summary_users:
                                                continue
                                            summary_users.add(user_name)
                                            actual_time = user_task['Time spent (s)']

                                            # Get estimated time from the database for this specific user/stage combination
                                            user_stage_data = stage_data[stage_data['User'] == user_name]
                                            estimated_time_for_user = 3600  # Default 1 hour

                                            if (
                                                not user_stage_data.empty
                                                and 'Card estimate(s)' in user_stage_data.columns
                                            ):
                                                # Find the first record that has a non-null, non-zero estimate
                                                estimates = user_stage_data['Card estimate(s)'].dropna()
                                                non_zero_estimates = estimates[estimates > 0]
                                                if not non_zero_estimates.empty:
                                                    estimated_time_for_user = non_zero_estimates.iloc[0]

                                            # Check if task is completed and add tick emoji
                                            task_completed = get_task_completion(
                                                engine, book_title, user_name, stage_name
                                            )
                                            completion_emoji = "✅ " if task_completed else ""

                                            # Format times for display
                                            actual_time_str = format_seconds_to_time(actual_time)
                                            estimated_time_str = format_seconds_to_time(estimated_time_for_user)
                                            user_display = (
                                                user_name if user_name and user_name != "Not set" else "Unassigned"
                                            )

                                            stage_summary_parts.append(
                                                f"{user_display} | {actual_time_str}/{estimated_time_str} {completion_emoji}".rstrip()
                                            )

                                        # Create expander title with stage name and user summaries
                                        if stage_summary_parts:
                                            expander_title = f"**{stage_name}** | " + " | ".join(stage_summary_parts)
                                        else:
                                            expander_title = stage_name

                                        # Check if stage should be expanded (either has active timer or was manually expanded)
                                        stage_expanded_key = f"stage_expanded_{book_title}_{stage_name}"
                                        if stage_expanded_key not in st.session_state:
                                            st.session_state[stage_expanded_key] = stage_has_active_timer

                                        with st.expander(expander_title, expanded=st.session_state[stage_expanded_key]):
                                            processed_tasks = set()
                                            # Show one task per user for this stage
                                            for idx, user_task in user_aggregated.iterrows():
                                                user_name = user_task['User']
                                                task_key = f"{book_title}_{stage_name}_{user_name}"
                                                if task_key in processed_tasks:
                                                    continue
                                                processed_tasks.add(task_key)
                                                actual_time = user_task['Time spent (s)']
                                                task_key = f"{book_title}_{stage_name}_{user_name}"
                                                session_id = st.session_state.get('timer_session_counts', {}).get(task_key, 0)

                                                # Get estimated time from the database for this specific user/stage combination
                                                user_stage_data = stage_data[stage_data['User'] == user_name]
                                                estimated_time_for_user = 3600  # Default 1 hour

                                                if (
                                                    not user_stage_data.empty
                                                    and 'Card estimate(s)' in user_stage_data.columns
                                                ):
                                                    # Find the first record that has a non-null, non-zero estimate
                                                    estimates = user_stage_data['Card estimate(s)'].dropna()
                                                    non_zero_estimates = estimates[estimates > 0]
                                                    if not non_zero_estimates.empty:
                                                        estimated_time_for_user = non_zero_estimates.iloc[0]

                                                # Create columns for task info and timer
                                                col1, col2, col3 = st.columns([4, 1, 3])

                                                with col1:
                                                    # User assignment dropdown
                                                    current_user = user_name if user_name else "Not set"

                                                    # Determine user options based on stage type
                                                    if stage_name in [
                                                        "Editorial R&D",
                                                        "Editorial Writing",
                                                        "1st Edit",
                                                        "2nd Edit",
                                                        "1st Proof",
                                                        "2nd Proof",
                                                        "Editorial Sign Off",
                                                    ]:
                                                        user_options = [
                                                            "Not set",
                                                            "Bethany Latham",
                                                            "Charis Mather",
                                                            "Noah Leatherland",
                                                            "Rebecca Phillips-Bartlett",
                                                        ]
                                                    else:  # Design stages
                                                        user_options = [
                                                            "Not set",
                                                            "Amelia Harris",
                                                            "Amy Li",
                                                            "Drue Rintoul",
                                                            "Jasmine Pointer",
                                                            "Ker Ker Lee",
                                                            "Rob Delph",
                                                        ]

                                                    # Find current user index
                                                    try:
                                                        current_index = user_options.index(current_user)
                                                    except ValueError:
                                                        current_index = 0  # Default to "Not set"

                                                    # Use session counter and loop index to ensure the key is unique each run
                                                    selectbox_key = f"reassign_{book_title}_{stage_name}_{user_name}_{session_id}_{idx}"
                                                    new_user = st.selectbox(
                                                        f"User for {stage_name}:",
                                                        user_options,
                                                        index=current_index,
                                                        key=selectbox_key,
                                                    )

                                                    # Display progress information directly under user dropdown
                                                    if user_name and user_name != "Not set":
                                                        # Use the actual_time variable that's already calculated for this user/stage
                                                        if estimated_time_for_user and estimated_time_for_user > 0:
                                                            progress_percentage = actual_time / estimated_time_for_user
                                                            time_spent_formatted = format_seconds_to_time(actual_time)
                                                            estimated_formatted = format_seconds_to_time(
                                                                estimated_time_for_user
                                                            )

                                                            # Progress bar
                                                            progress_value = max(0.0, min(progress_percentage, 1.0))
                                                            st.progress(progress_value)

                                                            # Progress text
                                                            if progress_percentage > 1.0:
                                                                st.write(
                                                                    f"{(progress_percentage - 1) * 100:.1f}% over estimate"
                                                                )
                                                            elif progress_percentage == 1.0:
                                                                st.write("COMPLETE: 100%")
                                                            else:
                                                                st.write(f"{progress_percentage * 100:.1f}% complete")

                                                            # Time information
                                                            st.write(
                                                                f"Time: {time_spent_formatted} / {estimated_formatted}"
                                                            )

                                                            # Completion checkbox - always get fresh status from database
                                                            completion_key = (
                                                                f"complete_{book_title}_{stage_name}_{user_name}"
                                                            )
                                                            current_completion_status = get_task_completion(
                                                                engine, book_title, user_name, stage_name
                                                            )

                                                            # Update session state with database value
                                                            st.session_state[completion_key] = current_completion_status

                                                            new_completion_status = st.checkbox(
                                                                "Completed",
                                                                value=current_completion_status,
                                                                key=f"checkbox_{completion_key}",
                                                            )

                                                            # Update completion status if changed
                                                            if new_completion_status != current_completion_status:
                                                                update_task_completion(
                                                                    engine,
                                                                    book_title,
                                                                    user_name,
                                                                    stage_name,
                                                                    new_completion_status,
                                                                )
                                                                # Update session state immediately
                                                                st.session_state[completion_key] = new_completion_status

                                                                # Clear any cached completion status to force refresh
                                                                completion_cache_key = f"book_completion_{book_title}"
                                                                if completion_cache_key in st.session_state:
                                                                    del st.session_state[completion_cache_key]

                                                                # Store success message for display without immediate refresh
                                                                success_msg_key = f"completion_success_{task_key}"
                                                                status_text = (
                                                                    "✅ Marked as completed"
                                                                    if new_completion_status
                                                                    else "❌ Marked as incomplete"
                                                                )
                                                                st.session_state[success_msg_key] = status_text

                                                                # Set flag for book-level completion update
                                                                st.session_state['completion_changed'] = True
                                                        else:
                                                            st.write("No time estimate set")

                                                    # Handle user reassignment with improved state management
                                                    if new_user != current_user:
                                                        try:
                                                            with engine.connect() as conn:
                                                                # Update user assignment in database
                                                                new_user_value = (
                                                                    new_user if new_user != "Not set" else None
                                                                )
                                                                old_user_value = (
                                                                    user_name if user_name != "Not set" else None
                                                                )

                                                                conn.execute(
                                                                    text(
                                                                        '''
                                                                        UPDATE trello_time_tracking
                                                                        SET user_name = :new_user
                                                                        WHERE card_name = :card_name
                                                                        AND list_name = :list_name
                                                                        AND COALESCE(user_name, '') = COALESCE(:old_user, '')
                                                                    '''
                                                                    ),
                                                                    {
                                                                        'new_user': new_user_value,
                                                                        'card_name': book_title,
                                                                        'list_name': stage_name,
                                                                        'old_user': old_user_value,
                                                                    },
                                                                )
                                                                conn.commit()

                                                                # Clear relevant session state to force refresh
                                                                keys_to_clear = [
                                                                    k
                                                                    for k in st.session_state.keys()
                                                                    if book_title in k and stage_name in k
                                                                ]
                                                                for key in keys_to_clear:
                                                                    if key.startswith(('complete_', 'timer_')):
                                                                        del st.session_state[key]

                                                                # Store success message instead of immediate refresh
                                                                success_key = f"reassign_success_{book_title}_{stage_name}_{user_name}_{session_id}_{idx}"
                                                                st.session_state[success_key] = (
                                                                    f"User reassigned from {current_user} to {new_user}"
                                                                )

                                                                # User reassignment completed
                                                        except Exception as e:
                                                            st.error(f"Error reassigning user: {str(e)}")

                                        with col2:
                                            # Empty space - timer moved to button column
                                            st.write("")

                                        with col3:
                                            current_user = ss_get("user")
                                            if user_name != current_user and (
                                                not current_user or current_user.lower() != "admin"
                                            ):
                                                st.caption("Login as assigned user to control timer")
                                                continue
                                            # Start/Stop timer button with timer display
                                            if task_key not in st.session_state.timers:
                                                st.session_state.timers[task_key] = False

                                            # Timer controls and display
                                            if st.session_state.timers[task_key]:
                                                # Timer is active - show simple stop control
                                                if task_key in st.session_state.timer_start_times:

                                                    # Simple timer calculation
                                                    start_time = st.session_state.timer_start_times[task_key]
                                                    base_time = st.session_state.timer_base_times.get(task_key, 0)
                                                    accumulated = st.session_state.timer_accumulated_time.get(task_key, 0)
                                                    paused = st.session_state.timer_paused.get(task_key, False)

                                                    current_elapsed = 0 if paused else calculate_timer_elapsed_time(start_time)
                                                   
                                                    session_elapsed = accumulated + current_elapsed
                                                    display_elapsed = base_time + session_elapsed

                                                    # Display recording status with a client-side timer
                                                    status_label = "Paused" if paused else "Recording"
                                                    timer_id = f"timer_{task_key}_{session_id}"
                                                    components.html(
                                                        render_basic_js_timer(
                                                            timer_id,
                                                            status_label,
                                                            display_elapsed,
                                                            paused,
                                                        ),
                                                        height=40,

                                                    )

                                                    # Second row with pause and stop controls
                                                    timer_row2_col1, timer_row2_col2 = st.columns([1.5, 1])

                                                    with timer_row2_col1:
                                                        pause_label = "Resume" if paused else "Pause"

                                                        if st.button(
                                                            pause_label,
                                                            key=f"pause_{task_key}_{session_id}",
                                                        ):
                                                            if paused:
                                                                resume_time = datetime.utcnow().replace(tzinfo=timezone.utc).astimezone(BST)
                                                                st.session_state.timer_start_times[task_key] = resume_time
                                                                st.session_state.timer_paused[task_key] = False
                                                                update_active_timer_state(
                                                                    engine,
                                                                    task_key,
                                                                    accumulated,
                                                                    False,
                                                                    resume_time,
                                                                )
                                                            else:
                                                                elapsed_since_start = calculate_timer_elapsed_time(start_time)
                                                                new_accum = accumulated + elapsed_since_start
                                                                st.session_state.timer_accumulated_time[task_key] = new_accum
                                                                st.session_state.timer_paused[task_key] = True
                                                                update_active_timer_state(
                                                                    engine,
                                                                    task_key,
                                                                    new_accum,
                                                                    True,
                                                                )
                                                            st.rerun()

                                                    with timer_row2_col2:
                                                        if st.button("Stop", key=f"stop_{task_key}_{session_id}"):
                                                            final_time = session_elapsed
                                                            stop_active_timer(engine, task_key)

                                                            # Keep expanded states
                                                            expanded_key = f"expanded_{book_title}"
                                                            st.session_state[expanded_key] = True
                                                            stage_expanded_key = (
                                                                f"stage_expanded_{book_title}_{stage_name}"
                                                            )
                                                            st.session_state[stage_expanded_key] = True

                                                            # Always clear timer states first to prevent double-processing
                                                            st.session_state.timers[task_key] = False
                                                            timer_start_time = st.session_state.timer_start_times.get(
                                                                task_key
                                                            )

                                                            # Save to database only if time > 0
                                                            if final_time > 0 and timer_start_time:
                                                                try:
                                                                    user_original_data = stage_data[
                                                                        stage_data['User'] == user_name
                                                                    ].iloc[0]
                                                                    board_name = user_original_data['Board']
                                                                    existing_tag = (
                                                                        user_original_data.get('Tag', None)
                                                                        if 'Tag' in user_original_data
                                                                        else None
                                                                    )

                                                                    with engine.connect() as conn:
                                                                        # Use ON CONFLICT to handle duplicate entries by updating existing records
                                                                        conn.execute(
                                                                            text(
                                                                                '''
                                            INSERT INTO trello_time_tracking
                                            (card_name, user_name, list_name, time_spent_seconds,
                                             date_started, session_start_time, board_name, tag)
                                            VALUES (:card_name, :user_name, :list_name, :time_spent_seconds,
                                                   :date_started, :session_start_time, :board_name, :tag)
                                            ON CONFLICT (card_name, user_name, list_name, date_started, time_spent_seconds)
                                            DO UPDATE SET
                                                session_start_time = EXCLUDED.session_start_time,
                                                board_name = EXCLUDED.board_name,
                                                tag = EXCLUDED.tag,
                                                created_at = CURRENT_TIMESTAMP
                                        '''
                                                                            ),
                                                                            {
                                                                                'card_name': book_title,
                                                                                'user_name': user_name,
                                                                                'list_name': stage_name,
                                                                                'time_spent_seconds': final_time,
                                                                                'date_started': timer_start_time.date(),
                                                                                'session_start_time': timer_start_time,
                                                                                'board_name': board_name,
                                                                                'tag': existing_tag,
                                                                            },
                                                                        )

                                                                        # Remove from active timers
                                                                        conn.execute(
                                                                            text(
                                                                                'DELETE FROM active_timers WHERE timer_key = :timer_key'
                                                                            ),
                                                                            {'timer_key': task_key},
                                                                        )
                                                                        conn.commit()

                                                                    # Store success message for display at bottom
                                                                    success_msg_key = f"timer_success_{task_key}"
                                                                    session_str = format_seconds_to_time(final_time)
                                                                    st.session_state[success_msg_key] = (
                                                                        f"Added {session_str} to {book_title} - {stage_name}"                                                                    )

                                                                    # Timer stopped successfully
                                                                except Exception as e:
                                                                    st.error(f"Error saving timer data: {str(e)}")
                                                                    # Still try to clean up active timer from database on error
                                                                    try:
                                                                        with engine.connect() as conn:
                                                                            conn.execute(
                                                                                text(
                                                                                    'DELETE FROM active_timers WHERE timer_key = :timer_key'
                                                                                ),
                                                                                {'timer_key': task_key},
                                                                            )
                                                                            conn.commit()
                                                                    except:
                                                                        pass  # Ignore cleanup errors
                                                            else:
                                                                # Even if no time to save, clean up active timer
                                                                try:
                                                                    with engine.connect() as conn:
                                                                        conn.execute(
                                                                            text(
                                                                                'DELETE FROM active_timers WHERE timer_key = :timer_key'
                                                                            ),
                                                                            {'timer_key': task_key},
                                                                        )
                                                                        conn.commit()
                                                                except:
                                                                    pass  # Ignore cleanup errors

                                                            # Clear timer states
                                                            st.session_state.setdefault('timer_session_counts', {})
                                                            st.session_state.timer_session_counts[task_key] = (
                                                                st.session_state.timer_session_counts.get(task_key, 0) + 1
                                                            )
                                                            if task_key in st.session_state.timer_start_times:
                                                                del st.session_state.timer_start_times[task_key]
                                                            if task_key in st.session_state.timer_accumulated_time:
                                                                del st.session_state.timer_accumulated_time[task_key]
                                                            if task_key in st.session_state.timer_paused:
                                                                del st.session_state.timer_paused[task_key]
                                                            if task_key in st.session_state.timer_base_times:
                                                                del st.session_state.timer_base_times[task_key]
                                                            # Refresh the interface so totals update immediately
                                                            st.rerun()

                                            else:
                                                # Timer is not active - show Start button
                                                if st.button("Start", key=f"start_{task_key}_{session_id}"):
                                                    # Preserve expanded state before rerun
                                                    expanded_key = f"expanded_{book_title}"
                                                    st.session_state[expanded_key] = True

                                                    # Also preserve stage expanded state
                                                    stage_expanded_key = f"stage_expanded_{book_title}_{stage_name}"
                                                    st.session_state[stage_expanded_key] = True

                                                    # Start timer - use UTC for consistency
                                                    start_time_utc = datetime.utcnow().replace(tzinfo=timezone.utc)
                                                    # Convert to BST for display/storage but keep UTC calculation base
                                                    start_time_bst = start_time_utc.astimezone(BST)
                                                    st.session_state.timers[task_key] = True
                                                    st.session_state.timer_start_times[task_key] = start_time_bst
                                                    st.session_state.timer_paused[task_key] = False
                                                    existing_seconds = int(actual_time)
                                                    st.session_state.timer_accumulated_time[task_key] = 0
                                                    st.session_state.timer_base_times[task_key] = existing_seconds

                                                    # Save to database for persistence
                                                    user_original_data = stage_data[
                                                        stage_data['User'] == user_name
                                                    ].iloc[0]
                                                    board_name = user_original_data['Board']

                                                    save_active_timer(
                                                        engine,
                                                        task_key,
                                                        book_title,
                                                        user_name if user_name != "Not set" else None,
                                                        stage_name,
                                                        board_name,
                                                        start_time_bst,
                                                        accumulated_seconds=0,
                                                        is_paused=False,
                                                    )

                                                    st.rerun()

                                            # Manual time entry section
                                            st.write("**Manual Entry:**")

                                            # Create a form to handle Enter key properly
                                            with st.form(key=f"time_form_{task_key}_{session_id}"):
                                                manual_time = st.text_input(
                                                    "Add time (hh:mm:ss):", placeholder="01:30:00"
                                                )

                                                # Hide the submit button and form styling with CSS
                                                st.markdown(
                                                    """
                                                    <style>
                                                    div[data-testid="stForm"] button {
                                                        display: none;
                                                    }
                                                    div[data-testid="stForm"] {
                                                        border: none !important;
                                                        background: none !important;
                                                        padding: 0 !important;
                                                    }
                                                    </style>
                                                    """,
                                                    unsafe_allow_html=True,
                                                )

                                                submitted = st.form_submit_button("Add Time")

                                                if submitted and manual_time:
                                                    try:
                                                        # Parse the time format hh:mm:ss
                                                        time_parts = manual_time.split(':')
                                                        if len(time_parts) == 3:
                                                            hours = int(time_parts[0])
                                                            minutes = int(time_parts[1])
                                                            seconds = int(time_parts[2])

                                                            # Validate individual components
                                                            if hours > 100:
                                                                st.error(
                                                                    f"Maximum hours allowed is 100. You entered {hours} hours."
                                                                )
                                                            elif minutes >= 60:
                                                                st.error(
                                                                    f"Minutes must be less than 60. You entered {minutes} minutes."
                                                                )
                                                            elif seconds >= 60:
                                                                st.error(
                                                                    f"Seconds must be less than 60. You entered {seconds} seconds."
                                                                )
                                                            else:
                                                                total_seconds = hours * 3600 + minutes * 60 + seconds

                                                                # Validate maximum time (100 hours = 360,000 seconds)
                                                                max_seconds = 100 * 3600  # 360,000 seconds
                                                                if total_seconds > max_seconds:
                                                                    st.error(
                                                                        f"Maximum time allowed is 100:00:00. You entered {manual_time}"
                                                                    )
                                                                elif total_seconds > 0:
                                                                    # Add manual time to database
                                                                    try:
                                                                        # Get board name from original data
                                                                        user_original_data = stage_data[
                                                                            stage_data['User'] == user_name
                                                                        ].iloc[0]
                                                                        board_name = user_original_data['Board']
                                                                        # Get existing tag from original data
                                                                        existing_tag = (
                                                                            user_original_data.get('Tag', None)
                                                                            if 'Tag' in user_original_data
                                                                            else None
                                                                        )

                                                                        # Get current completion status to preserve it
                                                                        completion_key = f"complete_{book_title}_{stage_name}_{user_name}"
                                                                        current_completion = get_task_completion(
                                                                            engine, book_title, user_name, stage_name
                                                                        )
                                                                        # Also check session state in case it was just changed
                                                                        if completion_key in st.session_state:
                                                                            current_completion = st.session_state[
                                                                                completion_key
                                                                            ]

                                                                        # Preserve expanded state before rerun
                                                                        expanded_key = f"expanded_{book_title}"
                                                                        st.session_state[expanded_key] = True

                                                                        # Preserve stage expanded state
                                                                        stage_expanded_key = (
                                                                            f"stage_expanded_{book_title}_{stage_name}"
                                                                        )
                                                                        st.session_state[stage_expanded_key] = True

                                                                        with engine.connect() as conn:
                                                                            conn.execute(
                                                                                text(
                                                                                    '''
                                                                                    INSERT INTO trello_time_tracking
                                                                                    (card_name, user_name, list_name, time_spent_seconds, board_name, created_at, tag, completed)
                                                                                    VALUES (:card_name, :user_name, :list_name, :time_spent_seconds, :board_name, :created_at, :tag, :completed)
                                                                                '''
                                                                                ),
                                                                                {
                                                                                    'card_name': book_title,
                                                                                    'user_name': user_name,
                                                                                    'list_name': stage_name,
                                                                                    'time_spent_seconds': total_seconds,
                                                                                    'board_name': board_name,
                                                                                    'created_at': datetime.now(BST),
                                                                                    'tag': existing_tag,
                                                                                    'completed': current_completion,
                                                                                },
                                                                            )
                                                                            conn.commit()

                                                                        # Store success message in session state for display
                                                                        success_msg_key = (
                                                                            f"manual_time_success_{task_key}"
                                                                        )
                                                                        st.session_state[success_msg_key] = (
                                                                            f"Added {manual_time} to progress"
                                                                        )

                                                                    except Exception as e:
                                                                        st.error(f"Error saving time: {str(e)}")
                                                                else:
                                                                    st.error("Time must be greater than 00:00:00")
                                                        else:
                                                            st.error("Please use format hh:mm:ss (e.g., 01:30:00)")
                                                    except ValueError:
                                                        st.error("Please enter valid numbers in hh:mm:ss format")

                                            # Display various success messages
                                            # Timer success message
                                            timer_success_key = f"timer_success_{task_key}"
                                            if timer_success_key in st.session_state:
                                                st.success(st.session_state[timer_success_key])
                                                del st.session_state[timer_success_key]

                                            # Manual time success message
                                            manual_success_key = f"manual_time_success_{task_key}"
                                            if manual_success_key in st.session_state:
                                                st.success(st.session_state[manual_success_key])
                                                del st.session_state[manual_success_key]

                                            # Completion status success message
                                            completion_success_key = f"completion_success_{task_key}"
                                            if completion_success_key in st.session_state:
                                                st.success(st.session_state[completion_success_key])
                                                del st.session_state[completion_success_key]

                                            # User reassignment success message
                                            reassign_success_key = f"reassign_success_{book_title}_{stage_name}_{user_name}_{session_id}_{idx}"
                                            if reassign_success_key in st.session_state:
                                                st.success(st.session_state[reassign_success_key])
                                                del st.session_state[reassign_success_key]

                                # Show count of running timers (refresh buttons now appear under individual timers)
                                running_timers = [
                                    k for k, v in st.session_state.timers.items() if v and book_title in k
                                ]
                                if running_timers:
                                    st.write(f"{len(running_timers)} timer(s) running")

                                # Add stage dropdown
                                available_stages = get_available_stages_for_book(engine, book_title)
                                if available_stages:
                                    st.markdown("---")
                                    col1, col2 = st.columns([3, 1])

                                    with col1:
                                        selected_stage = st.selectbox(
                                            "Add stage:",
                                            options=["Select a stage to add..."] + available_stages,
                                            key=f"add_stage_{book_title}",
                                        )

                                    with col2:
                                        time_estimate = st.number_input(
                                            "Hours:",
                                            min_value=0.0,
                                            step=0.1,
                                            format="%.1f",
                                            value=1.0,
                                            key=f"add_stage_time_{book_title}",
                                            on_change=None,  # Prevent automatic refresh
                                        )

                                    if selected_stage != "Select a stage to add...":
                                        # Get the current time estimate from session state
                                        time_estimate_key = f"add_stage_time_{book_title}"
                                        current_time_estimate = st.session_state.get(time_estimate_key, 1.0)

                                        # Get book info for board name and tag
                                        book_info = next((book for book in all_books if book[0] == book_title), None)
                                        board_name = book_info[1] if book_info else None
                                        tag = book_info[2] if book_info else None

                                        # Convert hours to seconds for estimate
                                        estimate_seconds = int(current_time_estimate * 3600)

                                        if add_stage_to_book(
                                            engine, book_title, selected_stage, board_name, tag, estimate_seconds
                                        ):
                                            st.success(
                                                f"Added {selected_stage} to {book_title} with {current_time_estimate} hour estimate"
                                            )
                                            # Stage added successfully
                                        else:
                                            st.error("Failed to add stage")

                                # Remove stage section at the bottom left of each book
                                if stages_grouped.groups:  # Only show if book has stages
                                    st.markdown("---")
                                    remove_col1, remove_col2, remove_col3 = st.columns([2, 1, 1])

                                    with remove_col1:
                                        # Get all current stages for this book
                                        current_stages_with_users = []
                                        for stage_name in stage_order:
                                            if stage_name in stages_grouped.groups:
                                                stage_data = stages_grouped.get_group(stage_name)
                                                user_aggregated = (
                                                    stage_data.groupby('User')['Time spent (s)'].sum().reset_index()
                                                )
                                                for idx, user_task in user_aggregated.iterrows():
                                                    user_name = user_task['User']
                                                    user_display = (
                                                        user_name
                                                        if user_name and user_name != "Not set"
                                                        else "Unassigned"
                                                    )
                                                    current_stages_with_users.append(f"{stage_name} ({user_display})")

                                        if current_stages_with_users:
                                            selected_remove_stage = st.selectbox(
                                                "Remove stage:",
                                                options=["Select stage to remove..."] + current_stages_with_users,
                                                key=f"remove_stage_select_{book_title}",
                                            )

                                            if selected_remove_stage != "Select stage to remove...":
                                                # Parse the selection to get stage name and user
                                                stage_user_match = selected_remove_stage.split(" (")
                                                remove_stage_name = stage_user_match[0]
                                                remove_user_name = stage_user_match[1].rstrip(")")
                                                if remove_user_name == "Unassigned":
                                                    remove_user_name = "Not set"

                                                if st.button(
                                                    "Remove",
                                                    key=f"remove_confirm_{book_title}_{remove_stage_name}_{remove_user_name}",
                                                    type="secondary",
                                                ):
                                                    if delete_task_stage(
                                                        engine, book_title, remove_user_name, remove_stage_name
                                                    ):
                                                        st.success(
                                                            f"Removed {remove_stage_name} for {remove_user_name}"
                                                        )
                                                        # Manual time added successfully
                                                    else:
                                                        st.error("Failed to remove stage")

                                # Archive and Delete buttons at the bottom of each book
                                st.markdown("---")
                                col1, col2 = st.columns(2)

                                with col1:
                                    if st.button(
                                        f"Archive '{book_title}'",
                                        key=f"archive_{book_title}",
                                        help="Move this book to archive",
                                    ):
                                        try:
                                            with engine.connect() as conn:
                                                # Check if book has time tracking records
                                                result = conn.execute(
                                                    text(
                                                        '''
                                                        SELECT COUNT(*) FROM trello_time_tracking
                                                        WHERE card_name = :card_name
                                                    '''
                                                    ),
                                                    {'card_name': book_title},
                                                )
                                                record_count = result.scalar()

                                                if record_count > 0:
                                                    # Archive existing time tracking records
                                                    conn.execute(
                                                        text(
                                                            '''
                                                            UPDATE trello_time_tracking
                                                            SET archived = TRUE
                                                            WHERE card_name = :card_name
                                                        '''
                                                        ),
                                                        {'card_name': book_title},
                                                    )
                                                else:
                                                    # Create a placeholder archived record for books without tasks
                                                    conn.execute(
                                                        text(
                                                            '''
                                                            INSERT INTO trello_time_tracking
                                                            (card_name, user_name, list_name, time_spent_seconds,
                                                             card_estimate_seconds, board_name, archived, created_at)
                                                            VALUES (:card_name, 'Not set', 'No tasks assigned', 0,
                                                                   0, 'Manual Entry', TRUE, NOW())
                                                        '''
                                                        ),
                                                        {'card_name': book_title},
                                                    )

                                                # Archive the book in books table
                                                conn.execute(
                                                    text(
                                                        '''
                                                        UPDATE books
                                                        SET archived = TRUE
                                                        WHERE card_name = :book_name
                                                    '''
                                                    ),
                                                    {'book_name': book_title},
                                                )

                                                conn.commit()

                                            # Keep user on the current tab
                                            st.success(f"'{book_title}' has been archived successfully!")
                                            # Archive operation completed
                                        except Exception as e:
                                            st.error(f"Error archiving book: {str(e)}")

                                with col2:
                                    if st.button(
                                        f"Delete '{book_title}'",
                                        key=f"delete_progress_{book_title}",
                                        help="Permanently delete this book and all its data",
                                        type="secondary",
                                    ):
                                        # Add confirmation using session state
                                        confirm_key = f"confirm_delete_progress_{book_title}"
                                        if confirm_key not in st.session_state:
                                            st.session_state[confirm_key] = False

                                        if not st.session_state[confirm_key]:
                                            st.session_state[confirm_key] = True
                                            st.warning(
                                                f"Click 'Delete {book_title}' again to permanently delete all data for this book."
                                            )
                                        else:
                                            try:
                                                with engine.connect() as conn:
                                                    conn.execute(
                                                        text(
                                                            '''
                                                            DELETE FROM trello_time_tracking
                                                            WHERE card_name = :card_name
                                                        '''
                                                        ),
                                                        {'card_name': book_title},
                                                    )
                                                    conn.commit()

                                                # Reset confirmation state
                                                del st.session_state[confirm_key]
                                                # Keep user on the Book Progress tab
                                                st.success(f"'{book_title}' has been permanently deleted!")
                                                # Delete operation completed
                                            except Exception as e:
                                                st.error(f"Error deleting book: {str(e)}")
                                                # Reset confirmation state on error
                                                if confirm_key in st.session_state:
                                                    del st.session_state[confirm_key]

                            stage_counter += 1

                    # Pagination controls below book cards
                    total_pages = (
                        (total_books_to_display - 1) // books_per_page + 1 if total_books_to_display > 0 else 1
                    )
                    nav_col1, nav_col2 = st.columns(2)
                    with nav_col1:
                        if st.button("Previous", disabled=st.session_state.book_page == 0):
                            st.session_state.book_page -= 1
                            st.rerun()
                    with nav_col2:
                        if st.button("Next", disabled=st.session_state.book_page >= total_pages - 1):
                            st.session_state.book_page += 1
                            st.rerun()

        except SQLAlchemyError as e:
            timestamp = datetime.now(BST).strftime("%Y-%m-%d %H:%M:%S")

            st.session_state.error_log.append(
                {"time": timestamp, "message": f"Database error: {str(e)}"}
            )
            try:
                import traceback

                error_details = traceback.format_exc().split("\n")[-3:-1]
                st.session_state.error_log.append(
                    {"time": timestamp, "message": f"Location: {' '.join(error_details)}"}
                )
            except Exception:
                pass
            st.session_state._original_st_error(
                "Database error, please see the error log for more details"
            )
        except Exception as e:
            timestamp = datetime.now(BST).strftime("%Y-%m-%d %H:%M:%S")
            error_message = f"{type(e).__name__}: {e}"
            st.session_state.error_log.append(

                {"time": timestamp, "message": str(e)}
            )
            try:
                import traceback

                error_details = traceback.format_exc().split("\n")[-3:-1]
                st.session_state.error_log.append(
                    {"time": timestamp, "message": f"Location: {' '.join(error_details)}"}
                )
            except Exception:
                pass
            st.session_state._original_st_error(
                "An unexpected error occurred, please see the error log for more details"
            )

        # Add table showing all books with their boards below the book cards
        st.markdown("---")
        st.subheader("All Books Overview")

        # Create data for the table
        table_data = []

        # Create a dictionary to track books and their boards
        book_board_map = {}

        # First, add books with tasks from database
        if df_from_db is not None and not df_from_db.empty and 'Card name' in df_from_db.columns:
            try:
                for _, row in df_from_db.groupby('Card name').first().iterrows():
                    book_name = row['Card name']
                    board_name = row['Board'] if 'Board' in row and row['Board'] else 'Not set'
                    book_board_map[book_name] = board_name
            except Exception as e:
                # If groupby fails, fall back to simple iteration
                pass

        # Then add books without tasks from all_books
        try:
            for book_info in all_books:
                book_name = book_info[0]
                if book_name not in book_board_map:
                    board_name = book_info[1] if book_info[1] else 'Not set'
                    book_board_map[book_name] = board_name
        except Exception as e:
            # Handle case where all_books might be empty or malformed
            pass

        # Convert to sorted list for table display
        for book_name in sorted(book_board_map.keys()):
            table_data.append({'Book Name': book_name, 'Board': book_board_map[book_name]})

        if table_data:
            # Create DataFrame for display
            table_df = pd.DataFrame(table_data)
            st.dataframe(table_df, use_container_width=True, hide_index=True)
        else:
            st.info("No books found in the database.")

        # Clear refresh flags without automatic rerun to prevent infinite loops
        for flag in ['completion_changed', 'major_update_needed']:
            if flag in st.session_state:
                del st.session_state[flag]
                
        components.html(
        """
        <div style="text-align: center; margin-top: 10px;">
            <span style="font-size: 12px; color: #888; cursor: pointer; text-decoration: underline;"
                  onclick="document.getElementById('dont-click-modal').style.display='flex';">
                Please do not click
            </span>
        </div>
    
        <div id="dont-click-modal" style="display:none; position: fixed; top:0; left:0; width:100%; height:100%;
            background-color: rgba(0,0,0,0.5); z-index:1000; align-items: center; justify-content: center;">
          <div style="background-color: white; padding: 20px; border-radius: 8px; text-align: center; max-width: 300px;">
            <p style="margin-bottom: 20px;">What do you think you're doing? It clearly stated, 'Please do not click.'</p>
            <button onclick="document.getElementById('dont-click-modal').style.display='none';"
                    style="margin-right: 10px;">Go back</button>
            <button onclick="window.open('https://youtu.be/5T5BY1j2MkE', '_blank');">Proceed anyway</button>
          </div>
        </div>
        """,
        height=300,
    )
    with reporting_tab:
        st.header("Reporting")
        st.markdown("Filter tasks by user, book, board, tag, and date range from all uploaded data.")

        # Get filter options from database
        users = get_users_from_database(engine)
        books = get_books_from_database(engine)
        boards = get_boards_from_database(engine)
        tags = get_tags_from_database(engine)

        if not users:
            st.info("No users found in database. Please add entries in the 'Add Book' tab first.")
            st.stop()

        # Filter selection - organized in columns
        col1, col2 = st.columns(2)

        with col1:
            # User selection dropdown
            selected_user = st.selectbox(
                "Select User:", options=["All Users"] + users, help="Choose a user to view their tasks"
            )

            # Book search input
            book_search = st.text_input(
                "Search Book (optional):",
                placeholder="Start typing to search books...",
                help="Type to search for a specific book",
            )
            # Match the search to available books
            if book_search:
                matched_books = [book for book in books if book_search.lower() in book.lower()]
                if matched_books:
                    selected_book = st.selectbox(
                        "Select from matches:", options=matched_books, help="Choose from matching books"
                    )
                else:
                    st.warning("No books found matching your search")
                    selected_book = "All Books"
            else:
                selected_book = "All Books"

        with col2:
            # Board selection dropdown
            selected_board = st.selectbox(
                "Select Board (optional):", options=["All Boards"] + boards, help="Choose a specific board to filter by"
            )

            # Tag selection dropdown
            selected_tag = st.selectbox(
                "Select Tag (optional):", options=["All Tags"] + tags, help="Choose a specific tag to filter by"
            )

        # Date range selection
        col1, col2 = st.columns(2)
        with col1:
            start_date = st.date_input("Start Date (optional):", value=None, help="Leave empty to include all dates")

        with col2:
            end_date = st.date_input("End Date (optional):", value=None, help="Leave empty to include all dates")

        # Update button
        update_button = st.button("Update Table", type="primary")

        # Validate date range
        if start_date and end_date and start_date > end_date:
            st.error("Start date must be before end date")
            return

        # Filter and display results only when button is clicked or on initial load
        if update_button or 'filtered_tasks_displayed' not in st.session_state:
            with st.spinner("Loading filtered tasks..."):
                filtered_tasks = get_filtered_tasks_from_database(
                    engine,
                    user_name=selected_user if selected_user != "All Users" else None,
                    book_name=selected_book if selected_book != "All Books" else None,
                    board_name=selected_board if selected_board != "All Boards" else None,
                    tag_name=selected_tag if selected_tag != "All Tags" else None,
                    start_date=start_date,
                    end_date=end_date,
                )

            # Store in session state to prevent automatic reloading
            st.session_state.filtered_tasks_displayed = True
            st.session_state.current_filtered_tasks = filtered_tasks
            st.session_state.current_filters = {
                'user': selected_user,
                'book': selected_book,
                'board': selected_board,
                'tag': selected_tag,
                'start_date': start_date,
                'end_date': end_date,
            }

        # Display cached results if available
        if 'current_filtered_tasks' in st.session_state:

            filtered_tasks = st.session_state.current_filtered_tasks
            current_filters = st.session_state.get('current_filters', {})

            if not filtered_tasks.empty:
                st.subheader("Filtered Results")

                # Show active filters info
                active_filters = []
                if current_filters.get('user') and current_filters.get('user') != "All Users":
                    active_filters.append(f"User: {current_filters.get('user')}")
                if current_filters.get('book') and current_filters.get('book') != "All Books":
                    active_filters.append(f"Book: {current_filters.get('book')}")
                if current_filters.get('board') and current_filters.get('board') != "All Boards":
                    active_filters.append(f"Board: {current_filters.get('board')}")
                if current_filters.get('tag') and current_filters.get('tag') != "All Tags":
                    active_filters.append(f"Tag: {current_filters.get('tag')}")
                if current_filters.get('start_date') or current_filters.get('end_date'):
                    start_str = (
                        current_filters.get('start_date').strftime('%d/%m/%Y')
                        if current_filters.get('start_date')
                        else 'All'
                    )
                    end_str = (
                        current_filters.get('end_date').strftime('%d/%m/%Y')
                        if current_filters.get('end_date')
                        else 'All'
                    )
                    active_filters.append(f"Date range: {start_str} to {end_str}")

                if active_filters:
                    left_col, right_col = st.columns([1, 3])
                    with left_col:
                        with st.expander("Active Filters", expanded=False):
                            for f in active_filters:
                                st.write(f)
                    with right_col:
                        st.dataframe(filtered_tasks, use_container_width=True, hide_index=True)
                else:
                    st.dataframe(filtered_tasks, use_container_width=True, hide_index=True)

                # Download button for filtered results
                csv_buffer = io.StringIO()
                filtered_tasks.to_csv(csv_buffer, index=False)
                st.download_button(
                    label="Download Filtered Results",
                    data=csv_buffer.getvalue(),
                    file_name="filtered_tasks.csv",
                    mime="text/csv",
                )

                # Summary statistics for filtered data
                st.subheader("Summary")
                col1, col2, col3, col4 = st.columns(4)

                with col1:
                    st.metric("Total Books", int(filtered_tasks['Book Title'].nunique()))

                with col2:
                    st.metric("Total Tasks", len(filtered_tasks))

                with col3:
                    st.metric("Unique Users", int(filtered_tasks['User'].nunique()))

                with col4:
                    # Calculate total time from formatted time strings
                    total_seconds = 0
                    for time_str in filtered_tasks['Time Spent']:
                        if time_str != "00:00:00":
                            parts = time_str.split(':')
                            total_seconds += int(parts[0]) * 3600 + int(parts[1]) * 60 + int(parts[2])
                    total_hours = total_seconds / 3600
                    st.metric("Total Time (Hours)", f"{total_hours:.1f}")

            else:
                st.warning("No tasks found matching the selected filters.")

        elif 'filtered_tasks_displayed' not in st.session_state:
            st.info("Click 'Update Table' to load filtered results.")

    with archive_tab:
        st.header("Archive")
        st.markdown("View and manage archived books.")

        try:
            # Get count of archived records
            with engine.connect() as conn:
                archived_count = conn.execute(
                    text('SELECT COUNT(*) FROM trello_time_tracking WHERE archived = TRUE')
                ).scalar()

            if archived_count and archived_count > 0:
                st.info(f"Showing archived books from {archived_count} database records.")

                # Get archived data from database
                df_archived = pd.read_sql(
                    '''SELECT card_name as "Card name",
                       COALESCE(user_name, 'Not set') as "User",
                       list_name as "List",
                       time_spent_seconds as "Time spent (s)",
                       date_started as "Date started (f)",
                       card_estimate_seconds as "Card estimate(s)",
                       board_name as "Board", created_at, tag as "Tag"
                       FROM trello_time_tracking WHERE archived = TRUE ORDER BY created_at DESC''',
                    engine,
                )

                if not df_archived.empty:
                    # Add search bar for archived book titles
                    archive_search_query = st.text_input(
                        "Search archived books by title:",
                        placeholder="Enter book title to filter archived results...",
                        help="Search for specific archived books by typing part of the title",
                        key="archive_search",
                    )

                    # Filter archived books based on search
                    filtered_archived_df = df_archived.copy()
                    if archive_search_query:
                        mask = filtered_archived_df['Card name'].str.contains(
                            archive_search_query, case=False, na=False
                        )
                        filtered_archived_df = filtered_archived_df[mask]

                    # Get unique archived books
                    unique_archived_books = filtered_archived_df['Card name'].unique()

                    if len(unique_archived_books) > 0:
                        st.write(f"Found {len(unique_archived_books)} archived books to display")

                        # Display each archived book with same structure as Book Completion
                        for book_title in unique_archived_books:
                            book_mask = filtered_archived_df['Card name'] == book_title
                            book_data = filtered_archived_df[book_mask].copy()

                            # Calculate overall progress
                            total_time_spent = book_data['Time spent (s)'].sum()

                            # Calculate total estimated time
                            estimated_time = 0
                            if 'Card estimate(s)' in book_data.columns:
                                book_estimates = book_data['Card estimate(s)'].fillna(0).sum()
                                if book_estimates > 0:
                                    estimated_time = book_estimates

                            # Calculate completion percentage and progress text
                            if estimated_time > 0:
                                completion_percentage = (total_time_spent / estimated_time) * 100
                                progress_text = f"{format_seconds_to_time(total_time_spent)}/{format_seconds_to_time(estimated_time)} ({completion_percentage:.1f}%)"
                            else:
                                completion_percentage = 0
                                progress_text = f"Total: {format_seconds_to_time(total_time_spent)} (No estimate)"

                            with st.expander(book_title, expanded=False):
                                # Show progress bar and completion info at the top
                                progress_bar_html = f"""
                                <div style="width: 50%; background-color: #f0f0f0; border-radius: 5px; height: 10px; margin: 8px 0;">
                                    <div style="width: {min(completion_percentage, 100):.1f}%; background-color: #2AA395; height: 100%; border-radius: 5px;"></div>
                                </div>
                                """
                                st.markdown(progress_bar_html, unsafe_allow_html=True)
                                st.markdown(
                                    f'<div style="font-size: 14px; color: #666; margin-bottom: 10px;">{progress_text}</div>',
                                    unsafe_allow_html=True,
                                )

                                st.markdown("---")

                                # Show task breakdown for archived book
                                task_breakdown = (
                                    book_data.groupby(['List', 'User'])['Time spent (s)'].sum().reset_index()
                                )
                                task_breakdown['Time Spent'] = task_breakdown['Time spent (s)'].apply(
                                    format_seconds_to_time
                                )
                                task_breakdown = task_breakdown[['List', 'User', 'Time Spent']]

                                st.write("**Task Breakdown:**")
                                st.dataframe(task_breakdown, use_container_width=True, hide_index=True)

                                # Unarchive and Delete buttons
                                st.markdown("---")
                                col1, col2 = st.columns(2)

                                with col1:
                                    if st.button(
                                        f"Unarchive '{book_title}'",
                                        key=f"unarchive_{book_title}",
                                        help="Move this book back to active books",
                                    ):
                                        try:
                                            with engine.connect() as conn:
                                                conn.execute(
                                                    text(
                                                        '''
                                                    UPDATE trello_time_tracking
                                                    SET archived = FALSE
                                                    WHERE card_name = :card_name
                                                '''
                                                    ),
                                                    {'card_name': book_title},
                                                )
                                                conn.commit()

                                            # Keep user on the Archive tab
                                            st.success(f"'{book_title}' has been unarchived successfully!")
                                            st.rerun()
                                        except Exception as e:
                                            st.error(f"Error unarchiving book: {str(e)}")

                                with col2:
                                    if st.button(
                                        f"Delete '{book_title}'",
                                        key=f"delete_{book_title}",
                                        help="Permanently delete this book and all its data",
                                        type="secondary",
                                    ):
                                        # Add confirmation using session state
                                        confirm_key = f"confirm_delete_{book_title}"
                                        if confirm_key not in st.session_state:
                                            st.session_state[confirm_key] = False

                                        if not st.session_state[confirm_key]:
                                            st.session_state[confirm_key] = True
                                            st.warning(
                                                f"Click 'Delete {book_title}' again to permanently delete all data for this book."
                                            )
                                            st.rerun()
                                        else:
                                            try:
                                                with engine.connect() as conn:
                                                    conn.execute(
                                                        text(
                                                            '''
                                                        DELETE FROM trello_time_tracking
                                                        WHERE card_name = :card_name
                                                    '''
                                                        ),
                                                        {'card_name': book_title},
                                                    )
                                                    conn.commit()

                                                # Reset confirmation state
                                                del st.session_state[confirm_key]
                                                # Keep user on the Archive tab
                                                st.success(f"'{book_title}' has been permanently deleted!")
                                                st.rerun()
                                            except Exception as e:
                                                st.error(f"Error deleting book: {str(e)}")
                                                # Reset confirmation state on error
                                                if confirm_key in st.session_state:
                                                    del st.session_state[confirm_key]
                    else:
                        if archive_search_query:
                            st.warning(f"No archived books found matching '{archive_search_query}'")
                        else:
                            st.warning("No archived books available")
                else:
                    st.warning("No archived books available")
            else:
                st.info("No archived books found. Archive books from the 'Book Completion' tab to see them here.")

        except Exception as e:
            st.error(f"Error accessing archived data: {str(e)}")
    with error_log_tab:
        st.header("Error Log")
        password_input = st.text_input(
            "Enter password",
            type="password",
            key="error_log_password",
        )
        if password_input == "nan":
            if st.session_state.error_log:
                df_log = pd.DataFrame(st.session_state.error_log)
                st.dataframe(df_log, use_container_width=True, hide_index=True)
                csv = df_log.to_csv(index=False).encode("utf-8")
                st.download_button(
                    "Download Error Log",
                    csv,
                    "error_log.csv",
                    "text/csv",
                )
            else:
                st.info("No errors logged yet.")
        elif password_input:
            st.warning("Incorrect password")
        else:
            st.info("Enter password to view logs")


if __name__ == "__main__":
    main()<|MERGE_RESOLUTION|>--- conflicted
+++ resolved
@@ -208,10 +208,7 @@
                 st.error("Invalid username or password")
 
     login_dialog()
-<<<<<<< HEAD
-=======
-    
->>>>>>> 558db442
+
     st.stop()
 
 @st.cache_resource
@@ -769,10 +766,8 @@
     """Load active timers for the current user from database."""
     try:
         with engine.connect() as conn:
-<<<<<<< HEAD
             params = {}
-=======
->>>>>>> 558db442
+
             if current_user and current_user.lower() == "admin":
                 query = text(
                     '''
@@ -783,10 +778,7 @@
                 ORDER BY start_time DESC
             '''
                 )
-<<<<<<< HEAD
-=======
-                result = conn.execute(query)
->>>>>>> 558db442
+
             else:
                 query = text(
                     '''
@@ -797,13 +789,9 @@
                 ORDER BY start_time DESC
             '''
                 )
-<<<<<<< HEAD
                 params["user_name"] = current_user
 
             result = conn.execute(query, params)
-=======
-                result = conn.execute(query, {"user_name": current_user})
->>>>>>> 558db442
 
             active_timers = []
             for row in result:
@@ -1102,10 +1090,6 @@
         1
         for key, running in st.session_state.timers.items()
         if running and (is_admin or key.split('_')[-1] == current_user)
-<<<<<<< HEAD
-=======
-
->>>>>>> 558db442
     )
     with st.sidebar:
         st.write(f"**Active Timers ({active_timer_count})**")
