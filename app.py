--- conflicted
+++ resolved
@@ -2618,7 +2618,6 @@
                                 task_group.sort_values(["Card name", "stage_order"])
                                 .drop(columns=["stage_order"])
                             )
-<<<<<<< HEAD
                             for book_title, book_rows in task_group.groupby("Card name"):
                                 with st.expander(book_title, expanded=False):
                                     for idx, row in book_rows.iterrows():
@@ -2718,108 +2717,6 @@
                                                                         conn.execute(
                                                                             text(
                                                                                 '''
-=======
-                            for idx, row in task_group.iterrows():
-                                book_title = row["Card name"]
-                                stage_name = row["List"]
-                                estimate = row["Card estimate(s)"]
-                                if pd.isna(estimate):
-                                    estimate = 0
-                                spent = row["Time spent (s)"]
-                                task_key = f"{book_title}_{stage_name}_{current_user}"
-                                session_id = st.session_state.get("timer_session_counts", {}).get(task_key, 0)
-
-                                col1, col2 = st.columns([4, 3])
-
-                                with col1:
-                                    st.markdown(f"**{book_title}**\n\n_{stage_name}_")
-                                    if estimate > 0:
-                                        progress_percentage = spent / estimate
-                                        st.progress(min(progress_percentage, 1.0))
-                                        st.caption(
-                                            f"{format_seconds_to_time(spent)}/"
-                                            f"{format_seconds_to_time(estimate)}"
-                                        )
-                                    else:
-                                        st.caption(format_seconds_to_time(spent))
-
-                                with col2:
-                                    if task_key not in st.session_state.timers:
-                                        st.session_state.timers[task_key] = False
-
-                                    if st.session_state.timers[task_key]:
-                                        if task_key in st.session_state.timer_start_times:
-                                            start_time = st.session_state.timer_start_times[task_key]
-                                            base_time = st.session_state.timer_base_times.get(task_key, 0)
-                                            accumulated = st.session_state.timer_accumulated_time.get(task_key, 0)
-                                            paused = st.session_state.timer_paused.get(task_key, False)
-
-                                            current_elapsed = 0 if paused else calculate_timer_elapsed_time(start_time)
-                                            session_elapsed = accumulated + current_elapsed
-                                            display_elapsed = base_time + session_elapsed
-
-                                            status_label = "Paused" if paused else "Recording"
-                                            timer_id = f"timer_{task_key}_{session_id}"
-                                            components.html(
-                                                render_basic_js_timer(
-                                                    timer_id,
-                                                    status_label,
-                                                    display_elapsed,
-                                                    paused,
-                                                ),
-                                                height=40,
-                                            )
-
-                                            timer_row2_col1, timer_row2_col2 = st.columns([1.5, 1])
-
-                                            with timer_row2_col1:
-                                                pause_label = "Resume" if paused else "Pause"
-                                                if st.button(pause_label, key=f"pause_{task_key}_{session_id}"):
-                                                    if paused:
-                                                        resume_time = datetime.utcnow().replace(tzinfo=timezone.utc).astimezone(BST)
-                                                        st.session_state.timer_start_times[task_key] = resume_time
-                                                        st.session_state.timer_paused[task_key] = False
-                                                        update_active_timer_state(
-                                                            engine,
-                                                            task_key,
-                                                            accumulated,
-                                                            False,
-                                                            resume_time,
-                                                        )
-                                                    else:
-                                                        elapsed_since_start = calculate_timer_elapsed_time(start_time)
-                                                        new_accum = accumulated + elapsed_since_start
-                                                        st.session_state.timer_accumulated_time[task_key] = new_accum
-                                                        st.session_state.timer_paused[task_key] = True
-                                                        update_active_timer_state(
-                                                            engine,
-                                                            task_key,
-                                                            new_accum,
-                                                            True,
-                                                        )
-                                                    st.rerun()
-
-                                            with timer_row2_col2:
-                                                if st.button("Stop", key=f"stop_{task_key}_{session_id}"):
-                                                    final_time = session_elapsed
-                                                    stop_active_timer(engine, task_key)
-                                                    st.session_state.timers[task_key] = False
-                                                    timer_start_time = st.session_state.timer_start_times.get(task_key)
-
-                                                    if final_time > 0 and timer_start_time:
-                                                        task_entries = assigned_df[
-                                                            (assigned_df["Card name"] == book_title)
-                                                            & (assigned_df["List"] == stage_name)
-                                                        ]
-                                                        task_info = task_entries.iloc[0]
-                                                        board_name = task_info["Board"]
-                                                        existing_tag = task_info.get("Tag", None)
-                                                        try:
-                                                            with engine.connect() as conn:
-                                                                conn.execute(
-                                                                    text(
-                                                                        '''
->>>>>>> 596478d7
                                     INSERT INTO trello_time_tracking
                                     (card_name, user_name, list_name, time_spent_seconds,
                                      date_started, session_start_time, board_name, tag)
@@ -2832,7 +2729,6 @@
                                         tag = EXCLUDED.tag,
                                         created_at = CURRENT_TIMESTAMP
                                 '''
-<<<<<<< HEAD
                                                                             ),
                                                                             {
                                                                                 "card_name": book_title,
@@ -2897,81 +2793,12 @@
                                                         start_time_bst,
                                                         accumulated_seconds=0,
                                                         is_paused=False,
-=======
-                                                                    ),
-                                                                    {
-                                                                        "card_name": book_title,
-                                                                        "user_name": current_user,
-                                                                        "list_name": stage_name,
-                                                                        "time_spent_seconds": final_time,
-                                                                        "date_started": timer_start_time.date(),
-                                                                        "session_start_time": timer_start_time,
-                                                                        "board_name": board_name,
-                                                                        "tag": existing_tag,
-                                                                    },
-                                                                )
-                                                                conn.execute(
-                                                                    text(
-                                                                        "DELETE FROM active_timers WHERE timer_key = :timer_key"
-                                                                    ),
-                                                                    {"timer_key": task_key},
-                                                                )
-                                                                conn.commit()
-                                                        except Exception as e:
-                                                            st.error(f"Error saving timer data: {str(e)}")
-
-                                                    for state_dict in [
-                                                        st.session_state.timer_start_times,
-                                                        st.session_state.timer_accumulated_time,
-                                                        st.session_state.timer_paused,
-                                                        st.session_state.timer_base_times,
-                                                    ]:
-                                                        state_dict.pop(task_key, None)
-
-                                                    st.session_state.setdefault("timer_session_counts", {})
-                                                    st.session_state.timer_session_counts[task_key] = (
-                                                        st.session_state.timer_session_counts.get(task_key, 0) + 1
->>>>>>> 596478d7
                                                     )
 
                                                     st.rerun()
 
-<<<<<<< HEAD
                                         st.markdown("---")
-=======
-                                    else:
-                                        if st.button("Start", key=f"start_{task_key}_{session_id}"):
-                                            start_time_utc = datetime.utcnow().replace(tzinfo=timezone.utc)
-                                            start_time_bst = start_time_utc.astimezone(BST)
-                                            st.session_state.timers[task_key] = True
-                                            st.session_state.timer_start_times[task_key] = start_time_bst
-                                            st.session_state.timer_paused[task_key] = False
-                                            st.session_state.timer_accumulated_time[task_key] = 0
-                                            st.session_state.timer_base_times[task_key] = int(spent)
-
-                                            task_entries = assigned_df[
-                                                (assigned_df["Card name"] == book_title)
-                                                & (assigned_df["List"] == stage_name)
-                                            ]
-                                            task_info = task_entries.iloc[0]
-                                            board_name = task_info["Board"]
-
-                                            save_active_timer(
-                                                engine,
-                                                task_key,
-                                                book_title,
-                                                current_user,
-                                                stage_name,
-                                                board_name,
-                                                start_time_bst,
-                                                accumulated_seconds=0,
-                                                is_paused=False,
-                                            )
-
-                                            st.rerun()
-
-                                st.markdown("---")
->>>>>>> 596478d7
+
 
                     # Pagination setup
                     books_per_page = 10
