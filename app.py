import streamlit as st
import pandas as pd
import numpy as np
from datetime import datetime, timedelta, timezone
from collections import Counter
import io
import os
import re
import time
from sqlalchemy import create_engine, text
from sqlalchemy.exc import IntegrityError

st.set_page_config(page_title="Book Production Time Tracking", page_icon="favicon.png")

# Set BST timezone (UTC+1)
BST = timezone(timedelta(hours=1))
UTC_PLUS_1 = BST  # Keep backward compatibility


@st.cache_resource
def init_database():
    """Initialise database connection and create tables"""
    try:
        # Prefer Streamlit secrets but allow an env var fallback
        database_url = st.secrets.get("database", {}).get("url") or os.getenv("DATABASE_URL")
        if not database_url:
            st.error(
                "Database URL not configured. Set database.url in Streamlit secrets "
                "or the DATABASE_URL environment variable."
            )
            return None

        engine = create_engine(database_url)

        # Create table if it doesn't exist
        with engine.connect() as conn:
            conn.execute(
                text(
                    '''
                CREATE TABLE IF NOT EXISTS trello_time_tracking (
                    id SERIAL PRIMARY KEY,
                    card_name VARCHAR(500) NOT NULL,
                    user_name VARCHAR(255) NOT NULL,
                    list_name VARCHAR(255) NOT NULL,
                    time_spent_seconds INTEGER NOT NULL,
                    date_started DATE,
                    card_estimate_seconds INTEGER,
                    board_name VARCHAR(255),
                    labels TEXT,
                    completed BOOLEAN DEFAULT FALSE,
                    archived BOOLEAN DEFAULT FALSE,
                    created_at TIMESTAMP DEFAULT CURRENT_TIMESTAMP,
                    UNIQUE(card_name, user_name, list_name, date_started, time_spent_seconds)
                )
            '''
                )
            )
            # Add archived column to existing table if it doesn't exist
            conn.execute(
                text(
                    '''
                ALTER TABLE trello_time_tracking
                ADD COLUMN IF NOT EXISTS archived BOOLEAN DEFAULT FALSE
            '''
                )
            )

            # Add session_start_time column if it doesn't exist
            conn.execute(
                text(
                    '''
                ALTER TABLE trello_time_tracking
                ADD COLUMN IF NOT EXISTS session_start_time TIMESTAMP
            '''
                )
            )

            # Add tag column if it doesn't exist
            conn.execute(
                text(
                    '''
                ALTER TABLE trello_time_tracking
                ADD COLUMN IF NOT EXISTS tag VARCHAR(255)
            '''
                )
            )

            # Ensure other optional columns exist for older databases
            conn.execute(
                text(
                    '''
                ALTER TABLE trello_time_tracking
                ADD COLUMN IF NOT EXISTS card_estimate_seconds INTEGER
            '''
                )
            )
            conn.execute(
                text(
                    '''
                ALTER TABLE trello_time_tracking
                ADD COLUMN IF NOT EXISTS board_name VARCHAR(255)
            '''
                )
            )
            conn.execute(
                text(
                    '''
                ALTER TABLE trello_time_tracking
                ADD COLUMN IF NOT EXISTS labels TEXT
            '''
                )
            )
            conn.execute(
                text(
                    '''
                ALTER TABLE trello_time_tracking
                ADD COLUMN IF NOT EXISTS created_at TIMESTAMP DEFAULT CURRENT_TIMESTAMP
            '''
                )
            )
            conn.execute(
                text(
                    '''
                ALTER TABLE trello_time_tracking
                ADD COLUMN IF NOT EXISTS completed BOOLEAN DEFAULT FALSE
            '''
                )
            )

            # Create books table for storing book metadata
            conn.execute(
                text(
                    '''
                CREATE TABLE IF NOT EXISTS books (
                    card_name VARCHAR(500) PRIMARY KEY,
                    board_name VARCHAR(255),
                    tag VARCHAR(255),
                    archived BOOLEAN DEFAULT FALSE,
                    created_at TIMESTAMP DEFAULT CURRENT_TIMESTAMP
                )
            '''
                )
            )

            # Add optional columns to books table if they are missing
            conn.execute(
                text(
                    '''
                ALTER TABLE books
                ADD COLUMN IF NOT EXISTS board_name VARCHAR(255)
            '''
                )
            )
            conn.execute(
                text(
                    '''
                ALTER TABLE books
                ADD COLUMN IF NOT EXISTS tag VARCHAR(255)
            '''
                )
            )
            conn.execute(
                text(
                    '''
                ALTER TABLE books
                ADD COLUMN IF NOT EXISTS archived BOOLEAN DEFAULT FALSE
            '''
                )
            )
            conn.execute(
                text(
                    '''
                ALTER TABLE books
                ADD COLUMN IF NOT EXISTS created_at TIMESTAMP DEFAULT CURRENT_TIMESTAMP
            '''
                )
            )

            # Create active timers table for persistent timer storage
            conn.execute(
                text(
                    '''
                CREATE TABLE IF NOT EXISTS active_timers (
                    id SERIAL PRIMARY KEY,
                    timer_key VARCHAR(500) NOT NULL UNIQUE,
                    card_name VARCHAR(255) NOT NULL,
                    user_name VARCHAR(100),
                    list_name VARCHAR(100) NOT NULL,
                    board_name VARCHAR(100),
                    start_time TIMESTAMPTZ NOT NULL,
                    accumulated_seconds INTEGER DEFAULT 0,
                    is_paused BOOLEAN DEFAULT FALSE,
                    created_at TIMESTAMPTZ DEFAULT CURRENT_TIMESTAMP
                )
            '''
                )
            )

            # Add new columns to existing active_timers table if they don't exist
            conn.execute(
                text(
                    '''
                ALTER TABLE active_timers
                ADD COLUMN IF NOT EXISTS accumulated_seconds INTEGER DEFAULT 0
            '''
                )
            )
            conn.execute(
                text(
                    '''
                ALTER TABLE active_timers
                ADD COLUMN IF NOT EXISTS is_paused BOOLEAN DEFAULT FALSE
            '''
                )
            )

            # Migrate existing TIMESTAMP columns to TIMESTAMPTZ if needed
            try:
                conn.execute(
                    text(
                        '''
                    ALTER TABLE active_timers
                    ALTER COLUMN start_time TYPE TIMESTAMPTZ USING start_time AT TIME ZONE 'Europe/London'
                '''
                    )
                )
                conn.execute(
                    text(
                        '''
                    ALTER TABLE active_timers
                    ALTER COLUMN created_at TYPE TIMESTAMPTZ USING created_at AT TIME ZONE 'Europe/London'
                '''
                    )
                )
            except Exception:
                # Columns might already be TIMESTAMPTZ, ignore the error
                pass
            conn.commit()

        return engine
    except Exception as e:
        st.error(f"Database initialisation failed: {str(e)}")
        return None


def get_users_from_database(_engine):
    """Get list of unique users from database with retry logic"""
    max_retries = 3
    for attempt in range(max_retries):
        try:
            with _engine.connect() as conn:
                result = conn.execute(
                    text(
                        'SELECT DISTINCT COALESCE(user_name, \'Not set\') FROM trello_time_tracking ORDER BY COALESCE(user_name, \'Not set\')'
                    )
                )
                return [row[0] for row in result]
        except Exception as e:
            if attempt < max_retries - 1:
                time.sleep(0.5)
                continue
            else:
                return []
    return []


def get_tags_from_database(_engine):
    """Get list of unique individual tags from database, splitting comma-separated values"""
    max_retries = 3
    for attempt in range(max_retries):
        try:
            with _engine.connect() as conn:
                result = conn.execute(
                    text(
                        "SELECT DISTINCT tag FROM trello_time_tracking WHERE tag IS NOT NULL AND tag != '' ORDER BY tag"
                    )
                )
                all_tag_strings = [row[0] for row in result]

                # Split comma-separated tags and create unique set
                individual_tags = set()
                for tag_string in all_tag_strings:
                    if tag_string:
                        # Split by comma and strip whitespace
                        tags_in_string = [tag.strip() for tag in tag_string.split(',')]
                        individual_tags.update(tags_in_string)

                # Return sorted list of individual tags
                return sorted(list(individual_tags))

        except Exception as e:
            if attempt < max_retries - 1:
                # Wait before retrying
                time.sleep(0.5)
                continue
            else:
                # Final attempt failed, return empty list instead of showing error
                return []

    return []


def get_books_from_database(_engine):
    """Get list of unique book names from database with retry logic"""
    max_retries = 3
    for attempt in range(max_retries):
        try:
            with _engine.connect() as conn:
                result = conn.execute(
                    text(
                        "SELECT DISTINCT card_name FROM trello_time_tracking WHERE card_name IS NOT NULL ORDER BY card_name"
                    )
                )
                books = [row[0] for row in result]
                return books
        except Exception as e:
            if attempt < max_retries - 1:
                time.sleep(0.5)
                continue
            else:
                return []
    return []


def get_boards_from_database(_engine):
    """Get list of unique board names from database with retry logic"""
    max_retries = 3
    for attempt in range(max_retries):
        try:
            with _engine.connect() as conn:
                result = conn.execute(
                    text(
                        "SELECT DISTINCT board_name FROM trello_time_tracking WHERE board_name IS NOT NULL AND board_name != '' ORDER BY board_name"
                    )
                )
                boards = [row[0] for row in result]
                return boards
        except Exception as e:
            if attempt < max_retries - 1:
                time.sleep(0.5)
                continue
            else:
                return []
    return []


def emergency_stop_all_timers(engine):
    """Emergency function to stop all active timers and save progress when database connection fails"""
    try:
        # Initialize session state if needed
        if 'timers' not in st.session_state:
            st.session_state.timers = {}
        if 'timer_start_times' not in st.session_state:
            st.session_state.timer_start_times = {}

        saved_timers = 0
        current_time_utc = datetime.utcnow().replace(tzinfo=timezone.utc)
        current_time_bst = current_time_utc.astimezone(BST)

        # Process any active timers from session state
        for timer_key, is_active in st.session_state.timers.items():
            if is_active and timer_key in st.session_state.timer_start_times:
                try:
                    # Parse timer key to extract details
                    parts = timer_key.split('_')
                    if len(parts) >= 3:
                        card_name = '_'.join(parts[:-2])  # Reconstruct card name
                        list_name = parts[-2]
                        user_name = parts[-1]

                        # Calculate elapsed time using UTC-based function
                        start_time = st.session_state.timer_start_times[timer_key]
                        elapsed_seconds = calculate_timer_elapsed_time(start_time)

                        # Only save if significant time elapsed
                        if elapsed_seconds > 0:
                            # Try to save to database with retry logic
                            for attempt in range(3):
                                try:
                                    with engine.connect() as conn:
                                        # Save the time entry
                                        conn.execute(
                                            text(
                                                '''
                                            INSERT INTO trello_time_tracking
                                            (card_name, user_name, list_name, time_spent_seconds,
                                             date_started, session_start_time, board_name)
                                            VALUES (:card_name, :user_name, :list_name, :time_spent_seconds,
                                                   :date_started, :session_start_time, :board_name)
                                        '''
                                            ),
                                            {
                                                'card_name': card_name,
                                                'user_name': user_name,
                                                'list_name': list_name,
                                                'time_spent_seconds': elapsed_seconds,
                                                'date_started': start_time.date(),
                                                'session_start_time': start_time,
                                                'board_name': 'Manual Entry',
                                            },
                                        )

                                        # Remove from active timers table
                                        conn.execute(
                                            text('DELETE FROM active_timers WHERE timer_key = :timer_key'),
                                            {'timer_key': timer_key},
                                        )
                                        conn.commit()
                                        saved_timers += 1
                                        break
                                except Exception:
                                    if attempt == 2:  # Last attempt failed
                                        # Store in session state as backup
                                        if 'emergency_saved_times' not in st.session_state:
                                            st.session_state.emergency_saved_times = []
                                        st.session_state.emergency_saved_times.append(
                                            {
                                                'card_name': card_name,
                                                'user_name': user_name,
                                                'list_name': list_name,
                                                'elapsed_seconds': elapsed_seconds,
                                                'start_time': start_time,
                                            }
                                        )
                                    continue

                except Exception as e:
                    continue  # Skip this timer if parsing fails

        if saved_timers > 0:
            st.success(f"Successfully saved {saved_timers} active timer(s) before stopping.")

        # Try to clear active timers table if possible
        try:
            with engine.connect() as conn:
                conn.execute(text('DELETE FROM active_timers'))
                conn.commit()
        except Exception:
            pass  # Database might be completely unavailable

    except Exception as e:
        st.error(f"Emergency timer save failed: {str(e)}")


def recover_emergency_saved_times(engine):
    """Recover and save any emergency saved times from previous session"""
    if 'emergency_saved_times' in st.session_state and st.session_state.emergency_saved_times:
        saved_count = 0
        for saved_time in st.session_state.emergency_saved_times:
            try:
                with engine.connect() as conn:
                    conn.execute(
                        text(
                            '''
                        INSERT INTO trello_time_tracking
                        (card_name, user_name, list_name, time_spent_seconds,
                         date_started, session_start_time, board_name)
                        VALUES (:card_name, :user_name, :list_name, :time_spent_seconds,
                               :date_started, :session_start_time, :board_name)
                    '''
                        ),
                        {
                            'card_name': saved_time['card_name'],
                            'user_name': saved_time['user_name'],
                            'list_name': saved_time['list_name'],
                            'time_spent_seconds': saved_time['elapsed_seconds'],
                            'date_started': saved_time['start_time'].date(),
                            'session_start_time': saved_time['start_time'],
                            'board_name': 'Manual Entry',
                        },
                    )
                    conn.commit()
                    saved_count += 1
            except Exception:
                continue  # Skip if unable to save

        if saved_count > 0:
            st.success(f"Recovered {saved_count} emergency saved timer(s) from previous session.")

        # Clear the emergency saved times
        st.session_state.emergency_saved_times = []


def load_active_timers(engine):
    """Load active timers from database - simplified version"""
    try:
        with engine.connect() as conn:
            result = conn.execute(
                text(
                    '''
                SELECT timer_key, card_name, user_name, list_name, board_name,
                       start_time, accumulated_seconds, is_paused
                FROM active_timers
                ORDER BY start_time DESC
            '''
                )
            )

            active_timers = []
            for row in result:
                timer_key = row[0]
                card_name = row[1]
                user_name = row[2]
                list_name = row[3]
                board_name = row[4]
                start_time = row[5]
                accumulated_seconds = row[6] or 0
                is_paused = row[7] or False

                # Simple session state - just track if timer is running
                if 'timers' not in st.session_state:
                    st.session_state.timers = {}
                if 'timer_start_times' not in st.session_state:
                    st.session_state.timer_start_times = {}
                if 'timer_paused' not in st.session_state:
                    st.session_state.timer_paused = {}
                if 'timer_accumulated_time' not in st.session_state:
                    st.session_state.timer_accumulated_time = {}

                # Ensure timezone-aware datetime for consistency
                if start_time.tzinfo is None:
                    start_time_with_tz = start_time.replace(tzinfo=BST)
                else:
                    # Convert to BST for consistency in session state
                    start_time_with_tz = start_time.astimezone(BST)

                st.session_state.timers[timer_key] = True
                st.session_state.timer_start_times[timer_key] = start_time_with_tz
                st.session_state.timer_paused[timer_key] = is_paused
                st.session_state.timer_accumulated_time[timer_key] = accumulated_seconds

                active_timers.append(
                    {
                        'timer_key': timer_key,
                        'card_name': card_name,
                        'user_name': user_name,
                        'list_name': list_name,
                        'board_name': board_name,
                        'start_time': start_time_with_tz,
                    }
                )

            return active_timers
    except Exception as e:
        error_msg = str(e)

        # Check if this is an SSL connection error indicating app restart
        if "SSL connection has been closed unexpectedly" in error_msg or "connection" in error_msg.lower():
            st.warning("App restarted - automatically stopping all active timers and saving progress...")

            # Try to recover and save any active timers from session state
            emergency_stop_all_timers(engine)

            # Clear session state timers since they've been saved
            if 'timers' in st.session_state:
                st.session_state.timers = {}
            if 'timer_start_times' in st.session_state:
                st.session_state.timer_start_times = {}

            return []
        else:
            st.error(f"Error loading active timers: {error_msg}")
            return []


def save_active_timer(
    engine,
    timer_key,
    card_name,
    user_name,
    list_name,
    board_name,
    start_time,
    accumulated_seconds=0,
    is_paused=False,
):
    """Save or update an active timer in the database."""
    try:
        with engine.connect() as conn:
            if start_time.tzinfo is None:
                start_time_with_tz = start_time.replace(tzinfo=BST)
            else:
                start_time_with_tz = start_time

            conn.execute(
                text(
                    '''
                INSERT INTO active_timers (timer_key, card_name, user_name, list_name,
                    board_name, start_time, accumulated_seconds, is_paused, created_at)
                VALUES (:timer_key, :card_name, :user_name, :list_name, :board_name,
                    :start_time, :accumulated_seconds, :is_paused, CURRENT_TIMESTAMP)
                ON CONFLICT (timer_key) DO UPDATE SET
                    start_time = EXCLUDED.start_time,
                    accumulated_seconds = EXCLUDED.accumulated_seconds,
                    is_paused = EXCLUDED.is_paused,
                    created_at = CURRENT_TIMESTAMP
            '''
                ),
                {
                    'timer_key': timer_key,
                    'card_name': card_name,
                    'user_name': user_name,
                    'list_name': list_name,
                    'board_name': board_name,
                    'start_time': start_time_with_tz,
                    'accumulated_seconds': accumulated_seconds,
                    'is_paused': is_paused,
                },
            )
            conn.commit()
    except Exception as e:
        st.error(f"Error saving active timer: {str(e)}")


def update_active_timer_state(
    engine, timer_key, accumulated_seconds, is_paused, start_time=None
):
    """Update active timer pause/resume state."""
    try:
        with engine.connect() as conn:
            params = {
                'accumulated_seconds': accumulated_seconds,
                'is_paused': is_paused,
                'timer_key': timer_key,
            }
            if start_time is not None:
                if start_time.tzinfo is None:
                    start_time_with_tz = start_time.replace(tzinfo=BST)
                else:
                    start_time_with_tz = start_time
                params['start_time'] = start_time_with_tz
                conn.execute(
                    text(
                        '''
                    UPDATE active_timers
                    SET accumulated_seconds = :accumulated_seconds,
                        is_paused = :is_paused,
                        start_time = :start_time
                    WHERE timer_key = :timer_key
                '''
                    ),
                    params,
                )
            else:
                conn.execute(
                    text(
                        '''
                    UPDATE active_timers
                    SET accumulated_seconds = :accumulated_seconds,
                        is_paused = :is_paused
                    WHERE timer_key = :timer_key
                '''
                    ),
                    params,
                )
            conn.commit()
    except Exception as e:
        st.error(f"Error updating active timer: {str(e)}")


def remove_active_timer(engine, timer_key):
    """Remove active timer from database"""
    try:
        with engine.connect() as conn:
            conn.execute(
                text(
                    '''
                DELETE FROM active_timers WHERE timer_key = :timer_key
            '''
                ),
                {'timer_key': timer_key},
            )
            conn.commit()
    except Exception as e:
        st.error(f"Error removing active timer: {str(e)}")


def stop_active_timer(engine, timer_key):
    """Stop a running timer and save its elapsed time."""
    if timer_key not in st.session_state.get('timers', {}):
        return

    start_time = st.session_state.timer_start_times.get(timer_key)
    accumulated = st.session_state.timer_accumulated_time.get(timer_key, 0)
    paused = st.session_state.timer_paused.get(timer_key, False)

    elapsed_seconds = accumulated
    if not paused and start_time:
        elapsed_seconds += calculate_timer_elapsed_time(start_time)

    parts = timer_key.split('_')
    if len(parts) < 3:
        return

    card_name = '_'.join(parts[:-2])
    list_name = parts[-2]
    user_name = parts[-1]

    board_name = 'Manual Entry'
    try:
        with engine.connect() as conn:
            res = conn.execute(
                text('SELECT board_name FROM active_timers WHERE timer_key = :timer_key'), {'timer_key': timer_key}
            )
            row = res.fetchone()
            if row and row[0]:
                board_name = row[0]
    except Exception:
        pass

    try:
        with engine.connect() as conn:
            conn.execute(
                text(
                    '''
                INSERT INTO trello_time_tracking
                (card_name, user_name, list_name, time_spent_seconds,
                 date_started, session_start_time, board_name)
                VALUES (:card_name, :user_name, :list_name, :time_spent_seconds,
                        :date_started, :session_start_time, :board_name)
                ON CONFLICT (card_name, user_name, list_name, date_started, time_spent_seconds)
                DO UPDATE SET
                    session_start_time = EXCLUDED.session_start_time,
                    board_name = EXCLUDED.board_name,
                    created_at = CURRENT_TIMESTAMP
            '''
                ),
                {
                    'card_name': card_name,
                    'user_name': user_name,
                    'list_name': list_name,
                    'time_spent_seconds': elapsed_seconds,
                    'date_started': (start_time or datetime.now(BST)).date(),
                    'session_start_time': start_time or datetime.now(BST),
                    'board_name': board_name,
                },
            )
            conn.execute(text('DELETE FROM active_timers WHERE timer_key = :timer_key'), {'timer_key': timer_key})
            conn.commit()
    except Exception as e:
        st.error(f"Error saving timer data: {str(e)}")

    st.session_state.timers[timer_key] = False
    if timer_key in st.session_state.timer_start_times:
        del st.session_state.timer_start_times[timer_key]
    if timer_key in st.session_state.timer_accumulated_time:
        del st.session_state.timer_accumulated_time[timer_key]
    if timer_key in st.session_state.timer_paused:
        del st.session_state.timer_paused[timer_key]
    st.rerun()


def display_active_timers_sidebar(engine):
    """Display running timers in the sidebar on every page."""
    active_timer_count = sum(1 for running in st.session_state.timers.values() if running)
    with st.sidebar:
        st.write(f"**Active Timers ({active_timer_count})**")
        if active_timer_count == 0:
            st.write("No active timers")
        else:
            for task_key, is_running in st.session_state.timers.items():
                if is_running and task_key in st.session_state.timer_start_times:
                    parts = task_key.split('_')
                    if len(parts) >= 3:
                        book_title = '_'.join(parts[:-2])
                        stage_name = parts[-2]
                        user_name = parts[-1]
                        start_time = st.session_state.timer_start_times[task_key]
                        accumulated = st.session_state.timer_accumulated_time.get(task_key, 0)
                        paused = st.session_state.timer_paused.get(task_key, False)
                        current_elapsed = 0 if paused else calculate_timer_elapsed_time(start_time)
                        elapsed_seconds = accumulated + current_elapsed
                        elapsed_str = format_seconds_to_time(elapsed_seconds)
                        user_display = user_name if user_name and user_name != "Not set" else "Unassigned"

                        col1, col2, col3 = st.columns([3, 1, 1])
                        with col1:
                            status_text = "PAUSED" if paused else "RECORDING"
                            st.write(
                                f"**{book_title} - {stage_name} ({user_display})**: {elapsed_str} - {status_text}"
                            )
                        with col2:
                            pause_label = "Resume" if paused else "Pause"
                            if st.button(pause_label, key=f"summary_pause_{task_key}"):
                                if paused:
                                    resume_time = datetime.utcnow().replace(tzinfo=timezone.utc).astimezone(BST)
                                    st.session_state.timer_start_times[task_key] = resume_time
                                    st.session_state.timer_paused[task_key] = False
                                    update_active_timer_state(engine, task_key, accumulated, False, resume_time)
                                else:
                                    elapsed_since_start = calculate_timer_elapsed_time(start_time)
                                    new_accum = accumulated + elapsed_since_start
                                    st.session_state.timer_accumulated_time[task_key] = new_accum
                                    st.session_state.timer_paused[task_key] = True
                                    update_active_timer_state(engine, task_key, new_accum, True)
                                st.rerun()
                        with col3:
                            if st.button("Stop", key=f"summary_stop_{task_key}"):
                                stop_active_timer(engine, task_key)

        if st.button("Refresh Active Timers", key="refresh_active_timers_sidebar", type="secondary"):
            st.rerun()
        st.markdown("---")


def update_task_completion(engine, card_name, user_name, list_name, completed):
    """Update task completion status for all matching records"""
    try:
        with engine.connect() as conn:
            # Update all matching records and get count of affected rows
            result = conn.execute(
                text(
                    """
                UPDATE trello_time_tracking
                SET completed = :completed
                WHERE card_name = :card_name
                AND COALESCE(user_name, 'Not set') = :user_name
                AND list_name = :list_name
                AND archived = FALSE
            """
                ),
                {'completed': completed, 'card_name': card_name, 'user_name': user_name, 'list_name': list_name},
            )
            conn.commit()

            # Verify the update worked
            rows_affected = result.rowcount
            if rows_affected == 0:
                st.warning(f"No records found to update for {card_name} - {list_name} ({user_name})")

    except Exception as e:
        st.error(f"Error updating task completion: {str(e)}")


def get_task_completion(engine, card_name, user_name, list_name):
    """Get task completion status"""
    try:
        with engine.connect() as conn:
            result = conn.execute(
                text(
                    """
                SELECT completed FROM trello_time_tracking
                WHERE card_name = :card_name
                AND COALESCE(user_name, 'Not set') = :user_name
                AND list_name = :list_name
                LIMIT 1
            """
                ),
                {'card_name': card_name, 'user_name': user_name, 'list_name': list_name},
            )
            row = result.fetchone()
            return row[0] if row else False
    except Exception as e:
        st.error(f"Error getting task completion: {str(e)}")
        return False


def check_all_tasks_completed(engine, card_name):
    """Check if all tasks for a book are completed"""
    try:
        with engine.connect() as conn:
            # Get all tasks for this book - need to check each user/stage combination
            result = conn.execute(
                text(
                    """
                SELECT list_name, COALESCE(user_name, 'Not set') as user_name,
                       BOOL_AND(COALESCE(completed, false)) as all_completed
                FROM trello_time_tracking
                WHERE card_name = :card_name
                AND archived = FALSE
                GROUP BY list_name, COALESCE(user_name, 'Not set')
            """
                ),
                {'card_name': card_name},
            )

            task_groups = result.fetchall()
            if not task_groups:
                return False

            # Check if all task groups are completed
            for task_group in task_groups:
                if not task_group[2]:  # all_completed column
                    return False

            return True
    except Exception as e:
        st.error(f"Error checking book completion: {str(e)}")
        return False


def delete_task_stage(engine, card_name, user_name, list_name):
    """Delete a specific task stage from the database"""
    try:
        with engine.connect() as conn:
            conn.execute(
                text(
                    """
                DELETE FROM trello_time_tracking
                WHERE card_name = :card_name
                AND COALESCE(user_name, 'Not set') = :user_name
                AND list_name = :list_name
            """
                ),
                {'card_name': card_name, 'user_name': user_name, 'list_name': list_name},
            )
            conn.commit()
            return True
    except Exception as e:
        st.error(f"Error deleting task stage: {str(e)}")
        return False


def create_book_record(engine, card_name, board_name=None, tag=None):
    """Create a book record in the books table"""
    try:
        with engine.connect() as conn:
            conn.execute(
                text(
                    """
                INSERT INTO books (card_name, board_name, tag)
                VALUES (:card_name, :board_name, :tag)
                ON CONFLICT (card_name) DO UPDATE SET
                    board_name = EXCLUDED.board_name,
                    tag = EXCLUDED.tag
            """
                ),
                {'card_name': card_name, 'board_name': board_name, 'tag': tag},
            )
            conn.commit()
            return True
    except Exception as e:
        st.error(f"Error creating book record: {str(e)}")
        return False


def get_all_books(engine):
    """Get all books from the books table, including those without tasks"""
    try:
        with engine.connect() as conn:
            result = conn.execute(
                text(
                    """
                SELECT DISTINCT card_name, board_name, tag
                FROM books
                WHERE archived = FALSE
                UNION
                SELECT DISTINCT card_name, board_name, tag
                FROM trello_time_tracking
                WHERE archived = FALSE
                ORDER BY card_name
            """
                )
            )
            return result.fetchall()
    except Exception as e:
        st.error(f"Error fetching books: {str(e)}")
        return []


def get_available_stages_for_book(engine, card_name):
    """Get stages not yet associated with a book"""
    all_stages = [
        "Editorial R&D",
        "Editorial Writing",
        "1st Edit",
        "2nd Edit",
        "Design R&D",
        "In Design",
        "1st Proof",
        "2nd Proof",
        "Editorial Sign Off",
        "Design Sign Off",
    ]

    try:
        with engine.connect() as conn:
            result = conn.execute(
                text(
                    """
                SELECT DISTINCT list_name
                FROM trello_time_tracking
                WHERE card_name = :card_name AND archived = FALSE
            """
                ),
                {'card_name': card_name},
            )

            existing_stages = [row[0] for row in result.fetchall()]
            available_stages = [stage for stage in all_stages if stage not in existing_stages]
            return available_stages
    except Exception as e:
        st.error(f"Error getting available stages: {str(e)}")
        return []


def add_stage_to_book(engine, card_name, stage_name, board_name=None, tag=None, estimate_seconds=3600):
    """Add a new stage to a book"""
    try:
        with engine.connect() as conn:
            conn.execute(
                text(
                    """
                INSERT INTO trello_time_tracking
                (card_name, user_name, list_name, time_spent_seconds, card_estimate_seconds, board_name, created_at, tag)
                VALUES (:card_name, :user_name, :list_name, :time_spent_seconds, :card_estimate_seconds, :board_name, :created_at, :tag)
            """
                ),
                {
                    'card_name': card_name,
                    'user_name': None,  # Unassigned initially
                    'list_name': stage_name,
                    'time_spent_seconds': 0,
                    'card_estimate_seconds': estimate_seconds,
                    'board_name': board_name,
                    'created_at': datetime.now(BST),
                    'tag': tag,
                },
            )
            conn.commit()
            return True
    except Exception as e:
        st.error(f"Error adding stage: {str(e)}")
        return False


def import_books_from_csv(engine, df):
    """Import books and stage estimates from a CSV DataFrame"""
    required_cols = {"Card Name", "Board", "Tags"}
    if not required_cols.issubset(df.columns):
        missing = required_cols - set(df.columns)
        return False, f"Missing columns: {', '.join(missing)}"

    # Identify stage columns (user and time pairs)
    stage_names = [col for col in df.columns if col not in required_cols and not col.endswith(" Time")]
    if not stage_names:
        return False, "No stage columns found in CSV"

    total_entries = 0

    for _, row in df.iterrows():
        card_name = str(row.get("Card Name", "")).strip()
        board_name = row.get("Board")
        board_name = str(board_name).strip() if pd.notna(board_name) else None
        tag_value = row.get("Tags")
        if pd.notna(tag_value) and str(tag_value).strip():
            final_tag = ", ".join([t.strip() for t in str(tag_value).split(",") if t.strip()])
        else:
            final_tag = None

        # Create/update book record
        create_book_record(engine, card_name, board_name, final_tag)

        current_time = datetime.now(BST)

        with engine.connect() as conn:
            for stage in stage_names:
                time_col = f"{stage} Time"
                if time_col not in df.columns:
                    continue

                time_val = row.get(time_col)
                if pd.isna(time_val) or str(time_val).strip() == "":
                    continue

                try:
                    hours = float(str(time_val))
                except ValueError:
                    continue
                if hours <= 0:
                    continue

                estimate_seconds = int(hours * 3600)

                user_val = row.get(stage)
                if pd.notna(user_val) and str(user_val).strip() and str(user_val).strip() != "Not set":
                    final_user = str(user_val).strip()
                else:
                    final_user = None

                conn.execute(
                    text(
                        '''
                    INSERT INTO trello_time_tracking
                    (card_name, user_name, list_name, time_spent_seconds,
                     card_estimate_seconds, board_name, created_at,
                     session_start_time, tag)
                    VALUES (:card_name, :user_name, :list_name, :time_spent_seconds,
                            :card_estimate_seconds, :board_name, :created_at,
                            :session_start_time, :tag)
                    '''
                    ),
                    {
                        'card_name': card_name,
                        'user_name': final_user,
                        'list_name': stage,
                        'time_spent_seconds': 0,
                        'card_estimate_seconds': estimate_seconds,
                        'board_name': board_name,
                        'created_at': current_time,
                        'session_start_time': None,
                        'tag': final_tag,
                    },
                )
                total_entries += 1

            conn.commit()

    return True, f"Imported {total_entries} stage entries from CSV"


def get_filtered_tasks_from_database(
    _engine, user_name=None, book_name=None, board_name=None, tag_name=None, start_date=None, end_date=None
):
    """Get filtered tasks from database with multiple filter options"""
    try:
        query = '''
            WITH task_summary AS (
                SELECT card_name, list_name, COALESCE(user_name, 'Not set') as user_name, board_name, tag,
                       SUM(time_spent_seconds) as total_time,
                       MAX(card_estimate_seconds) as estimated_seconds,
                       MIN(CASE WHEN session_start_time IS NOT NULL THEN session_start_time END) as first_session
                FROM trello_time_tracking
                WHERE 1=1
        '''
        params = {}

        # Add filters based on provided parameters
        if user_name and user_name != "All Users":
            query += ' AND COALESCE(user_name, \'Not set\') = :user_name'
            params['user_name'] = user_name

        if book_name and book_name != "All Books":
            query += ' AND card_name = :book_name'
            params['book_name'] = book_name

        if board_name and board_name != "All Boards":
            query += ' AND board_name = :board_name'
            params['board_name'] = board_name

        if tag_name and tag_name != "All Tags":
            query += ' AND (tag = :tag_name OR tag LIKE :tag_name_pattern1 OR tag LIKE :tag_name_pattern2 OR tag LIKE :tag_name_pattern3)'
            params['tag_name'] = tag_name
            params['tag_name_pattern1'] = f'{tag_name},%'  # Tag at start
            params['tag_name_pattern2'] = f'%, {tag_name},%'  # Tag in middle
            params['tag_name_pattern3'] = f'%, {tag_name}'  # Tag at end

        query += '''
                GROUP BY card_name, list_name, COALESCE(user_name, 'Not set'), board_name, tag
            )
            SELECT card_name, list_name, user_name, board_name, tag, first_session, total_time, estimated_seconds
            FROM task_summary
        '''

        # Add date filtering to the main query if needed
        if start_date or end_date:
            date_conditions = []
            if start_date:
                date_conditions.append('first_session >= :start_date')
                params['start_date'] = start_date
            if end_date:
                date_conditions.append('first_session <= :end_date')
                params['end_date'] = end_date

            if date_conditions:
                query += ' WHERE ' + ' AND '.join(date_conditions)

        query += ' ORDER BY first_session DESC, card_name, list_name'

        with _engine.connect() as conn:
            result = conn.execute(text(query), params)
            data = []
            for row in result:
                card_name = row[0]
                list_name = row[1]
                user_name = row[2]
                board_name = row[3]
                tag = row[4]
                first_session = row[5]
                total_time = row[6]
                estimated_time = row[7] if row[7] else 0

                if first_session:
                    # Format as DD/MM/YYYY HH:MM
                    date_time_str = first_session.strftime('%d/%m/%Y %H:%M')
                else:
                    date_time_str = 'Manual Entry'

                # Calculate completion percentage
                if estimated_time > 0:
                    completion_ratio = total_time / estimated_time
                    if completion_ratio <= 1.0:
                        completion_percentage = f"{int(completion_ratio * 100)}%"
                    else:
                        over_percentage = int((completion_ratio - 1.0) * 100)
                        completion_percentage = f"{over_percentage}% over"
                else:
                    completion_percentage = "No estimate"

                data.append(
                    {
                        'Book Title': card_name,
                        'Stage': list_name,
                        'User': user_name,
                        'Board': board_name,
                        'Tag': tag if tag else 'No Tag',
                        'Session Started': date_time_str,
                        'Time Allocation': format_seconds_to_time(estimated_time) if estimated_time > 0 else 'Not Set',
                        'Time Spent': format_seconds_to_time(total_time),
                        'Completion %': completion_percentage,
                    }
                )
            return pd.DataFrame(data)
    except Exception as e:
        st.error(f"Error fetching user tasks: {str(e)}")
        return pd.DataFrame()


def format_seconds_to_time(seconds):
    """Convert seconds to hh:mm:ss format"""
    if pd.isna(seconds) or seconds == 0:
        return "00:00:00"

    # Convert to integer to handle any float values
    seconds = int(seconds)
    hours = seconds // 3600
    minutes = (seconds % 3600) // 60
    secs = seconds % 60
    return f"{hours:02d}:{minutes:02d}:{secs:02d}"


def parse_hours_minutes(value):
    """Parse HH:MM or decimal hour strings to float hours."""
    if value is None or value == "":
        return 0.0

    try:
        if isinstance(value, (int, float)):
            return float(value)

        value = str(value).strip()

        if ":" in value:
            parts = value.split(":")
            if len(parts) == 2:
                hours = float(parts[0])
                minutes = float(parts[1])
                if minutes >= 60:
                    st.warning("Minutes must be less than 60")
                    return 0.0
                return hours + minutes / 60

        return float(value)
    except ValueError:
        st.warning("Use HH:MM or decimal hours (e.g., 2:30)")
        return 0.0


def calculate_timer_elapsed_time(start_time):
    """Calculate elapsed time from start_time to now using UTC for accuracy"""
    if not start_time:
        return 0

    # Use UTC for all calculations to avoid timezone issues
    current_time_utc = datetime.utcnow().replace(tzinfo=timezone.utc)

    # Convert start_time to UTC
    if start_time.tzinfo is None:
        # Assume start_time is in BST if no timezone info
        start_time = start_time.replace(tzinfo=BST).astimezone(timezone.utc)
    else:
        # Convert to UTC
        start_time = start_time.astimezone(timezone.utc)

    elapsed = current_time_utc - start_time
    return max(0, int(elapsed.total_seconds()))  # Ensure non-negative result


def calculate_completion_status(time_spent_seconds, estimated_seconds):
    """Calculate completion status based on time spent vs estimated time"""
    if pd.isna(estimated_seconds) or estimated_seconds == 0:
        return "No estimate"

    completion_ratio = time_spent_seconds / estimated_seconds

    if completion_ratio <= 1.0:
        percentage = int(completion_ratio * 100)
        return f"{percentage}% Complete"
    else:
        over_percentage = int((completion_ratio - 1.0) * 100)
        return f"{over_percentage}% over allocation"


@st.cache_data(ttl=60)
def process_book_summary(df):
    """Generate Book Summary Table"""
    try:
        grouped = df.groupby('Card name')

        total_time = grouped['Time spent (s)'].sum()
        estimated = grouped['Card estimate(s)'].max()
        boards = grouped['Board'].first()

        def get_main_user(group):
            user_totals = group.groupby('User')['Time spent (s)'].sum()
            return user_totals.idxmax() if not user_totals.empty else "Unknown"

        main_user_series = grouped.apply(get_main_user)

        completion_list = [
            calculate_completion_status(t, 0 if pd.isna(e) else e) for t, e in zip(total_time, estimated)
        ]

        df_summary = pd.DataFrame(
            {
                'Book Title': total_time.index,
                'Board': boards.values,
                'Main User': main_user_series.values,
                'Time Spent': total_time.apply(format_seconds_to_time).values,
                'Estimated Time': estimated.fillna(0).apply(format_seconds_to_time).values,
                'Completion': completion_list,
            }
        )

        return df_summary.reset_index(drop=True)

    except Exception as e:
        st.error(f"Error processing book summary: {str(e)}")
        return pd.DataFrame()


def get_most_recent_activity(df, card_name):
    """Get the most recent list/stage worked on for a specific card"""
    try:
        card_data = df[df['Card name'] == card_name]

        if card_data.empty:
            return "Unknown"

        # If Date started (f) exists, use it to find most recent
        if 'Date started (f)' in df.columns and not card_data['Date started (f)'].isna().all():
            # Convert dates and find the most recent entry
            card_data_with_dates = card_data.dropna(subset=['Date started (f)'])
            if not card_data_with_dates.empty:
                card_data_with_dates = card_data_with_dates.copy()
                card_data_with_dates['parsed_date'] = pd.to_datetime(
                    card_data_with_dates['Date started (f)'], format='%m/%d/%Y', errors='coerce'
                )
                card_data_with_dates = card_data_with_dates.dropna(subset=['parsed_date'])
                if not card_data_with_dates.empty:
                    most_recent = card_data_with_dates.loc[card_data_with_dates['parsed_date'].idxmax()]
                    return most_recent['List']

        # Fallback: return the last entry (by order in CSV)
        return card_data.iloc[-1]['List']
    except Exception as e:
        return "Unknown"


def create_progress_bar_html(completion_percentage):
    """Create HTML progress bar for completion status"""
    if completion_percentage <= 100:
        # Normal progress (green)
        width = min(completion_percentage, 100)
        color = "#2AA395"  # Updated progress colour
        return f"""
        <div style="margin-bottom: 5px;">
            <div style="background-color: #f0f0f0; border-radius: 10px; padding: 2px; width: 200px; height: 20px;">
                <div style="background-color: {color}; width: {width}%; height: 16px; border-radius: 8px;"></div>
            </div>
            <div style="font-size: 12px; font-weight: bold; color: {color}; text-align: center;">
                {completion_percentage:.1f}% complete
            </div>
        </div>
        """
    else:
        # Over allocation (red with overflow)
        over_percentage = completion_percentage - 100
        return f"""
        <div style="margin-bottom: 5px;">
            <div style="background-color: #f0f0f0; border-radius: 10px; padding: 2px; width: 200px; height: 20px;">
                <div style="background-color: #dc3545; width: 100%; height: 16px; border-radius: 8px;"></div>
            </div>
            <div style="font-size: 12px; font-weight: bold; color: #dc3545; text-align: center;">
                {over_percentage:.1f}% over allocation
            </div>
        </div>
        """


def process_book_completion(df, search_filter=None):
    """Generate Book Completion Table with visual progress"""
    try:
        # Apply search filter if provided
        if search_filter:
            # Escape special regex characters to handle punctuation properly
            escaped_filter = re.escape(search_filter)
            df = df[df['Card name'].str.contains(escaped_filter, case=False, na=False)]

        if df.empty:
            return pd.DataFrame()

        # Group by book title (Card name)
        book_groups = df.groupby('Card name')

        book_completion_data = []

        for book_title, group in book_groups:
            # Calculate total time spent
            total_time_spent = group['Time spent (s)'].sum()

            # Get estimated time (assuming it's the same for all rows of the same book)
            estimated_time = 0
            if 'Card estimate(s)' in group.columns and len(group) > 0:
                est_val = group['Card estimate(s)'].iloc[0]
                if not pd.isna(est_val):
                    estimated_time = est_val

            # Get most recent activity
            most_recent_list = get_most_recent_activity(df, book_title)

            # Calculate completion status
            completion = calculate_completion_status(total_time_spent, estimated_time)

            # Create visual progress element
            if estimated_time > 0:
                completion_percentage = (total_time_spent / estimated_time) * 100
                progress_bar_html = create_progress_bar_html(completion_percentage)
            else:
                progress_bar_html = '<div style="font-style: italic; color: #666;">No estimate</div>'

            visual_progress = f"""
            <div style="padding: 10px; border: 1px solid #ddd; border-radius: 8px; margin: 2px 0; background-color: #fafafa;">
                <div style="font-weight: bold; font-size: 14px; margin-bottom: 5px; color: #000;">{book_title}</div>
                <div style="font-size: 12px; color: #666; margin-bottom: 8px;">Current stage: {most_recent_list}</div>
                <div>{progress_bar_html}</div>
            </div>
            """

            book_completion_data.append(
                {
                    'Book Title': book_title,
                    'Visual Progress': visual_progress,
                }
            )

        return pd.DataFrame(book_completion_data)

    except Exception as e:
        st.error(f"Error processing book completion: {str(e)}")
        return pd.DataFrame()


def convert_date_format(date_str):
    """Convert date from mm/dd/yyyy format to dd/mm/yyyy format"""
    try:
        if pd.isna(date_str) or date_str == 'N/A':
            return 'N/A'

        # Parse the date string - handle both with and without time
        if ' ' in str(date_str):
            # Has time component
            date_part, time_part = str(date_str).split(' ', 1)
            date_obj = datetime.strptime(date_part, '%m/%d/%Y')
            return f"{date_obj.strftime('%d/%m/%Y')} {time_part}"
        else:
            # Date only
            date_obj = datetime.strptime(str(date_str), '%m/%d/%Y')
            return date_obj.strftime('%d/%m/%Y')
    except:
        return str(date_str)  # Return original if conversion fails


def process_user_task_breakdown(df):
    """Generate User Task Breakdown Table with aggregated time"""
    try:
        # Check if Date started column exists in the CSV
        has_date = 'Date started (f)' in df.columns

        if has_date:
            # Convert date format from mm/dd/yyyy to datetime for proper sorting
            df_copy = df.copy()

            # Try multiple date formats to handle different possible formats
            df_copy['Date_parsed'] = pd.to_datetime(df_copy['Date started (f)'], errors='coerce')

            # If initial parsing failed, try specific formats
            if df_copy['Date_parsed'].isna().all():
                # Try mm/dd/yyyy format without time
                df_copy['Date_parsed'] = pd.to_datetime(df_copy['Date started (f)'], format='%m/%d/%Y', errors='coerce')

            # Group by User, Book Title, and List to aggregate multiple sessions
            # For each group, sum the time and take the earliest date
            agg_funcs = {
                'Time spent (s)': 'sum',
                'Date_parsed': 'min',  # Get earliest date
                'Date started (f)': 'first',  # Keep original format for fallback
            }

            aggregated = df_copy.groupby(['User', 'Card name', 'List']).agg(agg_funcs).reset_index()

            # Convert the earliest date back to dd/mm/yyyy format for display (date only, no time)
            def format_date_display(date_val):
                if pd.notna(date_val):
                    return date_val.strftime('%d/%m/%Y')
                else:
                    return 'N/A'

            aggregated['Date_display'] = aggregated['Date_parsed'].apply(format_date_display)

            # Rename columns for clarity
            aggregated = aggregated[['User', 'Card name', 'List', 'Date_display', 'Time spent (s)']]
            aggregated.columns = ['User', 'Book Title', 'List', 'Date', 'Time Spent (s)']

        else:
            # Group by User, Book Title (Card name), and List (stage/task)
            # Aggregate time spent for duplicate combinations
            aggregated = df.groupby(['User', 'Card name', 'List'])['Time spent (s)'].sum().reset_index()

            # Rename columns for clarity
            aggregated.columns = ['User', 'Book Title', 'List', 'Time Spent (s)']

            # Add empty Date column if not present
            aggregated['Date'] = 'N/A'

        # Format time spent
        aggregated['Time Spent'] = aggregated['Time Spent (s)'].apply(format_seconds_to_time)

        # Drop the seconds column as we now have formatted time
        aggregated = aggregated.drop('Time Spent (s)', axis=1)

        # Reorder columns to put Date after List
        aggregated = aggregated[['User', 'Book Title', 'List', 'Date', 'Time Spent']]

        # Sort by User → Book Title → List
        aggregated = aggregated.sort_values(['User', 'Book Title', 'List'])

        return aggregated.reset_index(drop=True)

    except Exception as e:
        st.error(f"Error processing user task breakdown: {str(e)}")
        return pd.DataFrame()


def main():
    # Initialise database connection
    engine = init_database()
    if not engine:
        st.error("Could not connect to database. Please check your configuration.")
        return

    # Add custom CSS to reduce padding and margins
    st.markdown(
        """
    <style>
    .main .block-container {
        padding-top: 1rem;
        padding-bottom: 1rem;
        padding-left: 1rem;
        padding-right: 1rem;
    }
    .stExpander > div:first-child {
        padding: 0.5rem 0;
    }
    .element-container {
        margin-bottom: 0.5rem;
    }
    div[data-testid="column"] {
        padding: 0 0.5rem;
    }
    /* Light grey sidebar background */
    [data-testid="stSidebar"] {
        background-color: #F0F2F5;
    }

<<<<<<< HEAD
    /* Consistent button styling */
    .stButton > button, .stDownloadButton > button {
        background-color: #EB5D0C;
        color: #ffffff;
        border: none;
    }
    .stButton > button:hover, .stDownloadButton > button:hover,
    .stButton > button:active, .stDownloadButton > button:active,
    .stButton > button:focus, .stDownloadButton > button:focus,
    .stButton > button:disabled, .stDownloadButton > button:disabled {
        background-color: #2AA395;
        color: #ffffff;
    }
=======

   /* Consistent button styling */
.stButton > button,
.stDownloadButton > button,
button.st-emotion-cache-1h08hrp.e1e4lema2 {
    background-color: #EB5D0C;
    color: #ffffff;
    border: none;
}

.stButton > button:hover,
.stDownloadButton > button:hover,
button.st-emotion-cache-1h08hrp.e1e4lema2:hover,
.stButton > button:active,
.stDownloadButton > button:active,
button.st-emotion-cache-1h08hrp.e1e4lema2:active,
.stButton > button:focus,
.stDownloadButton > button:focus,
button.st-emotion-cache-1h08hrp.e1e4lema2:focus,
.stButton > button:disabled,
.stDownloadButton > button:disabled,
button.st-emotion-cache-1h08hrp.e1e4lema2:disabled {
    background-color: #2AA395;
    color: #ffffff;
}
>>>>>>> 32a20dda

    /* Custom progress bar colour */
    div[data-testid="stProgress"] div[data-testid="stProgressBar"] > div {
        background-color: #2AA395;
    }
    
    </style>
    """,
        unsafe_allow_html=True,
    )

    st.title("Book Production Time Tracking")
    st.markdown("Track time spent on different stages of book production with detailed stage-specific analysis.")

    # Database already initialized earlier

    # Initialize session state for active tab
    if 'active_tab' not in st.session_state:
        st.session_state.active_tab = 0

    # Initialize timer session state
    if 'timers' not in st.session_state:
        st.session_state.timers = {}
    if 'timer_start_times' not in st.session_state:
        st.session_state.timer_start_times = {}
    if 'timer_paused' not in st.session_state:
        st.session_state.timer_paused = {}
    if 'timer_accumulated_time' not in st.session_state:
        st.session_state.timer_accumulated_time = {}

    # Recover any emergency saved times from previous session
    recover_emergency_saved_times(engine)

    # Load and restore active timers from database on every page load
    # This ensures timers are always properly restored even if session state is lost
    active_timers = load_active_timers(engine)
    if active_timers and 'timers_loaded' not in st.session_state:
        st.info(f"Restored {len(active_timers)} active timer(s) from previous session.")
        st.session_state.timers_loaded = True

    # Show active timers in sidebar regardless of selected tab
    display_active_timers_sidebar(engine)

    # Create tabs for different views
    tab_names = ["Book Progress", "Add Book", "Archive", "Reporting"]
    selected_tab = st.selectbox("Select Tab:", tab_names, index=st.session_state.active_tab, key="tab_selector")

    # Update active tab when changed - force immediate update
    current_index = tab_names.index(selected_tab)
    if current_index != st.session_state.active_tab:
        st.session_state.active_tab = current_index
        st.rerun()

    # Create individual tab sections based on selection
    if selected_tab == "Add Book":
        st.header("Upload CSV")
        st.markdown(
            "Upload a CSV file with columns 'Card Name', 'Board', 'Tags' followed by stage/user and 'Stage Time' pairs."
        )
        uploaded_csv = st.file_uploader("Choose CSV file", type="csv", key="csv_upload")
        if uploaded_csv is not None:
            try:
                csv_df = pd.read_csv(uploaded_csv)
                success, msg = import_books_from_csv(engine, csv_df)
                if success:
                    st.success(msg)
                else:
                    st.error(msg)
            except Exception as e:
                st.error(f"Error reading CSV: {str(e)}")
        with open("time_tracker_example.xlsx", "rb") as example_file:
            st.download_button(
                label="Download example Excel format",
                data=example_file,
                file_name="time_tracker_example.xlsx",
                mime="application/vnd.openxmlformats-officedocument.spreadsheetml.sheet",
            )
        st.markdown("---")

        # Manual Data Entry Form
        st.header("Manual Data Entry")
        st.markdown("Add individual time tracking entries for detailed stage-specific analysis.")

        # Check if form should be cleared
        clear_form = st.session_state.get('clear_form', False)
        if clear_form:
            # Define all form field keys that need to be cleared
            form_keys_to_clear = [
                "manual_card_name",
                "manual_board_name",
                "manual_tag_select",
                "manual_add_new_tag",
                "manual_new_tag",
                # Time tracking field keys
                "user_editorial_r&d",
                "time_editorial_r&d",
                "user_editorial_writing",
                "time_editorial_writing",
                "user_1st_edit",
                "time_1st_edit",
                "user_2nd_edit",
                "time_2nd_edit",
                "user_design_r&d",
                "time_design_r&d",
                "user_in_design",
                "time_in_design",
                "user_1st_proof",
                "time_1st_proof",
                "user_2nd_proof",
                "time_2nd_proof",
                "user_editorial_sign_off",
                "time_editorial_sign_off",
                "user_design_sign_off",
                "time_design_sign_off",
            ]

            # Clear all form field keys from session state
            for key in form_keys_to_clear:
                if key in st.session_state:
                    del st.session_state[key]

            # Clear the flag
            del st.session_state['clear_form']

        # General fields
        col1, col2 = st.columns(2)
        with col1:
            card_name = st.text_input(
                "Card Name", placeholder="Enter book title", key="manual_card_name", value="" if clear_form else None
            )
        with col2:
            board_options = [
                "Accessible Readers",
                "Decodable Readers",
                "Freedom Readers",
                "Graphic Readers",
                "Non-Fiction",
                "Rapid Readers (Hi-Lo)",
            ]
            board_name = st.selectbox(
                "Board", options=board_options, key="manual_board_name", index=0 if clear_form else None
            )

        # Tag field - Multi-select
        existing_tags = get_tags_from_database(engine)

        # Create tag input - allow selecting multiple existing or adding new
        col1, col2 = st.columns([3, 1])
        with col1:
            selected_tags = st.multiselect(
                "Tags (optional)", existing_tags, key="manual_tag_select", placeholder="Choose an option"
            )
        with col2:
            add_new_tag = st.checkbox("Add New", key="manual_add_new_tag", value=False if clear_form else None)

        # If user wants to add new tag, show text input
        if add_new_tag:
            new_tag = st.text_input(
                "New Tag", placeholder="Enter new tag name", key="manual_new_tag", value="" if clear_form else None
            )
            if new_tag and new_tag.strip():
                new_tag_clean = new_tag.strip()
                if new_tag_clean not in selected_tags:
                    selected_tags.append(new_tag_clean)

        # Join multiple tags with commas for storage
        final_tag = ", ".join(selected_tags) if selected_tags else None

        st.subheader("Task Assignment & Estimates")
        st.markdown(
            "*Assign users to stages and set time estimates. All tasks start with 0 actual time - use the Book Completion tab to track actual work time.*"
        )

        # Define user groups for different types of work (alphabetically ordered)
        editorial_users = [
            "Not set",
            "Bethany Latham",
            "Charis Mather",
            "Noah Leatherland",
            "Rebecca Phillips-Bartlett",
        ]
        design_users = [
            "Not set",
            "Amelia Harris",
            "Amy Li",
            "Drue Rintoul",
            "Jasmine Pointer",
            "Ker Ker Lee",
            "Rob Delph",
        ]

        # Time tracking fields with specific user groups
        time_fields = [
            ("Editorial R&D", "Editorial R&D", editorial_users),
            ("Editorial Writing", "Editorial Writing", editorial_users),
            ("1st Edit", "1st Edit", editorial_users),
            ("2nd Edit", "2nd Edit", editorial_users),
            ("Design R&D", "Design R&D", design_users),
            ("In Design", "In Design", design_users),
            ("1st Proof", "1st Proof", editorial_users),
            ("2nd Proof", "2nd Proof", editorial_users),
            ("Editorial Sign Off", "Editorial Sign Off", editorial_users),
            ("Design Sign Off", "Design Sign Off", design_users),
        ]

        # Calculate and display time estimations in real-time
        editorial_total = 0.0
        design_total = 0.0
        time_entries = {}

        editorial_fields = [
            "Editorial R&D",
            "Editorial Writing",
            "1st Edit",
            "2nd Edit",
            "1st Proof",
            "2nd Proof",
            "Editorial Sign Off",
        ]
        design_fields = ["Design R&D", "In Design", "Design Sign Off"]

        for field_label, list_name, user_options in time_fields:
            st.markdown(f"**{field_label} (hours)**")
            col1, col2 = st.columns([2, 1])

            with col1:
                selected_user = st.selectbox(
                    f"User for {field_label}",
                    user_options,
                    key=f"user_{list_name.replace(' ', '_').lower()}",
                    label_visibility="collapsed",
                )

            with col2:
                time_input = st.text_input(
                    f"Time for {field_label}",
                    key=f"time_{list_name.replace(' ', '_').lower()}",
                    label_visibility="collapsed",
                    placeholder="HH:MM or hours",
                )
                time_value = parse_hours_minutes(time_input)

            # Handle user selection and calculate totals
            # Allow time entries with or without user assignment
            if time_value and time_value > 0:
                final_user = selected_user if selected_user != "Not set" else None

                # Store the entry (user can be None for unassigned tasks)
                time_entries[list_name] = {'user': final_user, 'time_hours': time_value}

                # Add to category totals
                if list_name in editorial_fields:
                    editorial_total += time_value
                elif list_name in design_fields:
                    design_total += time_value

        total_estimation = editorial_total + design_total

        # Display real-time calculations
        st.markdown("---")
        st.markdown("**Time Estimations:**")
        st.write(f"Editorial Time Estimation: {editorial_total:.1f} hours")
        st.write(f"Design Time Estimation: {design_total:.1f} hours")
        st.write(f"**Total Time Estimation: {total_estimation:.1f} hours**")
        st.markdown("---")

        st.markdown("---")

        # Submit button outside of form
        if st.button("Add Entry", type="primary", key="manual_submit"):
            if not card_name:
                st.error("Please fill in Card Name field")
            else:
                try:
                    entries_added = 0
                    current_time = datetime.now(BST)

                    # Always create a book record first
                    create_book_record(engine, card_name, board_name, final_tag)

                    with engine.connect() as conn:
                        # Add estimate entries (task assignments with 0 time spent) if any exist
                        for list_name, entry_data in time_entries.items():
                            # Create task entry with 0 time spent - users will use timer to track actual time
                            # The time_hours value from the form is just for estimation display, not actual time spent

                            # Convert hours to seconds for estimate
                            estimate_seconds = int(entry_data['time_hours'] * 3600)

                            # Insert into database with 0 time spent but store the estimate
                            conn.execute(
                                text(
                                    '''
                                INSERT INTO trello_time_tracking
                                (card_name, user_name, list_name, time_spent_seconds, card_estimate_seconds, board_name, created_at, session_start_time, tag)
                                VALUES (:card_name, :user_name, :list_name, :time_spent_seconds, :card_estimate_seconds, :board_name, :created_at, :session_start_time, :tag)
                            '''
                                ),
                                {
                                    'card_name': card_name,
                                    'user_name': entry_data['user'],
                                    'list_name': list_name,
                                    'time_spent_seconds': 0,  # Start with 0 time spent
                                    'card_estimate_seconds': estimate_seconds,  # Store the estimate
                                    'board_name': board_name if board_name else None,
                                    'created_at': current_time,
                                    'session_start_time': None,  # No active session for manual entries
                                    'tag': final_tag,
                                },
                            )
                            entries_added += 1

                        conn.commit()

                    # Keep user on the Add Book tab
                    st.session_state.active_tab = 1  # Add Book tab

                    if entries_added > 0:
                        # Store success message in session state for permanent display
                        st.session_state.book_created_message = (
                            f"Book '{card_name}' created successfully with {entries_added} time estimates!"
                        )
                    else:
                        # Book created without tasks
                        st.session_state.book_created_message = f"Book '{card_name}' created successfully! You can add tasks later from the Book Progress tab."

                    # Set flag to clear form on next render instead of modifying session state directly
                    st.session_state.clear_form = True

                except Exception as e:
                    st.error(f"Error adding manual entry: {str(e)}")

        # Show permanent success message if book was created (below the button)
        if 'book_created_message' in st.session_state:
            st.success(st.session_state.book_created_message)

    elif selected_tab == "Book Progress":
        # Header with hover clipboard functionality
        st.markdown(
            """
        <div style="position: relative; display: inline-block;">
            <h1 style="display: inline-block; margin: 0;" id="book-completion-progress">Book Completion Progress</h1>
            <span class="header-copy-icon" style="
                opacity: 0;
                transition: opacity 0.2s;
                margin-left: 10px;
                cursor: pointer;
                color: #666;
                font-size: 20px;
                vertical-align: middle;
            " onclick="copyHeaderLink()">🔗</span>
        </div>
        <style>
        #book-completion-progress:hover + .header-copy-icon,
        .header-copy-icon:hover {
            opacity: 1;
        }
        </style>
        <script>
        function copyHeaderLink() {
            const url = window.location.origin + window.location.pathname + '#book-completion-progress';
            navigator.clipboard.writeText(url).then(function() {
                console.log('Copied header link to clipboard');
            });
        }
        </script>
        """,
            unsafe_allow_html=True,
        )
        st.markdown("Visual progress tracking for all books with individual task timers.")


        # Check if we have data from database with SSL connection retry
        total_records = 0
        max_retries = 3
        for attempt in range(max_retries):
            try:
                with engine.connect() as conn:
                    result = conn.execute(text("SELECT COUNT(*) FROM trello_time_tracking"))
                    total_records = result.scalar()
                    break  # Success, exit retry loop
            except Exception as e:
                if attempt < max_retries - 1:
                    # Try to recreate engine connection
                    time.sleep(0.5)  # Brief pause before retry
                    continue
                else:
                    # Final attempt failed, show error but continue
                    st.error(f"Database connection issue (attempt {attempt + 1}): {str(e)[:100]}...")
                    total_records = 0
                    break

        try:
            # Clear pending refresh state at start of render
            if 'pending_refresh' in st.session_state:
                del st.session_state.pending_refresh

            # Initialize variables to avoid UnboundLocalError
            df_from_db = None
            all_books = []

            if total_records and total_records > 0:

                # Get all books including those without tasks
                all_books = get_all_books(engine)

                # Get task data from database for book completion (exclude archived)
                df_from_db = pd.read_sql(
                    '''SELECT card_name as "Card name",
                       COALESCE(user_name, 'Not set') as "User",
                       list_name as "List",
                       time_spent_seconds as "Time spent (s)",
                       date_started as "Date started (f)",
                       card_estimate_seconds as "Card estimate(s)",
                       board_name as "Board", created_at, tag as "Tag"
                       FROM trello_time_tracking WHERE archived = FALSE ORDER BY created_at DESC''',
                    engine,
                )

                if not df_from_db.empty:
                    # Calculate total books for search title
                    books_with_tasks = set(df_from_db['Card name'].unique()) if not df_from_db.empty else set()
                    books_without_tasks = set(book[0] for book in all_books if book[0] not in books_with_tasks)
                    total_books = len(books_with_tasks | books_without_tasks)

                    # Add search bar only
                    search_query = st.text_input(
                        f"Search books by title ({total_books}):",
                        placeholder="Enter book title to search...",
                        key="completion_search",
                    )

                    # Initialize filtered_df
                    filtered_df = df_from_db.copy()

                    # Determine books to display
                    if search_query:
                        # Filter books based on search
                        import re

                        escaped_query = re.escape(search_query)
                        mask = filtered_df['Card name'].str.contains(escaped_query, case=False, na=False)
                        filtered_df = filtered_df[mask]

                        # Get unique books from both sources
                        books_with_tasks = set(filtered_df['Card name'].unique()) if not filtered_df.empty else set()
                        books_without_tasks = set(book[0] for book in all_books if book[0] not in books_with_tasks)

                        # Filter books without tasks based on search query
                        books_without_tasks = {
                            book for book in books_without_tasks if search_query.lower() in book.lower()
                        }

                        # Combine and sort
                        books_to_display = sorted(books_with_tasks | books_without_tasks)
                    else:
                        # Show all books by default
                        books_to_display = sorted(book[0] for book in all_books)

                    # Pagination setup
                    books_per_page = 10
                    if 'book_page' not in st.session_state:
                        st.session_state.book_page = 0

                    # Reset to first page if search changes
                    prev_search = st.session_state.get('prev_completion_search')
                    if search_query != prev_search:
                        st.session_state.book_page = 0
                    st.session_state.prev_completion_search = search_query

                    total_books_to_display = len(books_to_display)
                    start_idx = st.session_state.book_page * books_per_page
                    end_idx = start_idx + books_per_page
                    books_subset = books_to_display[start_idx:end_idx]

                    # Only display books if we have search results
                    if books_subset:
                        # Display each book with enhanced visualization
                        for book_title in books_subset:
                            # Check if book has tasks
                            if not filtered_df.empty:
                                book_mask = filtered_df['Card name'] == book_title
                                book_data = filtered_df[book_mask].copy()
                            else:
                                book_data = pd.DataFrame()

                            # Debug: Let's see what we have
                            # st.write(f"DEBUG: Book '{book_title}' - book_data shape: {book_data.shape}")
                            # if not book_data.empty:
                            #     st.write(f"DEBUG: Book tasks found: {book_data['List'].unique()}")
                            # else:
                            #     st.write(f"DEBUG: Book data is empty for '{book_title}'")

                            # If book has no tasks, create empty data structure
                            if book_data.empty:
                                # Get book info from all_books
                                book_info = next((book for book in all_books if book[0] == book_title), None)
                                if book_info:
                                    # Create minimal book data structure
                                    book_data = pd.DataFrame(
                                        {
                                            'Card name': [book_title],
                                            'User': ['Not set'],
                                            'List': ['No tasks assigned'],
                                            'Time spent (s)': [0],
                                            'Date started (f)': [None],
                                            'Card estimate(s)': [0],
                                            'Board': [book_info[1] if book_info[1] else 'Not set'],
                                            'Tag': [book_info[2] if book_info[2] else None],
                                        }
                                    )

                            # Calculate overall progress using stage-based estimates
                            total_time_spent = book_data['Time spent (s)'].sum()

                            # Calculate total estimated time from the database entries
                            # Sum up all estimates stored in the database for this book
                            estimated_time = 0
                            if 'Card estimate(s)' in book_data.columns:
                                book_estimates = book_data['Card estimate(s)'].fillna(0).sum()
                                if book_estimates > 0:
                                    estimated_time = book_estimates

                            # If no estimates in database, use reasonable defaults per stage
                            if estimated_time == 0:
                                default_stage_estimates = {
                                    'Editorial R&D': 2 * 3600,  # 2 hours default
                                    'Editorial Writing': 8 * 3600,  # 8 hours default
                                    '1st Edit': 4 * 3600,  # 4 hours default
                                    '2nd Edit': 2 * 3600,  # 2 hours default
                                    'Design R&D': 3 * 3600,  # 3 hours default
                                    'In Design': 6 * 3600,  # 6 hours default
                                    '1st Proof': 2 * 3600,  # 2 hours default
                                    '2nd Proof': 1.5 * 3600,  # 1.5 hours default
                                    'Editorial Sign Off': 0.5 * 3600,  # 30 minutes default
                                    'Design Sign Off': 0.5 * 3600,  # 30 minutes default
                                }
                                unique_stages = book_data['List'].unique()
                                estimated_time = sum(
                                    default_stage_estimates.get(stage, 3600) for stage in unique_stages
                                )

                            # Calculate completion percentage for display
                            if estimated_time > 0:
                                completion_percentage = (total_time_spent / estimated_time) * 100
                                progress_text = f"{format_seconds_to_time(total_time_spent)}/{format_seconds_to_time(estimated_time)} ({completion_percentage:.1f}%)"
                            else:
                                completion_percentage = 0
                                progress_text = f"Total: {format_seconds_to_time(total_time_spent)} (No estimate)"

                            # Check for active timers more efficiently
                            has_active_timer = any(
                                timer_key.startswith(f"{book_title}_") and active
                                for timer_key, active in st.session_state.timers.items()
                            )

                            # Check if all tasks are completed (only if book has tasks)
                            all_tasks_completed = False
                            completion_emoji = ""
                            if not book_data.empty and book_data['List'].iloc[0] != 'No tasks assigned':
                                # Check completion status from database
                                all_tasks_completed = check_all_tasks_completed(engine, book_title)
                                completion_emoji = "✅ " if all_tasks_completed else ""

                            # Create book title with progress percentage
                            if estimated_time > 0:
                                if completion_percentage > 100:
                                    over_percentage = completion_percentage - 100
                                    book_title_with_progress = (
                                        f"{completion_emoji}**{book_title}** ({over_percentage:.1f}% over estimate)"
                                    )
                                else:
                                    book_title_with_progress = (
                                        f"{completion_emoji}**{book_title}** ({completion_percentage:.1f}%)"
                                    )
                            else:
                                book_title_with_progress = f"{completion_emoji}**{book_title}** (No estimate)"

                            # Check if book should be expanded (either has active timer or was manually expanded)
                            expanded_key = f"expanded_{book_title}"
                            if expanded_key not in st.session_state:
                                st.session_state[expanded_key] = has_active_timer

                            with st.expander(book_title_with_progress, expanded=st.session_state[expanded_key]):
                                # Show progress bar and completion info at the top
                                progress_bar_html = f"""
                                    <div style="width: 50%; background-color: #f0f0f0; border-radius: 5px; height: 10px; margin: 8px 0;">
                                    <div style="width: {min(completion_percentage, 100):.1f}%; background-color: #2AA395; height: 100%; border-radius: 5px;"></div>
                                    </div>
                                    """
                                st.markdown(progress_bar_html, unsafe_allow_html=True)
                                st.markdown(
                                    f'<div style="font-size: 14px; color: #666; margin-bottom: 10px;">{progress_text}</div>',
                                    unsafe_allow_html=True,
                                )

                                # Display tag if available
                                book_tags = book_data['Tag'].dropna().unique()
                                if len(book_tags) > 0 and book_tags[0]:
                                    # Handle multiple tags (comma-separated)
                                    tag_display = book_tags[0]
                                    # If there are commas, it means multiple tags
                                    if ',' in tag_display:
                                        tag_display = tag_display.replace(',', ', ')  # Ensure proper spacing
                                    st.markdown(
                                        f'<div style="font-size: 14px; color: #888; margin-bottom: 10px;"><strong>Tags:</strong> {tag_display}</div>',
                                        unsafe_allow_html=True,
                                    )

                                st.markdown("---")

                                # Define the order of stages to match the actual data entry form
                                stage_order = [
                                    'Editorial R&D',
                                    'Editorial Writing',
                                    '1st Edit',
                                    '2nd Edit',
                                    'Design R&D',
                                    'In Design',
                                    '1st Proof',
                                    '2nd Proof',
                                    'Editorial Sign Off',
                                    'Design Sign Off',
                                ]

                                # Group by stage/list and aggregate by user
                                stages_grouped = book_data.groupby('List')

                                # Display stages in accordion style (each stage as its own expander)
                                stage_counter = 0
                                for stage_name in stage_order:
                                    if stage_name in stages_grouped.groups:
                                        stage_data = stages_grouped.get_group(stage_name)

                                        # Check if this stage has any active timers (efficient lookup)
                                        stage_has_active_timer = any(
                                            timer_key.startswith(f"{book_title}_{stage_name}_") and active
                                            for timer_key, active in st.session_state.timers.items()
                                        )

                                        # Aggregate time by user for this stage
                                        user_aggregated = (
                                            stage_data.groupby('User')['Time spent (s)'].sum().reset_index()
                                        )

                                        # Create a summary for the expander title showing all users and their progress
                                        stage_summary_parts = []
                                        for idx, user_task in user_aggregated.iterrows():
                                            user_name = user_task['User']
                                            actual_time = user_task['Time spent (s)']

                                            # Get estimated time from the database for this specific user/stage combination
                                            user_stage_data = stage_data[stage_data['User'] == user_name]
                                            estimated_time_for_user = 3600  # Default 1 hour

                                            if (
                                                not user_stage_data.empty
                                                and 'Card estimate(s)' in user_stage_data.columns
                                            ):
                                                # Find the first record that has a non-null, non-zero estimate
                                                estimates = user_stage_data['Card estimate(s)'].dropna()
                                                non_zero_estimates = estimates[estimates > 0]
                                                if not non_zero_estimates.empty:
                                                    estimated_time_for_user = non_zero_estimates.iloc[0]

                                            # Check if task is completed and add tick emoji
                                            task_completed = get_task_completion(
                                                engine, book_title, user_name, stage_name
                                            )
                                            completion_emoji = "✅ " if task_completed else ""

                                            # Format times for display
                                            actual_time_str = format_seconds_to_time(actual_time)
                                            estimated_time_str = format_seconds_to_time(estimated_time_for_user)
                                            user_display = (
                                                user_name if user_name and user_name != "Not set" else "Unassigned"
                                            )

                                            stage_summary_parts.append(
                                                f"{user_display} | {actual_time_str}/{estimated_time_str} {completion_emoji}".rstrip()
                                            )

                                        # Create expander title with stage name and user summaries
                                        if stage_summary_parts:
                                            expander_title = f"**{stage_name}** | " + " | ".join(stage_summary_parts)
                                        else:
                                            expander_title = stage_name

                                        # Check if stage should be expanded (either has active timer or was manually expanded)
                                        stage_expanded_key = f"stage_expanded_{book_title}_{stage_name}"
                                        if stage_expanded_key not in st.session_state:
                                            st.session_state[stage_expanded_key] = stage_has_active_timer

                                        with st.expander(expander_title, expanded=st.session_state[stage_expanded_key]):
                                            # Show one task per user for this stage
                                            for idx, user_task in user_aggregated.iterrows():
                                                user_name = user_task['User']
                                                actual_time = user_task['Time spent (s)']
                                                task_key = f"{book_title}_{stage_name}_{user_name}"

                                                # Get estimated time from the database for this specific user/stage combination
                                                user_stage_data = stage_data[stage_data['User'] == user_name]
                                                estimated_time_for_user = 3600  # Default 1 hour

                                                if (
                                                    not user_stage_data.empty
                                                    and 'Card estimate(s)' in user_stage_data.columns
                                                ):
                                                    # Find the first record that has a non-null, non-zero estimate
                                                    estimates = user_stage_data['Card estimate(s)'].dropna()
                                                    non_zero_estimates = estimates[estimates > 0]
                                                    if not non_zero_estimates.empty:
                                                        estimated_time_for_user = non_zero_estimates.iloc[0]

                                                # Create columns for task info and timer
                                                col1, col2, col3 = st.columns([4, 1, 3])

                                                with col1:
                                                    # User assignment dropdown
                                                    current_user = user_name if user_name else "Not set"

                                                    # Determine user options based on stage type
                                                    if stage_name in [
                                                        "Editorial R&D",
                                                        "Editorial Writing",
                                                        "1st Edit",
                                                        "2nd Edit",
                                                        "1st Proof",
                                                        "2nd Proof",
                                                        "Editorial Sign Off",
                                                    ]:
                                                        user_options = [
                                                            "Not set",
                                                            "Bethany Latham",
                                                            "Charis Mather",
                                                            "Noah Leatherland",
                                                            "Rebecca Phillips-Bartlett",
                                                        ]
                                                    else:  # Design stages
                                                        user_options = [
                                                            "Not set",
                                                            "Amelia Harris",
                                                            "Amy Li",
                                                            "Drue Rintoul",
                                                            "Jasmine Pointer",
                                                            "Ker Ker Lee",
                                                            "Rob Delph",
                                                        ]

                                                    # Find current user index
                                                    try:
                                                        current_index = user_options.index(current_user)
                                                    except ValueError:
                                                        current_index = 0  # Default to "Not set"

                                                    # Include the row index so the key is always unique
                                                    selectbox_key = f"reassign_{book_title}_{stage_name}_{user_name}_{idx}"
                                                    # Include user_name in key to avoid duplicate elements for the same stage
                                                    selectbox_key = f"reassign_{book_title}_{stage_name}_{user_name}"
                                                    new_user = st.selectbox(
                                                        f"User for {stage_name}:",
                                                        user_options,
                                                        index=current_index,
                                                        key=selectbox_key,
                                                    )

                                                    # Display progress information directly under user dropdown
                                                    if user_name and user_name != "Not set":
                                                        # Use the actual_time variable that's already calculated for this user/stage
                                                        if estimated_time_for_user and estimated_time_for_user > 0:
                                                            progress_percentage = actual_time / estimated_time_for_user
                                                            time_spent_formatted = format_seconds_to_time(actual_time)
                                                            estimated_formatted = format_seconds_to_time(
                                                                estimated_time_for_user
                                                            )

                                                            # Progress bar
                                                            progress_value = max(0.0, min(progress_percentage, 1.0))
                                                            st.progress(progress_value)

                                                            # Progress text
                                                            if progress_percentage > 1.0:
                                                                st.write(
                                                                    f"{(progress_percentage - 1) * 100:.1f}% over estimate"
                                                                )
                                                            elif progress_percentage == 1.0:
                                                                st.write("COMPLETE: 100%")
                                                            else:
                                                                st.write(f"{progress_percentage * 100:.1f}% complete")

                                                            # Time information
                                                            st.write(
                                                                f"Time: {time_spent_formatted} / {estimated_formatted}"
                                                            )

                                                            # Completion checkbox - always get fresh status from database
                                                            completion_key = (
                                                                f"complete_{book_title}_{stage_name}_{user_name}"
                                                            )
                                                            current_completion_status = get_task_completion(
                                                                engine, book_title, user_name, stage_name
                                                            )

                                                            # Update session state with database value
                                                            st.session_state[completion_key] = current_completion_status

                                                            new_completion_status = st.checkbox(
                                                                "Completed",
                                                                value=current_completion_status,
                                                                key=f"checkbox_{completion_key}",
                                                            )

                                                            # Update completion status if changed
                                                            if new_completion_status != current_completion_status:
                                                                update_task_completion(
                                                                    engine,
                                                                    book_title,
                                                                    user_name,
                                                                    stage_name,
                                                                    new_completion_status,
                                                                )
                                                                # Update session state immediately
                                                                st.session_state[completion_key] = new_completion_status

                                                                # Clear any cached completion status to force refresh
                                                                completion_cache_key = f"book_completion_{book_title}"
                                                                if completion_cache_key in st.session_state:
                                                                    del st.session_state[completion_cache_key]

                                                                # Store success message for display without immediate refresh
                                                                success_msg_key = f"completion_success_{task_key}"
                                                                status_text = (
                                                                    "✅ Marked as completed"
                                                                    if new_completion_status
                                                                    else "❌ Marked as incomplete"
                                                                )
                                                                st.session_state[success_msg_key] = status_text

                                                                # Set flag for book-level completion update
                                                                st.session_state['completion_changed'] = True
                                                        else:
                                                            st.write("No time estimate set")

                                                    # Handle user reassignment with improved state management
                                                    if new_user != current_user:
                                                        try:
                                                            with engine.connect() as conn:
                                                                # Update user assignment in database
                                                                new_user_value = (
                                                                    new_user if new_user != "Not set" else None
                                                                )
                                                                old_user_value = (
                                                                    user_name if user_name != "Not set" else None
                                                                )

                                                                conn.execute(
                                                                    text(
                                                                        '''
                                                                        UPDATE trello_time_tracking
                                                                        SET user_name = :new_user
                                                                        WHERE card_name = :card_name
                                                                        AND list_name = :list_name
                                                                        AND COALESCE(user_name, '') = COALESCE(:old_user, '')
                                                                    '''
                                                                    ),
                                                                    {
                                                                        'new_user': new_user_value,
                                                                        'card_name': book_title,
                                                                        'list_name': stage_name,
                                                                        'old_user': old_user_value,
                                                                    },
                                                                )
                                                                conn.commit()

                                                                # Clear relevant session state to force refresh
                                                                keys_to_clear = [
                                                                    k
                                                                    for k in st.session_state.keys()
                                                                    if book_title in k and stage_name in k
                                                                ]
                                                                for key in keys_to_clear:
                                                                    if key.startswith(('complete_', 'timer_')):
                                                                        del st.session_state[key]

                                                                # Store success message instead of immediate refresh
                                                                success_key = (
                                                                    f"reassign_success_{book_title}_{stage_name}_{user_name}_{idx}"
                                                                    f"reassign_success_{book_title}_{stage_name}_{user_name}"
                                                                )
                                                                st.session_state[success_key] = (
                                                                    f"User reassigned from {current_user} to {new_user}"
                                                                )

                                                                # User reassignment completed
                                                        except Exception as e:
                                                            st.error(f"Error reassigning user: {str(e)}")

                                        with col2:
                                            # Empty space - timer moved to button column
                                            st.write("")

                                        with col3:
                                            # Start/Stop timer button with timer display
                                            if task_key not in st.session_state.timers:
                                                st.session_state.timers[task_key] = False

                                            # Timer controls and display
                                            if st.session_state.timers[task_key]:
                                                # Timer is active - show simple stop control
                                                if task_key in st.session_state.timer_start_times:

                                                    # Simple timer calculation
                                                    start_time = st.session_state.timer_start_times[task_key]
                                                    accumulated = st.session_state.timer_accumulated_time.get(task_key, 0)
                                                    paused = st.session_state.timer_paused.get(task_key, False)

                                                    current_elapsed = 0 if paused else calculate_timer_elapsed_time(start_time)
                                                    elapsed_seconds = accumulated + current_elapsed
                                                    elapsed_str = format_seconds_to_time(elapsed_seconds)

                                                    # Display recording status with layout - first row shows status and refresh
                                                    timer_row1_col1, timer_row1_col2 = st.columns([2, 1.5])
                                                    # Placeholders kept for compatibility
                                                    timer_row1_col3 = timer_row1_col1
                                                    timer_row1_col4 = timer_row1_col2
                                                    with timer_row1_col1:
                                                        status_label = "Paused" if paused else "Recording"
                                                        st.write(f"**{status_label}** ({elapsed_str})")

                                                    with timer_row1_col2:
                                                        if st.button(
                                                            "Refresh",
                                                            key=f"refresh_timer_{task_key}_{idx}",
                                                            type="secondary",
                                                        ):
                                                            st.rerun()

                                                    # Second row with pause and stop controls
                                                    timer_row2_col1, timer_row2_col2 = st.columns([1.5, 1])

                                                    with timer_row2_col1:
                                                        pause_label = "Resume" if paused else "Pause"

                                                        if st.button(
                                                            pause_label,
                                                            key=f"pause_{task_key}_{idx}",
                                                        ):
                                                            if paused:
                                                                resume_time = datetime.utcnow().replace(tzinfo=timezone.utc).astimezone(BST)
                                                                st.session_state.timer_start_times[task_key] = resume_time
                                                                st.session_state.timer_paused[task_key] = False
                                                                update_active_timer_state(
                                                                    engine,
                                                                    task_key,
                                                                    accumulated,
                                                                    False,
                                                                    resume_time,
                                                                )
                                                            else:
                                                                elapsed_since_start = calculate_timer_elapsed_time(start_time)
                                                                new_accum = accumulated + elapsed_since_start
                                                                st.session_state.timer_accumulated_time[task_key] = new_accum
                                                                st.session_state.timer_paused[task_key] = True
                                                                update_active_timer_state(
                                                                    engine,
                                                                    task_key,
                                                                    new_accum,
                                                                    True,
                                                                )
                                                            st.rerun()

                                                    with timer_row2_col2:
                                                        if st.button("Stop", key=f"stop_{task_key}_{idx}"):
                                                            final_time = elapsed_seconds
                                                            stop_active_timer(engine, task_key)

                                                            # Keep expanded states
                                                            expanded_key = f"expanded_{book_title}"
                                                            st.session_state[expanded_key] = True
                                                            stage_expanded_key = (
                                                                f"stage_expanded_{book_title}_{stage_name}"
                                                            )
                                                            st.session_state[stage_expanded_key] = True

                                                            # Always clear timer states first to prevent double-processing
                                                            st.session_state.timers[task_key] = False
                                                            timer_start_time = st.session_state.timer_start_times.get(
                                                                task_key
                                                            )

                                                            # Save to database only if time > 0
                                                            if final_time > 0 and timer_start_time:
                                                                try:
                                                                    user_original_data = stage_data[
                                                                        stage_data['User'] == user_name
                                                                    ].iloc[0]
                                                                    board_name = user_original_data['Board']
                                                                    existing_tag = (
                                                                        user_original_data.get('Tag', None)
                                                                        if 'Tag' in user_original_data
                                                                        else None
                                                                    )

                                                                    with engine.connect() as conn:
                                                                        # Use ON CONFLICT to handle duplicate entries by updating existing records
                                                                        conn.execute(
                                                                            text(
                                                                                '''
                                            INSERT INTO trello_time_tracking
                                            (card_name, user_name, list_name, time_spent_seconds,
                                             date_started, session_start_time, board_name, tag)
                                            VALUES (:card_name, :user_name, :list_name, :time_spent_seconds,
                                                   :date_started, :session_start_time, :board_name, :tag)
                                            ON CONFLICT (card_name, user_name, list_name, date_started, time_spent_seconds)
                                            DO UPDATE SET
                                                session_start_time = EXCLUDED.session_start_time,
                                                board_name = EXCLUDED.board_name,
                                                tag = EXCLUDED.tag,
                                                created_at = CURRENT_TIMESTAMP
                                        '''
                                                                            ),
                                                                            {
                                                                                'card_name': book_title,
                                                                                'user_name': user_name,
                                                                                'list_name': stage_name,
                                                                                'time_spent_seconds': final_time,
                                                                                'date_started': timer_start_time.date(),
                                                                                'session_start_time': timer_start_time,
                                                                                'board_name': board_name,
                                                                                'tag': existing_tag,
                                                                            },
                                                                        )

                                                                        # Remove from active timers
                                                                        conn.execute(
                                                                            text(
                                                                                'DELETE FROM active_timers WHERE timer_key = :timer_key'
                                                                            ),
                                                                            {'timer_key': task_key},
                                                                        )
                                                                        conn.commit()

                                                                    # Store success message for display at bottom
                                                                    success_msg_key = f"timer_success_{task_key}"
                                                                    st.session_state[success_msg_key] = (
                                                                        f"Added {elapsed_str} to {book_title} - {stage_name}"
                                                                    )

                                                                    # Timer stopped successfully
                                                                except Exception as e:
                                                                    st.error(f"Error saving timer data: {str(e)}")
                                                                    # Still try to clean up active timer from database on error
                                                                    try:
                                                                        with engine.connect() as conn:
                                                                            conn.execute(
                                                                                text(
                                                                                    'DELETE FROM active_timers WHERE timer_key = :timer_key'
                                                                                ),
                                                                                {'timer_key': task_key},
                                                                            )
                                                                            conn.commit()
                                                                    except:
                                                                        pass  # Ignore cleanup errors
                                                            else:
                                                                # Even if no time to save, clean up active timer
                                                                try:
                                                                    with engine.connect() as conn:
                                                                        conn.execute(
                                                                            text(
                                                                                'DELETE FROM active_timers WHERE timer_key = :timer_key'
                                                                            ),
                                                                            {'timer_key': task_key},
                                                                        )
                                                                        conn.commit()
                                                                except:
                                                                    pass  # Ignore cleanup errors

                                                            # Clear timer states
                                                            if task_key in st.session_state.timer_start_times:
                                                                del st.session_state.timer_start_times[task_key]
                                                            if task_key in st.session_state.timer_accumulated_time:
                                                                del st.session_state.timer_accumulated_time[task_key]
                                                            if task_key in st.session_state.timer_paused:
                                                                del st.session_state.timer_paused[task_key]

                                                            # Refresh the interface so totals update immediately
                                                            st.rerun()

                                            else:
                                                # Timer is not active - show Start button
                                                if st.button("Start", key=f"start_{task_key}_{idx}"):
                                                    # Preserve expanded state before rerun
                                                    expanded_key = f"expanded_{book_title}"
                                                    st.session_state[expanded_key] = True

                                                    # Also preserve stage expanded state
                                                    stage_expanded_key = f"stage_expanded_{book_title}_{stage_name}"
                                                    st.session_state[stage_expanded_key] = True

                                                    # Start timer - use UTC for consistency
                                                    start_time_utc = datetime.utcnow().replace(tzinfo=timezone.utc)
                                                    # Convert to BST for display/storage but keep UTC calculation base
                                                    start_time_bst = start_time_utc.astimezone(BST)
                                                    st.session_state.timers[task_key] = True
                                                    st.session_state.timer_start_times[task_key] = start_time_bst
                                                    st.session_state.timer_paused[task_key] = False
                                                    st.session_state.timer_accumulated_time[task_key] = 0

                                                    # Save to database for persistence
                                                    user_original_data = stage_data[
                                                        stage_data['User'] == user_name
                                                    ].iloc[0]
                                                    board_name = user_original_data['Board']

                                                    save_active_timer(
                                                        engine,
                                                        task_key,
                                                        book_title,
                                                        user_name if user_name != "Not set" else None,
                                                        stage_name,
                                                        board_name,
                                                        start_time_bst,
                                                        accumulated_seconds=0,
                                                        is_paused=False,
                                                    )

                                                    st.rerun()

                                            # Manual time entry section
                                            st.write("**Manual Entry:**")

                                            # Create a form to handle Enter key properly
                                            with st.form(key=f"time_form_{task_key}_{idx}"):
                                                manual_time = st.text_input(
                                                    "Add time (hh:mm:ss):", placeholder="01:30:00"
                                                )

                                                # Hide the submit button and form styling with CSS
                                                st.markdown(
                                                    """
                                                    <style>
                                                    div[data-testid="stForm"] button {
                                                        display: none;
                                                    }
                                                    div[data-testid="stForm"] {
                                                        border: none !important;
                                                        background: none !important;
                                                        padding: 0 !important;
                                                    }
                                                    </style>
                                                    """,
                                                    unsafe_allow_html=True,
                                                )

                                                submitted = st.form_submit_button("Add Time")

                                                if submitted and manual_time:
                                                    try:
                                                        # Parse the time format hh:mm:ss
                                                        time_parts = manual_time.split(':')
                                                        if len(time_parts) == 3:
                                                            hours = int(time_parts[0])
                                                            minutes = int(time_parts[1])
                                                            seconds = int(time_parts[2])

                                                            # Validate individual components
                                                            if hours > 100:
                                                                st.error(
                                                                    f"Maximum hours allowed is 100. You entered {hours} hours."
                                                                )
                                                            elif minutes >= 60:
                                                                st.error(
                                                                    f"Minutes must be less than 60. You entered {minutes} minutes."
                                                                )
                                                            elif seconds >= 60:
                                                                st.error(
                                                                    f"Seconds must be less than 60. You entered {seconds} seconds."
                                                                )
                                                            else:
                                                                total_seconds = hours * 3600 + minutes * 60 + seconds

                                                                # Validate maximum time (100 hours = 360,000 seconds)
                                                                max_seconds = 100 * 3600  # 360,000 seconds
                                                                if total_seconds > max_seconds:
                                                                    st.error(
                                                                        f"Maximum time allowed is 100:00:00. You entered {manual_time}"
                                                                    )
                                                                elif total_seconds > 0:
                                                                    # Add manual time to database
                                                                    try:
                                                                        # Get board name from original data
                                                                        user_original_data = stage_data[
                                                                            stage_data['User'] == user_name
                                                                        ].iloc[0]
                                                                        board_name = user_original_data['Board']
                                                                        # Get existing tag from original data
                                                                        existing_tag = (
                                                                            user_original_data.get('Tag', None)
                                                                            if 'Tag' in user_original_data
                                                                            else None
                                                                        )

                                                                        # Get current completion status to preserve it
                                                                        completion_key = f"complete_{book_title}_{stage_name}_{user_name}"
                                                                        current_completion = get_task_completion(
                                                                            engine, book_title, user_name, stage_name
                                                                        )
                                                                        # Also check session state in case it was just changed
                                                                        if completion_key in st.session_state:
                                                                            current_completion = st.session_state[
                                                                                completion_key
                                                                            ]

                                                                        # Preserve expanded state before rerun
                                                                        expanded_key = f"expanded_{book_title}"
                                                                        st.session_state[expanded_key] = True

                                                                        # Preserve stage expanded state
                                                                        stage_expanded_key = (
                                                                            f"stage_expanded_{book_title}_{stage_name}"
                                                                        )
                                                                        st.session_state[stage_expanded_key] = True

                                                                        with engine.connect() as conn:
                                                                            conn.execute(
                                                                                text(
                                                                                    '''
                                                                                    INSERT INTO trello_time_tracking
                                                                                    (card_name, user_name, list_name, time_spent_seconds, board_name, created_at, tag, completed)
                                                                                    VALUES (:card_name, :user_name, :list_name, :time_spent_seconds, :board_name, :created_at, :tag, :completed)
                                                                                '''
                                                                                ),
                                                                                {
                                                                                    'card_name': book_title,
                                                                                    'user_name': user_name,
                                                                                    'list_name': stage_name,
                                                                                    'time_spent_seconds': total_seconds,
                                                                                    'board_name': board_name,
                                                                                    'created_at': datetime.now(BST),
                                                                                    'tag': existing_tag,
                                                                                    'completed': current_completion,
                                                                                },
                                                                            )
                                                                            conn.commit()

                                                                        # Store success message in session state for display
                                                                        success_msg_key = (
                                                                            f"manual_time_success_{task_key}"
                                                                        )
                                                                        st.session_state[success_msg_key] = (
                                                                            f"Added {manual_time} to progress"
                                                                        )

                                                                    except Exception as e:
                                                                        st.error(f"Error saving time: {str(e)}")
                                                                else:
                                                                    st.error("Time must be greater than 00:00:00")
                                                        else:
                                                            st.error("Please use format hh:mm:ss (e.g., 01:30:00)")
                                                    except ValueError:
                                                        st.error("Please enter valid numbers in hh:mm:ss format")

                                            # Display various success messages
                                            # Timer success message
                                            timer_success_key = f"timer_success_{task_key}"
                                            if timer_success_key in st.session_state:
                                                st.success(st.session_state[timer_success_key])
                                                del st.session_state[timer_success_key]

                                            # Manual time success message
                                            manual_success_key = f"manual_time_success_{task_key}"
                                            if manual_success_key in st.session_state:
                                                st.success(st.session_state[manual_success_key])
                                                del st.session_state[manual_success_key]

                                            # Completion status success message
                                            completion_success_key = f"completion_success_{task_key}"
                                            if completion_success_key in st.session_state:
                                                st.success(st.session_state[completion_success_key])
                                                del st.session_state[completion_success_key]

                                            # User reassignment success message
                                            reassign_success_key = f"reassign_success_{book_title}_{stage_name}_{user_name}_{idx}"
                                            reassign_success_key = f"reassign_success_{book_title}_{stage_name}_{user_name}"
                                            if reassign_success_key in st.session_state:
                                                st.success(st.session_state[reassign_success_key])
                                                del st.session_state[reassign_success_key]

                                # Show count of running timers (refresh buttons now appear under individual timers)
                                running_timers = [
                                    k for k, v in st.session_state.timers.items() if v and book_title in k
                                ]
                                if running_timers:
                                    st.write(f"{len(running_timers)} timer(s) running")

                                # Add stage dropdown
                                available_stages = get_available_stages_for_book(engine, book_title)
                                if available_stages:
                                    st.markdown("---")
                                    col1, col2 = st.columns([3, 1])

                                    with col1:
                                        selected_stage = st.selectbox(
                                            "Add stage:",
                                            options=["Select a stage to add..."] + available_stages,
                                            key=f"add_stage_{book_title}",
                                        )

                                    with col2:
                                        time_estimate = st.number_input(
                                            "Hours:",
                                            min_value=0.0,
                                            step=0.1,
                                            format="%.1f",
                                            value=1.0,
                                            key=f"add_stage_time_{book_title}",
                                            on_change=None,  # Prevent automatic refresh
                                        )

                                    if selected_stage != "Select a stage to add...":
                                        # Get the current time estimate from session state
                                        time_estimate_key = f"add_stage_time_{book_title}"
                                        current_time_estimate = st.session_state.get(time_estimate_key, 1.0)

                                        # Get book info for board name and tag
                                        book_info = next((book for book in all_books if book[0] == book_title), None)
                                        board_name = book_info[1] if book_info else None
                                        tag = book_info[2] if book_info else None

                                        # Convert hours to seconds for estimate
                                        estimate_seconds = int(current_time_estimate * 3600)

                                        if add_stage_to_book(
                                            engine, book_title, selected_stage, board_name, tag, estimate_seconds
                                        ):
                                            st.success(
                                                f"Added {selected_stage} to {book_title} with {current_time_estimate} hour estimate"
                                            )
                                            # Stage added successfully
                                        else:
                                            st.error("Failed to add stage")

                                # Remove stage section at the bottom left of each book
                                if stages_grouped.groups:  # Only show if book has stages
                                    st.markdown("---")
                                    remove_col1, remove_col2, remove_col3 = st.columns([2, 1, 1])

                                    with remove_col1:
                                        # Get all current stages for this book
                                        current_stages_with_users = []
                                        for stage_name in stage_order:
                                            if stage_name in stages_grouped.groups:
                                                stage_data = stages_grouped.get_group(stage_name)
                                                user_aggregated = (
                                                    stage_data.groupby('User')['Time spent (s)'].sum().reset_index()
                                                )
                                                for idx, user_task in user_aggregated.iterrows():
                                                    user_name = user_task['User']
                                                    user_display = (
                                                        user_name
                                                        if user_name and user_name != "Not set"
                                                        else "Unassigned"
                                                    )
                                                    current_stages_with_users.append(f"{stage_name} ({user_display})")

                                        if current_stages_with_users:
                                            selected_remove_stage = st.selectbox(
                                                "Remove stage:",
                                                options=["Select stage to remove..."] + current_stages_with_users,
                                                key=f"remove_stage_select_{book_title}",
                                            )

                                            if selected_remove_stage != "Select stage to remove...":
                                                # Parse the selection to get stage name and user
                                                stage_user_match = selected_remove_stage.split(" (")
                                                remove_stage_name = stage_user_match[0]
                                                remove_user_name = stage_user_match[1].rstrip(")")
                                                if remove_user_name == "Unassigned":
                                                    remove_user_name = "Not set"

                                                if st.button(
                                                    "Remove",
                                                    key=f"remove_confirm_{book_title}_{remove_stage_name}_{remove_user_name}",
                                                    type="secondary",
                                                ):
                                                    if delete_task_stage(
                                                        engine, book_title, remove_user_name, remove_stage_name
                                                    ):
                                                        st.success(
                                                            f"Removed {remove_stage_name} for {remove_user_name}"
                                                        )
                                                        # Manual time added successfully
                                                    else:
                                                        st.error("Failed to remove stage")

                                # Archive and Delete buttons at the bottom of each book
                                st.markdown("---")
                                col1, col2 = st.columns(2)

                                with col1:
                                    if st.button(
                                        f"Archive '{book_title}'",
                                        key=f"archive_{book_title}",
                                        help="Move this book to archive",
                                    ):
                                        try:
                                            with engine.connect() as conn:
                                                # Check if book has time tracking records
                                                result = conn.execute(
                                                    text(
                                                        '''
                                                        SELECT COUNT(*) FROM trello_time_tracking
                                                        WHERE card_name = :card_name
                                                    '''
                                                    ),
                                                    {'card_name': book_title},
                                                )
                                                record_count = result.scalar()

                                                if record_count > 0:
                                                    # Archive existing time tracking records
                                                    conn.execute(
                                                        text(
                                                            '''
                                                            UPDATE trello_time_tracking
                                                            SET archived = TRUE
                                                            WHERE card_name = :card_name
                                                        '''
                                                        ),
                                                        {'card_name': book_title},
                                                    )
                                                else:
                                                    # Create a placeholder archived record for books without tasks
                                                    conn.execute(
                                                        text(
                                                            '''
                                                            INSERT INTO trello_time_tracking
                                                            (card_name, user_name, list_name, time_spent_seconds,
                                                             card_estimate_seconds, board_name, archived, created_at)
                                                            VALUES (:card_name, 'Not set', 'No tasks assigned', 0,
                                                                   0, 'Manual Entry', TRUE, NOW())
                                                        '''
                                                        ),
                                                        {'card_name': book_title},
                                                    )

                                                # Archive the book in books table
                                                conn.execute(
                                                    text(
                                                        '''
                                                        UPDATE books
                                                        SET archived = TRUE
                                                        WHERE card_name = :book_name
                                                    '''
                                                    ),
                                                    {'book_name': book_title},
                                                )

                                                conn.commit()

                                            # Keep user on the current tab
                                            st.session_state.active_tab = 0  # Book Progress tab
                                            st.success(f"'{book_title}' has been archived successfully!")
                                            # Archive operation completed
                                        except Exception as e:
                                            st.error(f"Error archiving book: {str(e)}")

                                with col2:
                                    if st.button(
                                        f"Delete '{book_title}'",
                                        key=f"delete_progress_{book_title}",
                                        help="Permanently delete this book and all its data",
                                        type="secondary",
                                    ):
                                        # Add confirmation using session state
                                        confirm_key = f"confirm_delete_progress_{book_title}"
                                        if confirm_key not in st.session_state:
                                            st.session_state[confirm_key] = False

                                        if not st.session_state[confirm_key]:
                                            st.session_state[confirm_key] = True
                                            st.warning(
                                                f"Click 'Delete {book_title}' again to permanently delete all data for this book."
                                            )
                                        else:
                                            try:
                                                with engine.connect() as conn:
                                                    conn.execute(
                                                        text(
                                                            '''
                                                            DELETE FROM trello_time_tracking
                                                            WHERE card_name = :card_name
                                                        '''
                                                        ),
                                                        {'card_name': book_title},
                                                    )
                                                    conn.commit()

                                                # Reset confirmation state
                                                del st.session_state[confirm_key]
                                                # Keep user on the Book Progress tab
                                                st.session_state.active_tab = 0  # Book Progress tab
                                                st.success(f"'{book_title}' has been permanently deleted!")
                                                # Delete operation completed
                                            except Exception as e:
                                                st.error(f"Error deleting book: {str(e)}")
                                                # Reset confirmation state on error
                                                if confirm_key in st.session_state:
                                                    del st.session_state[confirm_key]

                            stage_counter += 1

                    # Pagination controls below book cards
                    total_pages = (
                        (total_books_to_display - 1) // books_per_page + 1 if total_books_to_display > 0 else 1
                    )
                    nav_col1, nav_col2 = st.columns(2)
                    with nav_col1:
                        if st.button("Previous", disabled=st.session_state.book_page == 0):
                            st.session_state.book_page -= 1
                            st.rerun()
                    with nav_col2:
                        if st.button("Next", disabled=st.session_state.book_page >= total_pages - 1):
                            st.session_state.book_page += 1
                            st.rerun()

        except Exception as e:
            st.error(f"Error accessing database: {str(e)}")
            # Add simplified debug info
            try:
                import traceback

                error_details = traceback.format_exc().split('\n')[-3:-1]  # Get last 2 lines
                st.error(f"Location: {' '.join(error_details)}")
            except:
                pass  # Ignore debug errors

        # Add table showing all books with their boards below the book cards
        st.markdown("---")
        st.subheader("All Books Overview")

        # Create data for the table
        table_data = []

        # Create a dictionary to track books and their boards
        book_board_map = {}

        # First, add books with tasks from database
        if df_from_db is not None and not df_from_db.empty and 'Card name' in df_from_db.columns:
            try:
                for _, row in df_from_db.groupby('Card name').first().iterrows():
                    book_name = row['Card name']
                    board_name = row['Board'] if 'Board' in row and row['Board'] else 'Not set'
                    book_board_map[book_name] = board_name
            except Exception as e:
                # If groupby fails, fall back to simple iteration
                pass

        # Then add books without tasks from all_books
        try:
            for book_info in all_books:
                book_name = book_info[0]
                if book_name not in book_board_map:
                    board_name = book_info[1] if book_info[1] else 'Not set'
                    book_board_map[book_name] = board_name
        except Exception as e:
            # Handle case where all_books might be empty or malformed
            pass

        # Convert to sorted list for table display
        for book_name in sorted(book_board_map.keys()):
            table_data.append({'Book Name': book_name, 'Board': book_board_map[book_name]})

        if table_data:
            # Create DataFrame for display
            table_df = pd.DataFrame(table_data)
            st.dataframe(table_df, use_container_width=True, hide_index=True)
        else:
            st.info("No books found in the database.")

        # Clear refresh flags without automatic rerun to prevent infinite loops
        for flag in ['completion_changed', 'major_update_needed']:
            if flag in st.session_state:
                del st.session_state[flag]

    elif selected_tab == "Reporting":
        st.header("Reporting")
        st.markdown("Filter tasks by user, book, board, tag, and date range from all uploaded data.")

        # Get filter options from database
        users = get_users_from_database(engine)
        books = get_books_from_database(engine)
        boards = get_boards_from_database(engine)
        tags = get_tags_from_database(engine)

        if not users:
            st.info("No users found in database. Please add entries in the 'Add Book' tab first.")
            st.stop()

        # Filter selection - organized in columns
        col1, col2 = st.columns(2)

        with col1:
            # User selection dropdown
            selected_user = st.selectbox(
                "Select User:", options=["All Users"] + users, help="Choose a user to view their tasks"
            )

            # Book search input
            book_search = st.text_input(
                "Search Book (optional):",
                placeholder="Start typing to search books...",
                help="Type to search for a specific book",
            )
            # Match the search to available books
            if book_search:
                matched_books = [book for book in books if book_search.lower() in book.lower()]
                if matched_books:
                    selected_book = st.selectbox(
                        "Select from matches:", options=matched_books, help="Choose from matching books"
                    )
                else:
                    st.warning("No books found matching your search")
                    selected_book = "All Books"
            else:
                selected_book = "All Books"

        with col2:
            # Board selection dropdown
            selected_board = st.selectbox(
                "Select Board (optional):", options=["All Boards"] + boards, help="Choose a specific board to filter by"
            )

            # Tag selection dropdown
            selected_tag = st.selectbox(
                "Select Tag (optional):", options=["All Tags"] + tags, help="Choose a specific tag to filter by"
            )

        # Date range selection
        col1, col2 = st.columns(2)
        with col1:
            start_date = st.date_input("Start Date (optional):", value=None, help="Leave empty to include all dates")

        with col2:
            end_date = st.date_input("End Date (optional):", value=None, help="Leave empty to include all dates")

        # Update button
        update_button = st.button("Update Table", type="primary")

        # Validate date range
        if start_date and end_date and start_date > end_date:
            st.error("Start date must be before end date")
            return

        # Filter and display results only when button is clicked or on initial load
        if update_button or 'filtered_tasks_displayed' not in st.session_state:
            with st.spinner("Loading filtered tasks..."):
                filtered_tasks = get_filtered_tasks_from_database(
                    engine,
                    user_name=selected_user if selected_user != "All Users" else None,
                    book_name=selected_book if selected_book != "All Books" else None,
                    board_name=selected_board if selected_board != "All Boards" else None,
                    tag_name=selected_tag if selected_tag != "All Tags" else None,
                    start_date=start_date,
                    end_date=end_date,
                )

            # Store in session state to prevent automatic reloading
            st.session_state.filtered_tasks_displayed = True
            st.session_state.current_filtered_tasks = filtered_tasks
            st.session_state.current_filters = {
                'user': selected_user,
                'book': selected_book,
                'board': selected_board,
                'tag': selected_tag,
                'start_date': start_date,
                'end_date': end_date,
            }

        # Display cached results if available
        if 'current_filtered_tasks' in st.session_state:

            filtered_tasks = st.session_state.current_filtered_tasks
            current_filters = st.session_state.get('current_filters', {})

            if not filtered_tasks.empty:
                st.subheader("Filtered Results")

                # Show active filters info
                active_filters = []
                if current_filters.get('user') and current_filters.get('user') != "All Users":
                    active_filters.append(f"User: {current_filters.get('user')}")
                if current_filters.get('book') and current_filters.get('book') != "All Books":
                    active_filters.append(f"Book: {current_filters.get('book')}")
                if current_filters.get('board') and current_filters.get('board') != "All Boards":
                    active_filters.append(f"Board: {current_filters.get('board')}")
                if current_filters.get('tag') and current_filters.get('tag') != "All Tags":
                    active_filters.append(f"Tag: {current_filters.get('tag')}")
                if current_filters.get('start_date') or current_filters.get('end_date'):
                    start_str = (
                        current_filters.get('start_date').strftime('%d/%m/%Y')
                        if current_filters.get('start_date')
                        else 'All'
                    )
                    end_str = (
                        current_filters.get('end_date').strftime('%d/%m/%Y')
                        if current_filters.get('end_date')
                        else 'All'
                    )
                    active_filters.append(f"Date range: {start_str} to {end_str}")

                if active_filters:
                    left_col, right_col = st.columns([1, 3])
                    with left_col:
                        with st.expander("Active Filters", expanded=False):
                            for f in active_filters:
                                st.write(f)
                    with right_col:
                        st.dataframe(filtered_tasks, use_container_width=True, hide_index=True)
                else:
                    st.dataframe(filtered_tasks, use_container_width=True, hide_index=True)

                # Download button for filtered results
                csv_buffer = io.StringIO()
                filtered_tasks.to_csv(csv_buffer, index=False)
                st.download_button(
                    label="Download Filtered Results",
                    data=csv_buffer.getvalue(),
                    file_name="filtered_tasks.csv",
                    mime="text/csv",
                )

                # Summary statistics for filtered data
                st.subheader("Summary")
                col1, col2, col3, col4 = st.columns(4)

                with col1:
                    st.metric("Total Books", int(filtered_tasks['Book Title'].nunique()))

                with col2:
                    st.metric("Total Tasks", len(filtered_tasks))

                with col3:
                    st.metric("Unique Users", int(filtered_tasks['User'].nunique()))

                with col4:
                    # Calculate total time from formatted time strings
                    total_seconds = 0
                    for time_str in filtered_tasks['Time Spent']:
                        if time_str != "00:00:00":
                            parts = time_str.split(':')
                            total_seconds += int(parts[0]) * 3600 + int(parts[1]) * 60 + int(parts[2])
                    total_hours = total_seconds / 3600
                    st.metric("Total Time (Hours)", f"{total_hours:.1f}")

            else:
                st.warning("No tasks found matching the selected filters.")

        elif 'filtered_tasks_displayed' not in st.session_state:
            st.info("Click 'Update Table' to load filtered results.")

    elif selected_tab == "Archive":
        st.header("Archive")
        st.markdown("View and manage archived books.")

        try:
            # Get count of archived records
            with engine.connect() as conn:
                archived_count = conn.execute(
                    text('SELECT COUNT(*) FROM trello_time_tracking WHERE archived = TRUE')
                ).scalar()

            if archived_count and archived_count > 0:
                st.info(f"Showing archived books from {archived_count} database records.")

                # Get archived data from database
                df_archived = pd.read_sql(
                    '''SELECT card_name as "Card name",
                       COALESCE(user_name, 'Not set') as "User",
                       list_name as "List",
                       time_spent_seconds as "Time spent (s)",
                       date_started as "Date started (f)",
                       card_estimate_seconds as "Card estimate(s)",
                       board_name as "Board", created_at, tag as "Tag"
                       FROM trello_time_tracking WHERE archived = TRUE ORDER BY created_at DESC''',
                    engine,
                )

                if not df_archived.empty:
                    # Add search bar for archived book titles
                    archive_search_query = st.text_input(
                        "Search archived books by title:",
                        placeholder="Enter book title to filter archived results...",
                        help="Search for specific archived books by typing part of the title",
                        key="archive_search",
                    )

                    # Filter archived books based on search
                    filtered_archived_df = df_archived.copy()
                    if archive_search_query:
                        mask = filtered_archived_df['Card name'].str.contains(
                            archive_search_query, case=False, na=False
                        )
                        filtered_archived_df = filtered_archived_df[mask]

                    # Get unique archived books
                    unique_archived_books = filtered_archived_df['Card name'].unique()

                    if len(unique_archived_books) > 0:
                        st.write(f"Found {len(unique_archived_books)} archived books to display")

                        # Display each archived book with same structure as Book Completion
                        for book_title in unique_archived_books:
                            book_mask = filtered_archived_df['Card name'] == book_title
                            book_data = filtered_archived_df[book_mask].copy()

                            # Calculate overall progress
                            total_time_spent = book_data['Time spent (s)'].sum()

                            # Calculate total estimated time
                            estimated_time = 0
                            if 'Card estimate(s)' in book_data.columns:
                                book_estimates = book_data['Card estimate(s)'].fillna(0).sum()
                                if book_estimates > 0:
                                    estimated_time = book_estimates

                            # Calculate completion percentage and progress text
                            if estimated_time > 0:
                                completion_percentage = (total_time_spent / estimated_time) * 100
                                progress_text = f"{format_seconds_to_time(total_time_spent)}/{format_seconds_to_time(estimated_time)} ({completion_percentage:.1f}%)"
                            else:
                                completion_percentage = 0
                                progress_text = f"Total: {format_seconds_to_time(total_time_spent)} (No estimate)"

                            with st.expander(book_title, expanded=False):
                                # Show progress bar and completion info at the top
                                progress_bar_html = f"""
                                <div style="width: 50%; background-color: #f0f0f0; border-radius: 5px; height: 10px; margin: 8px 0;">
                                    <div style="width: {min(completion_percentage, 100):.1f}%; background-color: #2AA395; height: 100%; border-radius: 5px;"></div>
                                </div>
                                """
                                st.markdown(progress_bar_html, unsafe_allow_html=True)
                                st.markdown(
                                    f'<div style="font-size: 14px; color: #666; margin-bottom: 10px;">{progress_text}</div>',
                                    unsafe_allow_html=True,
                                )

                                st.markdown("---")

                                # Show task breakdown for archived book
                                task_breakdown = (
                                    book_data.groupby(['List', 'User'])['Time spent (s)'].sum().reset_index()
                                )
                                task_breakdown['Time Spent'] = task_breakdown['Time spent (s)'].apply(
                                    format_seconds_to_time
                                )
                                task_breakdown = task_breakdown[['List', 'User', 'Time Spent']]

                                st.write("**Task Breakdown:**")
                                st.dataframe(task_breakdown, use_container_width=True, hide_index=True)

                                # Unarchive and Delete buttons
                                st.markdown("---")
                                col1, col2 = st.columns(2)

                                with col1:
                                    if st.button(
                                        f"Unarchive '{book_title}'",
                                        key=f"unarchive_{book_title}",
                                        help="Move this book back to active books",
                                    ):
                                        try:
                                            with engine.connect() as conn:
                                                conn.execute(
                                                    text(
                                                        '''
                                                    UPDATE trello_time_tracking
                                                    SET archived = FALSE
                                                    WHERE card_name = :card_name
                                                '''
                                                    ),
                                                    {'card_name': book_title},
                                                )
                                                conn.commit()

                                            # Keep user on the Archive tab
                                            st.session_state.active_tab = 2  # Archive tab
                                            st.success(f"'{book_title}' has been unarchived successfully!")
                                            st.rerun()
                                        except Exception as e:
                                            st.error(f"Error unarchiving book: {str(e)}")

                                with col2:
                                    if st.button(
                                        f"Delete '{book_title}'",
                                        key=f"delete_{book_title}",
                                        help="Permanently delete this book and all its data",
                                        type="secondary",
                                    ):
                                        # Add confirmation using session state
                                        confirm_key = f"confirm_delete_{book_title}"
                                        if confirm_key not in st.session_state:
                                            st.session_state[confirm_key] = False

                                        if not st.session_state[confirm_key]:
                                            st.session_state[confirm_key] = True
                                            st.warning(
                                                f"Click 'Delete {book_title}' again to permanently delete all data for this book."
                                            )
                                            st.rerun()
                                        else:
                                            try:
                                                with engine.connect() as conn:
                                                    conn.execute(
                                                        text(
                                                            '''
                                                        DELETE FROM trello_time_tracking
                                                        WHERE card_name = :card_name
                                                    '''
                                                        ),
                                                        {'card_name': book_title},
                                                    )
                                                    conn.commit()

                                                # Reset confirmation state
                                                del st.session_state[confirm_key]
                                                # Keep user on the Archive tab
                                                st.session_state.active_tab = 2  # Archive tab
                                                st.success(f"'{book_title}' has been permanently deleted!")
                                                st.rerun()
                                            except Exception as e:
                                                st.error(f"Error deleting book: {str(e)}")
                                                # Reset confirmation state on error
                                                if confirm_key in st.session_state:
                                                    del st.session_state[confirm_key]
                    else:
                        if archive_search_query:
                            st.warning(f"No archived books found matching '{archive_search_query}'")
                        else:
                            st.warning("No archived books available")
                else:
                    st.warning("No archived books available")
            else:
                st.info("No archived books found. Archive books from the 'Book Completion' tab to see them here.")

        except Exception as e:
            st.error(f"Error accessing archived data: {str(e)}")


if __name__ == "__main__":
    main()<|MERGE_RESOLUTION|>--- conflicted
+++ resolved
@@ -1573,21 +1573,6 @@
         background-color: #F0F2F5;
     }
 
-<<<<<<< HEAD
-    /* Consistent button styling */
-    .stButton > button, .stDownloadButton > button {
-        background-color: #EB5D0C;
-        color: #ffffff;
-        border: none;
-    }
-    .stButton > button:hover, .stDownloadButton > button:hover,
-    .stButton > button:active, .stDownloadButton > button:active,
-    .stButton > button:focus, .stDownloadButton > button:focus,
-    .stButton > button:disabled, .stDownloadButton > button:disabled {
-        background-color: #2AA395;
-        color: #ffffff;
-    }
-=======
 
    /* Consistent button styling */
 .stButton > button,
@@ -1613,7 +1598,6 @@
     background-color: #2AA395;
     color: #ffffff;
 }
->>>>>>> 32a20dda
 
     /* Custom progress bar colour */
     div[data-testid="stProgress"] div[data-testid="stProgressBar"] > div {
