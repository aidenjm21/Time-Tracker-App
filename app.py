--- conflicted
+++ resolved
@@ -3319,14 +3319,9 @@
 
         except SQLAlchemyError as e:
             timestamp = datetime.now(BST).strftime("%Y-%m-%d %H:%M:%S")
-<<<<<<< HEAD
-            error_message = f"Database error: {type(e).__name__}: {e}"
-            st.session_state.error_log.append(
-                {"time": timestamp, "message": error_message}
-=======
+
             st.session_state.error_log.append(
                 {"time": timestamp, "message": f"Database error: {str(e)}"}
->>>>>>> 2ce380af
             )
             try:
                 import traceback
@@ -3344,11 +3339,8 @@
             timestamp = datetime.now(BST).strftime("%Y-%m-%d %H:%M:%S")
             error_message = f"{type(e).__name__}: {e}"
             st.session_state.error_log.append(
-<<<<<<< HEAD
-                {"time": timestamp, "message": error_message}
-=======
+
                 {"time": timestamp, "message": str(e)}
->>>>>>> 2ce380af
             )
             try:
                 import traceback
