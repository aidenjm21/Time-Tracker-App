import streamlit as st
import pandas as pd
import numpy as np
from datetime import datetime, timedelta, timezone
from collections import Counter
import io
import os
import re
import time
import streamlit.components.v1 as components
from sqlalchemy import create_engine, text
from sqlalchemy.exc import IntegrityError

st.set_page_config(page_title="Book Production Time Tracking", page_icon="favicon.png")

st.markdown(
    """
<link rel="preconnect" href="https://fonts.googleapis.com">
<link rel="preconnect" href="https://fonts.gstatic.com" crossorigin>
<link href="https://fonts.googleapis.com/css2?family=Grandstander:ital,wght@0,100..900;1,100..900&family=Noto+Sans:ital,wght@0,100..900;1,100..900&display=swap" rel="stylesheet">
<style>
body, .stApp, .stApp * { font-family: 'Noto Sans', sans-serif; }
</style>
""",
    unsafe_allow_html=True,
)

# Set BST timezone (UTC+1)
BST = timezone(timedelta(hours=1))
UTC_PLUS_1 = BST  # Keep backward compatibility

# Known full user names for matching CSV imports
EDITORIAL_USERS_LIST = [
    "Bethany Latham",
    "Charis Mather",
    "Noah Leatherland",
    "Rebecca Phillips-Bartlett",
]
DESIGN_USERS_LIST = [
    "Amelia Harris",
    "Amy Li",
    "Drue Rintoul",
    "Jasmine Pointer",
    "Ker Ker Lee",
    "Rob Delph",
]
ALL_USERS_LIST = EDITORIAL_USERS_LIST + DESIGN_USERS_LIST

# Map first names (and common short forms) to full user names
FIRST_NAME_TO_FULL = {name.split()[0].lower(): name for name in ALL_USERS_LIST}
FIRST_NAME_TO_FULL.update({
    "beth": "Bethany Latham",
    "becca": "Rebecca Phillips-Bartlett",
    "ker ker": "Ker Ker Lee",
})

def normalize_user_name(name):
    """Return a canonical user name from various CSV formats."""
    if name is None:
        return "Not set"
    name = str(name).strip()
    if name == "" or name == "Not set":
        return "Not set"

    lower = name.lower()
    # Exact match to known users
    for full in ALL_USERS_LIST:
        if lower == full.lower():
            return full

    # Match by first name or short form
    first = lower.split()[0]
    if first in FIRST_NAME_TO_FULL:
        return FIRST_NAME_TO_FULL[first]

    return name


@st.cache_resource
def init_database():
    """Initialise database connection and create tables"""
    try:
        # Prefer Streamlit secrets but allow an env var fallback
        database_url = st.secrets.get("database", {}).get("url") or os.getenv("DATABASE_URL")
        if not database_url:
            st.error(
                "Database URL not configured. Set database.url in Streamlit secrets "
                "or the DATABASE_URL environment variable."
            )
            return None

        engine = create_engine(database_url)

        # Create table if it doesn't exist
        with engine.connect() as conn:
            conn.execute(
                text(
                    '''
                CREATE TABLE IF NOT EXISTS trello_time_tracking (
                    id SERIAL PRIMARY KEY,
                    card_name VARCHAR(500) NOT NULL,
                    user_name VARCHAR(255) NOT NULL,
                    list_name VARCHAR(255) NOT NULL,
                    time_spent_seconds INTEGER NOT NULL,
                    date_started DATE,
                    card_estimate_seconds INTEGER,
                    board_name VARCHAR(255),
                    labels TEXT,
                    completed BOOLEAN DEFAULT FALSE,
                    archived BOOLEAN DEFAULT FALSE,
                    created_at TIMESTAMP DEFAULT CURRENT_TIMESTAMP,
                    UNIQUE(card_name, user_name, list_name, date_started, time_spent_seconds)
                )
            '''
                )
            )
            # Add archived column to existing table if it doesn't exist
            conn.execute(
                text(
                    '''
                ALTER TABLE trello_time_tracking
                ADD COLUMN IF NOT EXISTS archived BOOLEAN DEFAULT FALSE
            '''
                )
            )

            # Add session_start_time column if it doesn't exist
            conn.execute(
                text(
                    '''
                ALTER TABLE trello_time_tracking
                ADD COLUMN IF NOT EXISTS session_start_time TIMESTAMP
            '''
                )
            )

            # Add tag column if it doesn't exist
            conn.execute(
                text(
                    '''
                ALTER TABLE trello_time_tracking
                ADD COLUMN IF NOT EXISTS tag VARCHAR(255)
            '''
                )
            )

            # Ensure other optional columns exist for older databases
            conn.execute(
                text(
                    '''
                ALTER TABLE trello_time_tracking
                ADD COLUMN IF NOT EXISTS card_estimate_seconds INTEGER
            '''
                )
            )
            conn.execute(
                text(
                    '''
                ALTER TABLE trello_time_tracking
                ADD COLUMN IF NOT EXISTS board_name VARCHAR(255)
            '''
                )
            )
            conn.execute(
                text(
                    '''
                ALTER TABLE trello_time_tracking
                ADD COLUMN IF NOT EXISTS labels TEXT
            '''
                )
            )
            conn.execute(
                text(
                    '''
                ALTER TABLE trello_time_tracking
                ADD COLUMN IF NOT EXISTS created_at TIMESTAMP DEFAULT CURRENT_TIMESTAMP
            '''
                )
            )
            conn.execute(
                text(
                    '''
                ALTER TABLE trello_time_tracking
                ADD COLUMN IF NOT EXISTS completed BOOLEAN DEFAULT FALSE
            '''
                )
            )

            # Create books table for storing book metadata
            conn.execute(
                text(
                    '''
                CREATE TABLE IF NOT EXISTS books (
                    card_name VARCHAR(500) PRIMARY KEY,
                    board_name VARCHAR(255),
                    tag VARCHAR(255),
                    archived BOOLEAN DEFAULT FALSE,
                    created_at TIMESTAMP DEFAULT CURRENT_TIMESTAMP
                )
            '''
                )
            )

            # Add optional columns to books table if they are missing
            conn.execute(
                text(
                    '''
                ALTER TABLE books
                ADD COLUMN IF NOT EXISTS board_name VARCHAR(255)
            '''
                )
            )
            conn.execute(
                text(
                    '''
                ALTER TABLE books
                ADD COLUMN IF NOT EXISTS tag VARCHAR(255)
            '''
                )
            )
            conn.execute(
                text(
                    '''
                ALTER TABLE books
                ADD COLUMN IF NOT EXISTS archived BOOLEAN DEFAULT FALSE
            '''
                )
            )
            conn.execute(
                text(
                    '''
                ALTER TABLE books
                ADD COLUMN IF NOT EXISTS created_at TIMESTAMP DEFAULT CURRENT_TIMESTAMP
            '''
                )
            )

            # Create active timers table for persistent timer storage
            conn.execute(
                text(
                    '''
                CREATE TABLE IF NOT EXISTS active_timers (
                    id SERIAL PRIMARY KEY,
                    timer_key VARCHAR(500) NOT NULL UNIQUE,
                    card_name VARCHAR(255) NOT NULL,
                    user_name VARCHAR(100),
                    list_name VARCHAR(100) NOT NULL,
                    board_name VARCHAR(100),
                    start_time TIMESTAMPTZ NOT NULL,
                    accumulated_seconds INTEGER DEFAULT 0,
                    is_paused BOOLEAN DEFAULT FALSE,
                    created_at TIMESTAMPTZ DEFAULT CURRENT_TIMESTAMP
                )
            '''
                )
            )

            # Add new columns to existing active_timers table if they don't exist
            conn.execute(
                text(
                    '''
                ALTER TABLE active_timers
                ADD COLUMN IF NOT EXISTS accumulated_seconds INTEGER DEFAULT 0
            '''
                )
            )
            conn.execute(
                text(
                    '''
                ALTER TABLE active_timers
                ADD COLUMN IF NOT EXISTS is_paused BOOLEAN DEFAULT FALSE
            '''
                )
            )

            # Migrate existing TIMESTAMP columns to TIMESTAMPTZ if needed
            try:
                conn.execute(
                    text(
                        '''
                    ALTER TABLE active_timers
                    ALTER COLUMN start_time TYPE TIMESTAMPTZ USING start_time AT TIME ZONE 'Europe/London'
                '''
                    )
                )
                conn.execute(
                    text(
                        '''
                    ALTER TABLE active_timers
                    ALTER COLUMN created_at TYPE TIMESTAMPTZ USING created_at AT TIME ZONE 'Europe/London'
                '''
                    )
                )
            except Exception:
                # Columns might already be TIMESTAMPTZ, ignore the error
                pass
            conn.commit()

        return engine
    except Exception as e:
        st.error(f"Database initialisation failed: {str(e)}")
        return None


def get_users_from_database(_engine):
    """Get list of unique users from database with retry logic"""
    max_retries = 3
    for attempt in range(max_retries):
        try:
            with _engine.connect() as conn:
                result = conn.execute(
                    text(
                        'SELECT DISTINCT COALESCE(user_name, \'Not set\') FROM trello_time_tracking ORDER BY COALESCE(user_name, \'Not set\')'
                    )
                )
                return [row[0] for row in result]
        except Exception as e:
            if attempt < max_retries - 1:
                time.sleep(0.5)
                continue
            else:
                return []
    return []


def get_tags_from_database(_engine):
    """Get list of unique individual tags from database, splitting comma-separated values"""
    max_retries = 3
    for attempt in range(max_retries):
        try:
            with _engine.connect() as conn:
                result = conn.execute(
                    text(
                        "SELECT DISTINCT tag FROM trello_time_tracking WHERE tag IS NOT NULL AND tag != '' ORDER BY tag"
                    )
                )
                all_tag_strings = [row[0] for row in result]

                # Split comma-separated tags and create unique set
                individual_tags = set()
                for tag_string in all_tag_strings:
                    if tag_string:
                        # Split by comma and strip whitespace
                        tags_in_string = [tag.strip() for tag in tag_string.split(',')]
                        individual_tags.update(tags_in_string)

                # Return sorted list of individual tags
                return sorted(list(individual_tags))

        except Exception as e:
            if attempt < max_retries - 1:
                # Wait before retrying
                time.sleep(0.5)
                continue
            else:
                # Final attempt failed, return empty list instead of showing error
                return []

    return []


def get_books_from_database(_engine):
    """Get list of unique book names from database with retry logic"""
    max_retries = 3
    for attempt in range(max_retries):
        try:
            with _engine.connect() as conn:
                result = conn.execute(
                    text(
                        "SELECT DISTINCT card_name FROM trello_time_tracking WHERE card_name IS NOT NULL ORDER BY card_name"
                    )
                )
                books = [row[0] for row in result]
                return books
        except Exception as e:
            if attempt < max_retries - 1:
                time.sleep(0.5)
                continue
            else:
                return []
    return []


def get_boards_from_database(_engine):
    """Get list of unique board names from database with retry logic"""
    max_retries = 3
    for attempt in range(max_retries):
        try:
            with _engine.connect() as conn:
                result = conn.execute(
                    text(
                        "SELECT DISTINCT board_name FROM trello_time_tracking WHERE board_name IS NOT NULL AND board_name != '' ORDER BY board_name"
                    )
                )
                boards = [row[0] for row in result]
                return boards
        except Exception as e:
            if attempt < max_retries - 1:
                time.sleep(0.5)
                continue
            else:
                return []
    return []


def emergency_stop_all_timers(engine):
    """Emergency function to stop all active timers and save progress when database connection fails"""
    try:
        # Initialize session state if needed
        if 'timers' not in st.session_state:
            st.session_state.timers = {}
        if 'timer_start_times' not in st.session_state:
            st.session_state.timer_start_times = {}

        saved_timers = 0
        current_time_utc = datetime.utcnow().replace(tzinfo=timezone.utc)
        current_time_bst = current_time_utc.astimezone(BST)

        # Process any active timers from session state
        for timer_key, is_active in st.session_state.timers.items():
            if is_active and timer_key in st.session_state.timer_start_times:
                try:
                    # Parse timer key to extract details
                    parts = timer_key.split('_')
                    if len(parts) >= 3:
                        card_name = '_'.join(parts[:-2])  # Reconstruct card name
                        list_name = parts[-2]
                        user_name = parts[-1]

                        # Calculate elapsed time using UTC-based function
                        start_time = st.session_state.timer_start_times[timer_key]
                        elapsed_seconds = calculate_timer_elapsed_time(start_time)

                        # Only save if significant time elapsed
                        if elapsed_seconds > 0:
                            # Try to save to database with retry logic
                            for attempt in range(3):
                                try:
                                    with engine.connect() as conn:
                                        # Save the time entry
                                        conn.execute(
                                            text(
                                                '''
                                            INSERT INTO trello_time_tracking
                                            (card_name, user_name, list_name, time_spent_seconds,
                                             date_started, session_start_time, board_name)
                                            VALUES (:card_name, :user_name, :list_name, :time_spent_seconds,
                                                   :date_started, :session_start_time, :board_name)
                                        '''
                                            ),
                                            {
                                                'card_name': card_name,
                                                'user_name': user_name,
                                                'list_name': list_name,
                                                'time_spent_seconds': elapsed_seconds,
                                                'date_started': start_time.date(),
                                                'session_start_time': start_time,
                                                'board_name': 'Manual Entry',
                                            },
                                        )

                                        # Remove from active timers table
                                        conn.execute(
                                            text('DELETE FROM active_timers WHERE timer_key = :timer_key'),
                                            {'timer_key': timer_key},
                                        )
                                        conn.commit()
                                        saved_timers += 1
                                        break
                                except Exception:
                                    if attempt == 2:  # Last attempt failed
                                        # Store in session state as backup
                                        if 'emergency_saved_times' not in st.session_state:
                                            st.session_state.emergency_saved_times = []
                                        st.session_state.emergency_saved_times.append(
                                            {
                                                'card_name': card_name,
                                                'user_name': user_name,
                                                'list_name': list_name,
                                                'elapsed_seconds': elapsed_seconds,
                                                'start_time': start_time,
                                            }
                                        )
                                    continue

                except Exception as e:
                    continue  # Skip this timer if parsing fails

        if saved_timers > 0:
            st.success(f"Successfully saved {saved_timers} active timer(s) before stopping.")

        # Try to clear active timers table if possible
        try:
            with engine.connect() as conn:
                conn.execute(text('DELETE FROM active_timers'))
                conn.commit()
        except Exception:
            pass  # Database might be completely unavailable

    except Exception as e:
        st.error(f"Emergency timer save failed: {str(e)}")


def recover_emergency_saved_times(engine):
    """Recover and save any emergency saved times from previous session"""
    if 'emergency_saved_times' in st.session_state and st.session_state.emergency_saved_times:
        saved_count = 0
        for saved_time in st.session_state.emergency_saved_times:
            try:
                with engine.connect() as conn:
                    conn.execute(
                        text(
                            '''
                        INSERT INTO trello_time_tracking
                        (card_name, user_name, list_name, time_spent_seconds,
                         date_started, session_start_time, board_name)
                        VALUES (:card_name, :user_name, :list_name, :time_spent_seconds,
                               :date_started, :session_start_time, :board_name)
                    '''
                        ),
                        {
                            'card_name': saved_time['card_name'],
                            'user_name': saved_time['user_name'],
                            'list_name': saved_time['list_name'],
                            'time_spent_seconds': saved_time['elapsed_seconds'],
                            'date_started': saved_time['start_time'].date(),
                            'session_start_time': saved_time['start_time'],
                            'board_name': 'Manual Entry',
                        },
                    )
                    conn.commit()
                    saved_count += 1
            except Exception:
                continue  # Skip if unable to save

        if saved_count > 0:
            st.success(f"Recovered {saved_count} emergency saved timer(s) from previous session.")

        # Clear the emergency saved times
        st.session_state.emergency_saved_times = []


def load_active_timers(engine):
    """Load active timers from database - simplified version"""
    try:
        with engine.connect() as conn:
            result = conn.execute(
                text(
                    '''
                SELECT timer_key, card_name, user_name, list_name, board_name,
                       start_time, accumulated_seconds, is_paused
                FROM active_timers
                ORDER BY start_time DESC
            '''
                )
            )

            active_timers = []
            for row in result:
                timer_key = row[0]
                card_name = row[1]
                user_name = row[2]
                list_name = row[3]
                board_name = row[4]
                start_time = row[5]
                accumulated_seconds = row[6] or 0
                is_paused = row[7] or False

                # Simple session state - just track if timer is running
                if 'timers' not in st.session_state:
                    st.session_state.timers = {}
                if 'timer_start_times' not in st.session_state:
                    st.session_state.timer_start_times = {}
                if 'timer_paused' not in st.session_state:
                    st.session_state.timer_paused = {}
                if 'timer_accumulated_time' not in st.session_state:
                    st.session_state.timer_accumulated_time = {}

                # Ensure timezone-aware datetime for consistency
                if start_time.tzinfo is None:
                    start_time_with_tz = start_time.replace(tzinfo=BST)
                else:
                    # Convert to BST for consistency in session state
                    start_time_with_tz = start_time.astimezone(BST)

                st.session_state.timers[timer_key] = True
                st.session_state.timer_start_times[timer_key] = start_time_with_tz
                st.session_state.timer_paused[timer_key] = is_paused
                st.session_state.timer_accumulated_time[timer_key] = accumulated_seconds

                active_timers.append(
                    {
                        'timer_key': timer_key,
                        'card_name': card_name,
                        'user_name': user_name,
                        'list_name': list_name,
                        'board_name': board_name,
                        'start_time': start_time_with_tz,
                    }
                )

            return active_timers
    except Exception as e:
        error_msg = str(e)

        # Check if this is an SSL connection error indicating app restart
        if "SSL connection has been closed unexpectedly" in error_msg or "connection" in error_msg.lower():
            st.warning("App restarted - automatically stopping all active timers and saving progress...")

            # Try to recover and save any active timers from session state
            emergency_stop_all_timers(engine)

            # Clear session state timers since they've been saved
            if 'timers' in st.session_state:
                st.session_state.timers = {}
            if 'timer_start_times' in st.session_state:
                st.session_state.timer_start_times = {}

            return []
        else:
            st.error(f"Error loading active timers: {error_msg}")
            return []


def save_active_timer(
    engine,
    timer_key,
    card_name,
    user_name,
    list_name,
    board_name,
    start_time,
    accumulated_seconds=0,
    is_paused=False,
):
    """Save or update an active timer in the database."""
    try:
        with engine.connect() as conn:
            if start_time.tzinfo is None:
                start_time_with_tz = start_time.replace(tzinfo=BST)
            else:
                start_time_with_tz = start_time

            conn.execute(
                text(
                    '''
                INSERT INTO active_timers (timer_key, card_name, user_name, list_name,
                    board_name, start_time, accumulated_seconds, is_paused, created_at)
                VALUES (:timer_key, :card_name, :user_name, :list_name, :board_name,
                    :start_time, :accumulated_seconds, :is_paused, CURRENT_TIMESTAMP)
                ON CONFLICT (timer_key) DO UPDATE SET
                    start_time = EXCLUDED.start_time,
                    accumulated_seconds = EXCLUDED.accumulated_seconds,
                    is_paused = EXCLUDED.is_paused,
                    created_at = CURRENT_TIMESTAMP
            '''
                ),
                {
                    'timer_key': timer_key,
                    'card_name': card_name,
                    'user_name': user_name,
                    'list_name': list_name,
                    'board_name': board_name,
                    'start_time': start_time_with_tz,
                    'accumulated_seconds': accumulated_seconds,
                    'is_paused': is_paused,
                },
            )
            conn.commit()
    except Exception as e:
        st.error(f"Error saving active timer: {str(e)}")


def update_active_timer_state(
    engine, timer_key, accumulated_seconds, is_paused, start_time=None
):
    """Update active timer pause/resume state."""
    try:
        with engine.connect() as conn:
            params = {
                'accumulated_seconds': accumulated_seconds,
                'is_paused': is_paused,
                'timer_key': timer_key,
            }
            if start_time is not None:
                if start_time.tzinfo is None:
                    start_time_with_tz = start_time.replace(tzinfo=BST)
                else:
                    start_time_with_tz = start_time
                params['start_time'] = start_time_with_tz
                conn.execute(
                    text(
                        '''
                    UPDATE active_timers
                    SET accumulated_seconds = :accumulated_seconds,
                        is_paused = :is_paused,
                        start_time = :start_time
                    WHERE timer_key = :timer_key
                '''
                    ),
                    params,
                )
            else:
                conn.execute(
                    text(
                        '''
                    UPDATE active_timers
                    SET accumulated_seconds = :accumulated_seconds,
                        is_paused = :is_paused
                    WHERE timer_key = :timer_key
                '''
                    ),
                    params,
                )
            conn.commit()
    except Exception as e:
        st.error(f"Error updating active timer: {str(e)}")


def remove_active_timer(engine, timer_key):
    """Remove active timer from database"""
    try:
        with engine.connect() as conn:
            conn.execute(
                text(
                    '''
                DELETE FROM active_timers WHERE timer_key = :timer_key
            '''
                ),
                {'timer_key': timer_key},
            )
            conn.commit()
    except Exception as e:
        st.error(f"Error removing active timer: {str(e)}")


def stop_active_timer(engine, timer_key):
    """Stop a running timer and save its elapsed time."""
    if timer_key not in st.session_state.get('timers', {}):
        return

    start_time = st.session_state.timer_start_times.get(timer_key)
    accumulated = st.session_state.timer_accumulated_time.get(timer_key, 0)
    paused = st.session_state.timer_paused.get(timer_key, False)

    elapsed_seconds = accumulated
    if not paused and start_time:
        elapsed_seconds += calculate_timer_elapsed_time(start_time)

    parts = timer_key.split('_')
    if len(parts) < 3:
        return

    card_name = '_'.join(parts[:-2])
    list_name = parts[-2]
    user_name = parts[-1]

    board_name = 'Manual Entry'
    try:
        with engine.connect() as conn:
            res = conn.execute(
                text('SELECT board_name FROM active_timers WHERE timer_key = :timer_key'), {'timer_key': timer_key}
            )
            row = res.fetchone()
            if row and row[0]:
                board_name = row[0]
    except Exception:
        pass

    try:
        with engine.connect() as conn:
            conn.execute(
                text(
                    '''
                INSERT INTO trello_time_tracking
                (card_name, user_name, list_name, time_spent_seconds,
                 date_started, session_start_time, board_name)
                VALUES (:card_name, :user_name, :list_name, :time_spent_seconds,
                        :date_started, :session_start_time, :board_name)
                ON CONFLICT (card_name, user_name, list_name, date_started, time_spent_seconds)
                DO UPDATE SET
                    session_start_time = EXCLUDED.session_start_time,
                    board_name = EXCLUDED.board_name,
                    created_at = CURRENT_TIMESTAMP
            '''
                ),
                {
                    'card_name': card_name,
                    'user_name': user_name,
                    'list_name': list_name,
                    'time_spent_seconds': elapsed_seconds,
                    'date_started': (start_time or datetime.now(BST)).date(),
                    'session_start_time': start_time or datetime.now(BST),
                    'board_name': board_name,
                },
            )
            conn.execute(text('DELETE FROM active_timers WHERE timer_key = :timer_key'), {'timer_key': timer_key})
            conn.commit()
    except Exception as e:
        st.error(f"Error saving timer data: {str(e)}")

    st.session_state.timers[timer_key] = False
    if timer_key in st.session_state.timer_start_times:
        del st.session_state.timer_start_times[timer_key]
    if timer_key in st.session_state.timer_accumulated_time:
        del st.session_state.timer_accumulated_time[timer_key]
    if timer_key in st.session_state.timer_paused:
        del st.session_state.timer_paused[timer_key]
    st.rerun()


def display_active_timers_sidebar(engine):
    """Display running timers in the sidebar on every page."""
    active_timer_count = sum(1 for running in st.session_state.timers.values() if running)
    with st.sidebar:
        st.write(f"**Active Timers ({active_timer_count})**")
        if active_timer_count == 0:
            st.write("No active timers")
        else:
            for task_key, is_running in st.session_state.timers.items():
                if is_running and task_key in st.session_state.timer_start_times:
                    parts = task_key.split('_')
                    if len(parts) >= 3:
                        book_title = '_'.join(parts[:-2])
                        stage_name = parts[-2]
                        user_name = parts[-1]
                        start_time = st.session_state.timer_start_times[task_key]
                        accumulated = st.session_state.timer_accumulated_time.get(task_key, 0)
                        paused = st.session_state.timer_paused.get(task_key, False)
                        current_elapsed = 0 if paused else calculate_timer_elapsed_time(start_time)
                        elapsed_seconds = accumulated + current_elapsed
                        elapsed_str = format_seconds_to_time(elapsed_seconds)

                        estimate_seconds = get_task_estimate(engine, book_title, user_name, stage_name)
                        estimate_str = format_seconds_to_time(estimate_seconds)

                        user_display = user_name if user_name and user_name != "Not set" else "Unassigned"

                        col1, col2, col3 = st.columns([3, 1, 1])
                        with col1:
                            status_text = "PAUSED" if paused else "RECORDING"
                            sidebar_timer_id = f"sidebar_timer_{task_key}"
                            components.html(
                                f"""
<<<<<<< HEAD
<style>
body {{ font-family: 'Noto Sans', sans-serif; }}
</style>
<div id='{sidebar_timer_id}'><strong>{book_title} - {stage_name} ({user_display})</strong>: <strong>{elapsed_str}</strong>/{estimate_str} - {status_text}</div>
<script>
var font = window.parent.getComputedStyle(window.parent.document.body).getPropertyValue('font-family');
document.getElementById('{sidebar_timer_id}').style.fontFamily = font;
=======

<div id='{sidebar_timer_id}'><strong>{book_title} - {stage_name} ({user_display})</strong>: <strong>{elapsed_str}</strong>/{estimate_str} - {status_text}</div>
<script>
>>>>>>> ae53b765
var elapsed = {elapsed_seconds};
var paused = {str(paused).lower()};
var elem = document.getElementById('{sidebar_timer_id}');
function fmt(sec) {{
  var h = Math.floor(sec / 3600).toString().padStart(2, '0');
  var m = Math.floor((sec % 3600) / 60).toString().padStart(2, '0');
  var s = Math.floor(sec % 60).toString().padStart(2, '0');
  return h + ':' + m + ':' + s;
}}
if (!paused) {{
  setInterval(function() {{
    elapsed += 1;
    elem.innerHTML = "<strong>{book_title} - {stage_name} ({user_display})</strong>: <strong>" + fmt(elapsed) + "</strong>/{estimate_str} - {status_text}";
  }}, 1000);
}}
</script>
""",
                                height=45,
<<<<<<< HEAD
                                key=sidebar_timer_id,
=======
>>>>>>> ae53b765
                            )
                        with col2:
                            pause_label = "Resume" if paused else "Pause"
                            if st.button(pause_label, key=f"summary_pause_{task_key}"):
                                if paused:
                                    resume_time = datetime.utcnow().replace(tzinfo=timezone.utc).astimezone(BST)
                                    st.session_state.timer_start_times[task_key] = resume_time
                                    st.session_state.timer_paused[task_key] = False
                                    update_active_timer_state(engine, task_key, accumulated, False, resume_time)
                                else:
                                    elapsed_since_start = calculate_timer_elapsed_time(start_time)
                                    new_accum = accumulated + elapsed_since_start
                                    st.session_state.timer_accumulated_time[task_key] = new_accum
                                    st.session_state.timer_paused[task_key] = True
                                    update_active_timer_state(engine, task_key, new_accum, True)
                                st.rerun()
                        with col3:
                            if st.button("Stop", key=f"summary_stop_{task_key}"):
                                stop_active_timer(engine, task_key)

        st.markdown("---")


def update_task_completion(engine, card_name, user_name, list_name, completed):
    """Update task completion status for all matching records"""
    try:
        with engine.connect() as conn:
            # Update all matching records and get count of affected rows
            result = conn.execute(
                text(
                    """
                UPDATE trello_time_tracking
                SET completed = :completed
                WHERE card_name = :card_name
                AND COALESCE(user_name, 'Not set') = :user_name
                AND list_name = :list_name
                AND archived = FALSE
            """
                ),
                {'completed': completed, 'card_name': card_name, 'user_name': user_name, 'list_name': list_name},
            )
            conn.commit()

            # Verify the update worked
            rows_affected = result.rowcount
            if rows_affected == 0:
                st.warning(f"No records found to update for {card_name} - {list_name} ({user_name})")

    except Exception as e:
        st.error(f"Error updating task completion: {str(e)}")


def get_task_completion(engine, card_name, user_name, list_name):
    """Get task completion status"""
    try:
        with engine.connect() as conn:
            result = conn.execute(
                text(
                    """
                SELECT completed FROM trello_time_tracking
                WHERE card_name = :card_name
                AND COALESCE(user_name, 'Not set') = :user_name
                AND list_name = :list_name
                LIMIT 1
            """
                ),
                {'card_name': card_name, 'user_name': user_name, 'list_name': list_name},
            )
            row = result.fetchone()
            return row[0] if row else False
    except Exception as e:
        st.error(f"Error getting task completion: {str(e)}")
        return False


def get_task_estimate(engine, card_name, user_name, list_name):
    """Return estimated time for a task in seconds."""

    try:
        with engine.connect() as conn:
            result = conn.execute(
                text(
                    '''
                SELECT MAX(card_estimate_seconds)

                FROM trello_time_tracking
                WHERE card_name = :card_name
                AND list_name = :list_name
                AND COALESCE(user_name, 'Not set') = :user_name
                AND archived = FALSE
            '''
                ),
                {
                    'card_name': card_name,
                    'list_name': list_name,
                    'user_name': user_name,
                },
            )
            row = result.fetchone()
            return int(row[0]) if row and row[0] else 0
    except Exception as e:
        st.error(f"Error getting task estimate: {str(e)}")

        return 0


def check_all_tasks_completed(engine, card_name):
    """Check if all tasks for a book are completed"""
    try:
        with engine.connect() as conn:
            # Get all tasks for this book - need to check each user/stage combination
            result = conn.execute(
                text(
                    """
                SELECT list_name, COALESCE(user_name, 'Not set') as user_name,
                       BOOL_AND(COALESCE(completed, false)) as all_completed
                FROM trello_time_tracking
                WHERE card_name = :card_name
                AND archived = FALSE
                GROUP BY list_name, COALESCE(user_name, 'Not set')
            """
                ),
                {'card_name': card_name},
            )

            task_groups = result.fetchall()
            if not task_groups:
                return False

            # Check if all task groups are completed
            for task_group in task_groups:
                if not task_group[2]:  # all_completed column
                    return False

            return True
    except Exception as e:
        st.error(f"Error checking book completion: {str(e)}")
        return False


def delete_task_stage(engine, card_name, user_name, list_name):
    """Delete a specific task stage from the database"""
    try:
        with engine.connect() as conn:
            conn.execute(
                text(
                    """
                DELETE FROM trello_time_tracking
                WHERE card_name = :card_name
                AND COALESCE(user_name, 'Not set') = :user_name
                AND list_name = :list_name
            """
                ),
                {'card_name': card_name, 'user_name': user_name, 'list_name': list_name},
            )
            conn.commit()
            return True
    except Exception as e:
        st.error(f"Error deleting task stage: {str(e)}")
        return False


def create_book_record(engine, card_name, board_name=None, tag=None):
    """Create a book record in the books table"""
    try:
        with engine.connect() as conn:
            conn.execute(
                text(
                    """
                INSERT INTO books (card_name, board_name, tag)
                VALUES (:card_name, :board_name, :tag)
                ON CONFLICT (card_name) DO UPDATE SET
                    board_name = EXCLUDED.board_name,
                    tag = EXCLUDED.tag
            """
                ),
                {'card_name': card_name, 'board_name': board_name, 'tag': tag},
            )
            conn.commit()
            return True
    except Exception as e:
        st.error(f"Error creating book record: {str(e)}")
        return False


def get_all_books(engine):
    """Get all books from the books table, including those without tasks"""
    try:
        with engine.connect() as conn:
            result = conn.execute(
                text(
                    """
                SELECT DISTINCT card_name, board_name, tag
                FROM books
                WHERE archived = FALSE
                UNION
                SELECT DISTINCT card_name, board_name, tag
                FROM trello_time_tracking
                WHERE archived = FALSE
                ORDER BY card_name
            """
                )
            )
            return result.fetchall()
    except Exception as e:
        st.error(f"Error fetching books: {str(e)}")
        return []


def get_available_stages_for_book(engine, card_name):
    """Get stages not yet associated with a book"""
    all_stages = [
        "Editorial R&D",
        "Editorial Writing",
        "1st Edit",
        "2nd Edit",
        "Design R&D",
        "In Design",
        "1st Proof",
        "2nd Proof",
        "Editorial Sign Off",
        "Design Sign Off",
    ]

    try:
        with engine.connect() as conn:
            result = conn.execute(
                text(
                    """
                SELECT DISTINCT list_name
                FROM trello_time_tracking
                WHERE card_name = :card_name AND archived = FALSE
            """
                ),
                {'card_name': card_name},
            )

            existing_stages = [row[0] for row in result.fetchall()]
            available_stages = [stage for stage in all_stages if stage not in existing_stages]
            return available_stages
    except Exception as e:
        st.error(f"Error getting available stages: {str(e)}")
        return []


def add_stage_to_book(engine, card_name, stage_name, board_name=None, tag=None, estimate_seconds=3600):
    """Add a new stage to a book"""
    try:
        with engine.connect() as conn:
            conn.execute(
                text(
                    """
                INSERT INTO trello_time_tracking
                (card_name, user_name, list_name, time_spent_seconds, card_estimate_seconds, board_name, created_at, tag)
                VALUES (:card_name, :user_name, :list_name, :time_spent_seconds, :card_estimate_seconds, :board_name, :created_at, :tag)
            """
                ),
                {
                    'card_name': card_name,
                    'user_name': 'Not set',  # Unassigned initially
                    'list_name': stage_name,
                    'time_spent_seconds': 0,
                    'card_estimate_seconds': estimate_seconds,
                    'board_name': board_name,
                    'created_at': datetime.now(BST),
                    'tag': tag,
                },
            )
            conn.commit()
            return True
    except Exception as e:
        st.error(f"Error adding stage: {str(e)}")
        return False


def import_books_from_csv(engine, df):
    """Import books and stage estimates from a CSV DataFrame"""
    required_cols = {"Card Name", "Board", "Tags"}
    if not required_cols.issubset(df.columns):
        missing = required_cols - set(df.columns)
        return False, f"Missing columns: {', '.join(missing)}"

    # Identify stage columns (user and time pairs)
    stage_names = [col for col in df.columns if col not in required_cols and not col.endswith(" Time")]
    if not stage_names:
        return False, "No stage columns found in CSV"

    total_entries = 0

    for _, row in df.iterrows():
        card_name = str(row.get("Card Name", "")).strip()
        if not card_name:
            card_name = "Not set"
        board_name = row.get("Board")
        board_name = str(board_name).strip() if pd.notna(board_name) else None
        tag_value = row.get("Tags")
        if pd.notna(tag_value) and str(tag_value).strip():
            final_tag = ", ".join([t.strip() for t in str(tag_value).split(",") if t.strip()])
        else:
            final_tag = None

        # Create/update book record
        create_book_record(engine, card_name, board_name, final_tag)

        current_time = datetime.now(BST)

        with engine.connect() as conn:
            for stage in stage_names:
                time_col = f"{stage} Time"
                if time_col not in df.columns:
                    continue

                time_val = row.get(time_col)
                if pd.isna(time_val) or str(time_val).strip() == "":
                    continue

                try:
                    hours = parse_hours_minutes(time_val)
                except Exception:
                    continue
                if hours <= 0:
                    continue

                estimate_seconds = int(round(hours * 60)) * 60

                user_val = row.get(stage)
                if pd.notna(user_val):
                    final_user = normalize_user_name(user_val)
                else:
                    final_user = "Not set"

                conn.execute(
                    text(
                        '''
                    INSERT INTO trello_time_tracking
                    (card_name, user_name, list_name, time_spent_seconds,
                     card_estimate_seconds, board_name, created_at,
                     session_start_time, tag)
                    VALUES (:card_name, :user_name, :list_name, :time_spent_seconds,
                            :card_estimate_seconds, :board_name, :created_at,
                            :session_start_time, :tag)
                    '''
                    ),
                    {
                        'card_name': card_name,
                        'user_name': final_user,
                        'list_name': stage,
                        'time_spent_seconds': 0,
                        'card_estimate_seconds': estimate_seconds,
                        'board_name': board_name,
                        'created_at': current_time,
                        'session_start_time': None,
                        'tag': final_tag,
                    },
                )
                total_entries += 1

            conn.commit()

    return True, f"Imported {total_entries} stage entries from CSV"


def get_filtered_tasks_from_database(
    _engine, user_name=None, book_name=None, board_name=None, tag_name=None, start_date=None, end_date=None
):
    """Get filtered tasks from database with multiple filter options"""
    try:
        query = '''
            WITH task_summary AS (
                SELECT card_name, list_name, COALESCE(user_name, 'Not set') as user_name, board_name, tag,
                       SUM(time_spent_seconds) as total_time,
                       MAX(card_estimate_seconds) as estimated_seconds,
                       MIN(CASE WHEN session_start_time IS NOT NULL THEN session_start_time END) as first_session
                FROM trello_time_tracking
                WHERE 1=1
        '''
        params = {}

        # Add filters based on provided parameters
        if user_name and user_name != "All Users":
            query += ' AND COALESCE(user_name, \'Not set\') = :user_name'
            params['user_name'] = user_name

        if book_name and book_name != "All Books":
            query += ' AND card_name = :book_name'
            params['book_name'] = book_name

        if board_name and board_name != "All Boards":
            query += ' AND board_name = :board_name'
            params['board_name'] = board_name

        if tag_name and tag_name != "All Tags":
            query += ' AND (tag = :tag_name OR tag LIKE :tag_name_pattern1 OR tag LIKE :tag_name_pattern2 OR tag LIKE :tag_name_pattern3)'
            params['tag_name'] = tag_name
            params['tag_name_pattern1'] = f'{tag_name},%'  # Tag at start
            params['tag_name_pattern2'] = f'%, {tag_name},%'  # Tag in middle
            params['tag_name_pattern3'] = f'%, {tag_name}'  # Tag at end

        query += '''
                GROUP BY card_name, list_name, COALESCE(user_name, 'Not set'), board_name, tag
            )
            SELECT card_name, list_name, user_name, board_name, tag, first_session, total_time, estimated_seconds
            FROM task_summary
        '''

        # Add date filtering to the main query if needed
        if start_date or end_date:
            date_conditions = []
            if start_date:
                date_conditions.append('first_session >= :start_date')
                params['start_date'] = start_date
            if end_date:
                date_conditions.append('first_session <= :end_date')
                params['end_date'] = end_date

            if date_conditions:
                query += ' WHERE ' + ' AND '.join(date_conditions)

        query += ' ORDER BY first_session DESC, card_name, list_name'

        with _engine.connect() as conn:
            result = conn.execute(text(query), params)
            data = []
            for row in result:
                card_name = row[0]
                list_name = row[1]
                user_name = row[2]
                board_name = row[3]
                tag = row[4]
                first_session = row[5]
                total_time = row[6]
                estimated_time = row[7] if row[7] else 0

                if first_session:
                    # Format as DD/MM/YYYY HH:MM
                    date_time_str = first_session.strftime('%d/%m/%Y %H:%M')
                else:
                    date_time_str = 'Manual Entry'

                # Calculate completion percentage
                if estimated_time > 0:
                    completion_ratio = total_time / estimated_time
                    if completion_ratio <= 1.0:
                        completion_percentage = f"{int(completion_ratio * 100)}%"
                    else:
                        over_percentage = int((completion_ratio - 1.0) * 100)
                        completion_percentage = f"{over_percentage}% over"
                else:
                    completion_percentage = "No estimate"

                data.append(
                    {
                        'Book Title': card_name,
                        'Stage': list_name,
                        'User': user_name,
                        'Board': board_name,
                        'Tag': tag if tag else 'No Tag',
                        'Session Started': date_time_str,
                        'Time Allocation': format_seconds_to_time(estimated_time) if estimated_time > 0 else 'Not Set',
                        'Time Spent': format_seconds_to_time(total_time),
                        'Completion %': completion_percentage,
                    }
                )
            return pd.DataFrame(data)
    except Exception as e:
        st.error(f"Error fetching user tasks: {str(e)}")
        return pd.DataFrame()


def format_seconds_to_time(seconds):
    """Convert seconds to hh:mm:ss format"""
    if pd.isna(seconds) or seconds == 0:
        return "00:00:00"

    # Convert to integer to handle any float values
    seconds = int(seconds)
    hours = seconds // 3600
    minutes = (seconds % 3600) // 60
    secs = seconds % 60
    return f"{hours:02d}:{minutes:02d}:{secs:02d}"


def render_basic_js_timer(timer_id, status_label, elapsed_seconds, paused):
    """Render a simple JavaScript-based timer."""
    elapsed_str = format_seconds_to_time(elapsed_seconds)
    return f"""
<<<<<<< HEAD
<style>
body {{ font-family: 'Noto Sans', sans-serif; }}
</style>
<div id='{timer_id}'><strong>{status_label}</strong> ({elapsed_str})</div>
<script>
var font = window.parent.getComputedStyle(window.parent.document.body).getPropertyValue('font-family');
document.getElementById('{timer_id}').style.fontFamily = font;
=======

<div id='{timer_id}'><strong>{status_label}</strong> ({elapsed_str})</div>
<script>
>>>>>>> ae53b765
var elapsed = {elapsed_seconds};
var paused = {str(paused).lower()};
var elem = document.getElementById('{timer_id}');
function fmt(sec) {{
  var h = Math.floor(sec / 3600).toString().padStart(2, '0');
  var m = Math.floor((sec % 3600) / 60).toString().padStart(2, '0');
  var s = Math.floor(sec % 60).toString().padStart(2, '0');
  return h + ':' + m + ':' + s;
}}
if (!paused) {{
  setInterval(function() {{
    elapsed += 1;
    elem.innerHTML = "<strong>{status_label}</strong> (" + fmt(elapsed) + ")";
  }}, 1000);
}}
</script>
"""


def parse_hours_minutes(value):
    """Parse HH:MM or decimal hour strings to float hours."""
    if value is None or value == "":
        return 0.0

    try:
        if isinstance(value, (int, float)):
            return float(value)

        value = str(value).strip()

        if ":" in value:
            parts = value.split(":")
            if len(parts) == 2:
                hours = float(parts[0])
                minutes = float(parts[1])
                if minutes >= 60:
                    st.warning("Minutes must be less than 60")
                    return 0.0
                return hours + minutes / 60

        return float(value)
    except ValueError:
        st.warning("Use HH:MM or decimal hours (e.g., 2:30)")
        return 0.0


def calculate_timer_elapsed_time(start_time):
    """Calculate elapsed time from start_time to now using UTC for accuracy"""
    if not start_time:
        return 0

    # Use UTC for all calculations to avoid timezone issues
    current_time_utc = datetime.utcnow().replace(tzinfo=timezone.utc)

    # Convert start_time to UTC
    if start_time.tzinfo is None:
        # Assume start_time is in BST if no timezone info
        start_time = start_time.replace(tzinfo=BST).astimezone(timezone.utc)
    else:
        # Convert to UTC
        start_time = start_time.astimezone(timezone.utc)

    elapsed = current_time_utc - start_time
    return max(0, int(elapsed.total_seconds()))  # Ensure non-negative result


def calculate_completion_status(time_spent_seconds, estimated_seconds):
    """Calculate completion status based on time spent vs estimated time"""
    if pd.isna(estimated_seconds) or estimated_seconds == 0:
        return "No estimate"

    completion_ratio = time_spent_seconds / estimated_seconds

    if completion_ratio <= 1.0:
        percentage = int(completion_ratio * 100)
        return f"{percentage}% Complete"
    else:
        over_percentage = int((completion_ratio - 1.0) * 100)
        return f"{over_percentage}% over allocation"


@st.cache_data(ttl=60)
def process_book_summary(df):
    """Generate Book Summary Table"""
    try:
        grouped = df.groupby('Card name')

        total_time = grouped['Time spent (s)'].sum()
        estimated = grouped['Card estimate(s)'].max()
        boards = grouped['Board'].first()

        def get_main_user(group):
            user_totals = group.groupby('User')['Time spent (s)'].sum()
            return user_totals.idxmax() if not user_totals.empty else "Unknown"

        main_user_series = grouped.apply(get_main_user)

        completion_list = [
            calculate_completion_status(t, 0 if pd.isna(e) else e) for t, e in zip(total_time, estimated)
        ]

        df_summary = pd.DataFrame(
            {
                'Book Title': total_time.index,
                'Board': boards.values,
                'Main User': main_user_series.values,
                'Time Spent': total_time.apply(format_seconds_to_time).values,
                'Estimated Time': estimated.fillna(0).apply(format_seconds_to_time).values,
                'Completion': completion_list,
            }
        )

        return df_summary.reset_index(drop=True)

    except Exception as e:
        st.error(f"Error processing book summary: {str(e)}")
        return pd.DataFrame()


def get_most_recent_activity(df, card_name):
    """Get the most recent list/stage worked on for a specific card"""
    try:
        card_data = df[df['Card name'] == card_name]

        if card_data.empty:
            return "Unknown"

        # If Date started (f) exists, use it to find most recent
        if 'Date started (f)' in df.columns and not card_data['Date started (f)'].isna().all():
            # Convert dates and find the most recent entry
            card_data_with_dates = card_data.dropna(subset=['Date started (f)'])
            if not card_data_with_dates.empty:
                card_data_with_dates = card_data_with_dates.copy()
                card_data_with_dates['parsed_date'] = pd.to_datetime(
                    card_data_with_dates['Date started (f)'], format='%m/%d/%Y', errors='coerce'
                )
                card_data_with_dates = card_data_with_dates.dropna(subset=['parsed_date'])
                if not card_data_with_dates.empty:
                    most_recent = card_data_with_dates.loc[card_data_with_dates['parsed_date'].idxmax()]
                    return most_recent['List']

        # Fallback: return the last entry (by order in CSV)
        return card_data.iloc[-1]['List']
    except Exception as e:
        return "Unknown"


def create_progress_bar_html(completion_percentage):
    """Create HTML progress bar for completion status"""
    if completion_percentage <= 100:
        # Normal progress (green)
        width = min(completion_percentage, 100)
        color = "#2AA395"  # Updated progress colour
        return f"""
        <div style="margin-bottom: 5px;">
            <div style="background-color: #f0f0f0; border-radius: 10px; padding: 2px; width: 200px; height: 20px;">
                <div style="background-color: {color}; width: {width}%; height: 16px; border-radius: 8px;"></div>
            </div>
            <div style="font-size: 12px; font-weight: bold; color: {color}; text-align: center;">
                {completion_percentage:.1f}% complete
            </div>
        </div>
        """
    else:
        # Over allocation (red with overflow)
        over_percentage = completion_percentage - 100
        return f"""
        <div style="margin-bottom: 5px;">
            <div style="background-color: #f0f0f0; border-radius: 10px; padding: 2px; width: 200px; height: 20px;">
                <div style="background-color: #dc3545; width: 100%; height: 16px; border-radius: 8px;"></div>
            </div>
            <div style="font-size: 12px; font-weight: bold; color: #dc3545; text-align: center;">
                {over_percentage:.1f}% over allocation
            </div>
        </div>
        """


def process_book_completion(df, search_filter=None):
    """Generate Book Completion Table with visual progress"""
    try:
        # Apply search filter if provided
        if search_filter:
            # Escape special regex characters to handle punctuation properly
            escaped_filter = re.escape(search_filter)
            df = df[df['Card name'].str.contains(escaped_filter, case=False, na=False)]

        if df.empty:
            return pd.DataFrame()

        # Group by book title (Card name)
        book_groups = df.groupby('Card name')

        book_completion_data = []

        for book_title, group in book_groups:
            # Calculate total time spent
            total_time_spent = group['Time spent (s)'].sum()

            # Get estimated time (assuming it's the same for all rows of the same book)
            estimated_time = 0
            if 'Card estimate(s)' in group.columns and len(group) > 0:
                est_val = group['Card estimate(s)'].iloc[0]
                if not pd.isna(est_val):
                    estimated_time = est_val

            # Get most recent activity
            most_recent_list = get_most_recent_activity(df, book_title)

            # Calculate completion status
            completion = calculate_completion_status(total_time_spent, estimated_time)

            # Create visual progress element
            if estimated_time > 0:
                completion_percentage = (total_time_spent / estimated_time) * 100
                progress_bar_html = create_progress_bar_html(completion_percentage)
            else:
                progress_bar_html = '<div style="font-style: italic; color: #666;">No estimate</div>'

            visual_progress = f"""
            <div style="padding: 10px; border: 1px solid #ddd; border-radius: 8px; margin: 2px 0; background-color: #fafafa;">
                <div style="font-weight: bold; font-size: 14px; margin-bottom: 5px; color: #000;">{book_title}</div>
                <div style="font-size: 12px; color: #666; margin-bottom: 8px;">Current stage: {most_recent_list}</div>
                <div>{progress_bar_html}</div>
            </div>
            """

            book_completion_data.append(
                {
                    'Book Title': book_title,
                    'Visual Progress': visual_progress,
                }
            )

        return pd.DataFrame(book_completion_data)

    except Exception as e:
        st.error(f"Error processing book completion: {str(e)}")
        return pd.DataFrame()


def convert_date_format(date_str):
    """Convert date from mm/dd/yyyy format to dd/mm/yyyy format"""
    try:
        if pd.isna(date_str) or date_str == 'N/A':
            return 'N/A'

        # Parse the date string - handle both with and without time
        if ' ' in str(date_str):
            # Has time component
            date_part, time_part = str(date_str).split(' ', 1)
            date_obj = datetime.strptime(date_part, '%m/%d/%Y')
            return f"{date_obj.strftime('%d/%m/%Y')} {time_part}"
        else:
            # Date only
            date_obj = datetime.strptime(str(date_str), '%m/%d/%Y')
            return date_obj.strftime('%d/%m/%Y')
    except:
        return str(date_str)  # Return original if conversion fails


def process_user_task_breakdown(df):
    """Generate User Task Breakdown Table with aggregated time"""
    try:
        # Check if Date started column exists in the CSV
        has_date = 'Date started (f)' in df.columns

        if has_date:
            # Convert date format from mm/dd/yyyy to datetime for proper sorting
            df_copy = df.copy()

            # Try multiple date formats to handle different possible formats
            df_copy['Date_parsed'] = pd.to_datetime(df_copy['Date started (f)'], errors='coerce')

            # If initial parsing failed, try specific formats
            if df_copy['Date_parsed'].isna().all():
                # Try mm/dd/yyyy format without time
                df_copy['Date_parsed'] = pd.to_datetime(df_copy['Date started (f)'], format='%m/%d/%Y', errors='coerce')

            # Group by User, Book Title, and List to aggregate multiple sessions
            # For each group, sum the time and take the earliest date
            agg_funcs = {
                'Time spent (s)': 'sum',
                'Date_parsed': 'min',  # Get earliest date
                'Date started (f)': 'first',  # Keep original format for fallback
            }

            aggregated = df_copy.groupby(['User', 'Card name', 'List']).agg(agg_funcs).reset_index()

            # Convert the earliest date back to dd/mm/yyyy format for display (date only, no time)
            def format_date_display(date_val):
                if pd.notna(date_val):
                    return date_val.strftime('%d/%m/%Y')
                else:
                    return 'N/A'

            aggregated['Date_display'] = aggregated['Date_parsed'].apply(format_date_display)

            # Rename columns for clarity
            aggregated = aggregated[['User', 'Card name', 'List', 'Date_display', 'Time spent (s)']]
            aggregated.columns = ['User', 'Book Title', 'List', 'Date', 'Time Spent (s)']

        else:
            # Group by User, Book Title (Card name), and List (stage/task)
            # Aggregate time spent for duplicate combinations
            aggregated = df.groupby(['User', 'Card name', 'List'])['Time spent (s)'].sum().reset_index()

            # Rename columns for clarity
            aggregated.columns = ['User', 'Book Title', 'List', 'Time Spent (s)']

            # Add empty Date column if not present
            aggregated['Date'] = 'N/A'

        # Format time spent
        aggregated['Time Spent'] = aggregated['Time Spent (s)'].apply(format_seconds_to_time)

        # Drop the seconds column as we now have formatted time
        aggregated = aggregated.drop('Time Spent (s)', axis=1)

        # Reorder columns to put Date after List
        aggregated = aggregated[['User', 'Book Title', 'List', 'Date', 'Time Spent']]

        # Sort by User → Book Title → List
        aggregated = aggregated.sort_values(['User', 'Book Title', 'List'])

        return aggregated.reset_index(drop=True)

    except Exception as e:
        st.error(f"Error processing user task breakdown: {str(e)}")
        return pd.DataFrame()


def main():
    # Initialise database connection
    engine = init_database()
    if not engine:
        st.error("Could not connect to database. Please check your configuration.")
        return

    # Add custom CSS to reduce padding and margins
    st.markdown(
        """
    <style>
    .main .block-container {
        padding-top: 1rem;
        padding-bottom: 1rem;
        padding-left: 1rem;
        padding-right: 1rem;
    }
    .stExpander > div:first-child {
        padding: 0.5rem 0;
    }
    .element-container {
        margin-bottom: 0.5rem;
    }
    div[data-testid="column"] {
        padding: 0 0.5rem;
    }
   /* Sidebar uses Streamlit secondary background */
section[data-testid="stSidebar"] > div:first-child {
    background-color: var(--secondary-background-color);
}


    /* Consistent button styling */
    .stButton > button, .stDownloadButton > button {
        background-color: #EB5D0C;
        color: #ffffff;
        border: none;
    }
    button[data-testid="stBaseButton-secondary"],
    button[data-testid="stBaseButton-secondary"]:hover,
    button[data-testid="stBaseButton-secondary"]:active,
    button[data-testid="stBaseButton-secondary"]:focus,
    button[data-testid="stBaseButton-secondary"]:disabled {
        color: #ffffff !important;
        background-color: #EB5D0C !important;
        border: none !important;
    }
    .stButton > button:hover, .stDownloadButton > button:hover,
    .stButton > button:active, .stDownloadButton > button:active,
    .stButton > button:focus, .stDownloadButton > button:focus,
    .stButton > button:disabled, .stDownloadButton > button:disabled {

        background-color: #2AA395;
        color: #ffffff;
    }

    /* Custom progress bar colour */
    div[data-testid="stProgress"] div[data-testid="stProgressBar"] > div {
        background-color: #2AA395 !important;
    }

    /* Style tabs with brand colour when active or hovered */
    div[data-testid="stTabs"] button[data-baseweb="tab"]:hover {
        color: #EB5D0C;
    }
    div[data-testid="stTabs"] button[data-baseweb="tab"][aria-selected="true"] {
        color: #EB5D0C;
    }
    

    </style>
    """,
        unsafe_allow_html=True,
    )

    st.title("Book Production Time Tracking")
    st.markdown("Track time spent on different stages of book production with detailed stage-specific analysis.")

    # Database already initialized earlier

    # Initialize timer session state
    if 'timers' not in st.session_state:
        st.session_state.timers = {}
    if 'timer_start_times' not in st.session_state:
        st.session_state.timer_start_times = {}
    if 'timer_paused' not in st.session_state:
        st.session_state.timer_paused = {}
    if 'timer_accumulated_time' not in st.session_state:
        st.session_state.timer_accumulated_time = {}

    # Recover any emergency saved times from previous session
    recover_emergency_saved_times(engine)

    # Load and restore active timers from database on every page load
    # This ensures timers are always properly restored even if session state is lost
    active_timers = load_active_timers(engine)
    if active_timers and 'timers_loaded' not in st.session_state:
        st.info(f"Restored {len(active_timers)} active timer(s) from previous session.")
        st.session_state.timers_loaded = True

    # Show active timers in sidebar regardless of selected tab
    display_active_timers_sidebar(engine)

    # Create tabs for different views as a horizontal selection
    tab_names = ["Book Progress", "Add Book", "Archive", "Reporting"]
    book_progress_tab, add_book_tab, archive_tab, reporting_tab = st.tabs(tab_names)

    # Divider below the tab selector
    st.markdown("---")


    # Create content for each tab
    with add_book_tab:
        st.header("Upload CSV")
        st.markdown(
            "Upload a CSV file with columns 'Card Name', 'Board', 'Tags' followed by stage/user and 'Stage Time' pairs."
        )
        uploaded_csv = st.file_uploader("Choose CSV file", type="csv", key="csv_upload")
        if uploaded_csv is not None:
            # Limit file size to 5MB
            max_size = 5 * 1024 * 1024  # 5MB in bytes
            if uploaded_csv.size > max_size:
                st.error("File size exceeds 5MB limit")
            else:
                try:
                    csv_df = pd.read_csv(uploaded_csv)
                    success, msg = import_books_from_csv(engine, csv_df)
                    if success:
                        st.success(msg)
                    else:
                        st.error(msg)
                except Exception as e:
                    st.error(f"Error reading CSV: {str(e)}")

        with open("time_tracker_example.csv", "rb") as example_file:

            st.download_button(
                label="Download example csv format",
                data=example_file,
                file_name="time_tracker_example.csv",
                mime="application/vnd.openxmlformats-officedocument.spreadsheetml.sheet",
            )
        st.markdown("---")

        # Manual Data Entry Form
        st.header("Manual Data Entry")
        st.markdown("*Add individual time tracking entries for detailed stage-specific analysis. Add the Card Name from Trello, the board it's from and any tags attached to the card. The Card Name is a required field.*")

        # Check if form should be cleared
        clear_form = st.session_state.get('clear_form', False)
        if clear_form:
            # Define all form field keys that need to be cleared
            form_keys_to_clear = [
                "manual_card_name",
                "manual_board_name",
                "manual_tag_select",
                "manual_add_new_tag",
                "manual_new_tag",
                # Time tracking field keys
                "user_editorial_r&d",
                "time_editorial_r&d",
                "user_editorial_writing",
                "time_editorial_writing",
                "user_1st_edit",
                "time_1st_edit",
                "user_2nd_edit",
                "time_2nd_edit",
                "user_design_r&d",
                "time_design_r&d",
                "user_in_design",
                "time_in_design",
                "user_1st_proof",
                "time_1st_proof",
                "user_2nd_proof",
                "time_2nd_proof",
                "user_editorial_sign_off",
                "time_editorial_sign_off",
                "user_design_sign_off",
                "time_design_sign_off",
            ]

            # Clear all form field keys from session state
            for key in form_keys_to_clear:
                if key in st.session_state:
                    del st.session_state[key]

            # Clear the flag
            del st.session_state['clear_form']

        # General fields
        col1, col2 = st.columns(2)
        with col1:
            card_name = st.text_input(
                "Card Name", placeholder="Enter book title", key="manual_card_name", value="" if clear_form else None
            )
        with col2:
            board_options = [
                "Accessible Readers",
                "Decodable Readers",
                "Freedom Readers",
                "Graphic Readers",
                "Non-Fiction",
                "Rapid Readers (Hi-Lo)",
            ]
            board_name = st.selectbox(
                "Board", options=board_options, key="manual_board_name", index=0 if clear_form else None
            )

        # Tag field - Multi-select
        existing_tags = get_tags_from_database(engine)

        # Create tag input - allow selecting multiple existing or adding new
        col1, col2 = st.columns([3, 1])
        with col1:
            selected_tags = st.multiselect(
                "Tags (optional)", existing_tags, key="manual_tag_select", placeholder="Choose an option"
            )
        with col2:
            add_new_tag = st.checkbox("Add New", key="manual_add_new_tag", value=False if clear_form else None)

        # If user wants to add new tag, show text input
        if add_new_tag:
            new_tag = st.text_input(
                "New Tag", placeholder="Enter new tag name", key="manual_new_tag", value="" if clear_form else None
            )
            if new_tag and new_tag.strip():
                new_tag_clean = new_tag.strip()
                if new_tag_clean not in selected_tags:
                    selected_tags.append(new_tag_clean)

        # Join multiple tags with commas for storage
        final_tag = ", ".join(selected_tags) if selected_tags else None

        st.subheader("Task Assignment & Estimates")
        st.markdown(
            "*Assign users to stages and set time estimates. You don't need to assign a user; that can be done later. Time should be added in hh:mm or decimal format. E.g. 1 hour and 30 minutes can be expressed as 1:30, 01:30 or 1.5.*"
        )

        # Define user groups for different types of work (alphabetically ordered)
        editorial_users = [
            "Not set",
            "Bethany Latham",
            "Charis Mather",
            "Noah Leatherland",
            "Rebecca Phillips-Bartlett",
        ]
        design_users = [
            "Not set",
            "Amelia Harris",
            "Amy Li",
            "Drue Rintoul",
            "Jasmine Pointer",
            "Ker Ker Lee",
            "Rob Delph",
        ]

        # Time tracking fields with specific user groups
        time_fields = [
            ("Editorial R&D", "Editorial R&D", editorial_users),
            ("Editorial Writing", "Editorial Writing", editorial_users),
            ("1st Edit", "1st Edit", editorial_users),
            ("2nd Edit", "2nd Edit", editorial_users),
            ("Design R&D", "Design R&D", design_users),
            ("In Design", "In Design", design_users),
            ("1st Proof", "1st Proof", editorial_users),
            ("2nd Proof", "2nd Proof", editorial_users),
            ("Editorial Sign Off", "Editorial Sign Off", editorial_users),
            ("Design Sign Off", "Design Sign Off", design_users),
        ]

        # Calculate and display time estimations in real-time
        editorial_total = 0.0
        design_total = 0.0
        time_entries = {}

        editorial_fields = [
            "Editorial R&D",
            "Editorial Writing",
            "1st Edit",
            "2nd Edit",
            "1st Proof",
            "2nd Proof",
            "Editorial Sign Off",
        ]
        design_fields = ["Design R&D", "In Design", "Design Sign Off"]

        for field_label, list_name, user_options in time_fields:
            st.markdown(f"**{field_label} (hours)**")
            col1, col2 = st.columns([2, 1])

            with col1:
                selected_user = st.selectbox(
                    f"User for {field_label}",
                    user_options,
                    key=f"user_{list_name.replace(' ', '_').lower()}",
                    label_visibility="collapsed",
                )

            with col2:
                time_input = st.text_input(
                    f"Time for {field_label}",
                    key=f"time_{list_name.replace(' ', '_').lower()}",
                    label_visibility="collapsed",
                    placeholder="HH:MM or hours",
                )
                time_value = parse_hours_minutes(time_input)

            # Handle user selection and calculate totals
            # Allow time entries with or without user assignment
            if time_value and time_value > 0:
                final_user = selected_user if selected_user != "Not set" else "Not set"

                # Store the entry (user can be None for unassigned tasks)
                time_entries[list_name] = {'user': final_user, 'time_hours': time_value}

                # Add to category totals
                if list_name in editorial_fields:
                    editorial_total += time_value
                elif list_name in design_fields:
                    design_total += time_value

        total_estimation = editorial_total + design_total

        # Display real-time calculations
        st.markdown("---")
        st.markdown("**Time Estimations:**")
        st.write(f"Editorial Time Estimation: {editorial_total:.1f} hours")
        st.write(f"Design Time Estimation: {design_total:.1f} hours")
        st.write(f"**Total Time Estimation: {total_estimation:.1f} hours**")
        st.markdown("---")

        st.markdown("---")

        # Submit button outside of form
        if st.button("Add Entry", type="primary", key="manual_submit"):
            if not card_name:
                st.error("Please fill in Card Name field")
            else:
                try:
                    entries_added = 0
                    current_time = datetime.now(BST)

                    # Always create a book record first
                    create_book_record(engine, card_name, board_name, final_tag)

                    with engine.connect() as conn:
                        # Add estimate entries (task assignments with 0 time spent) if any exist
                        for list_name, entry_data in time_entries.items():
                            # Create task entry with 0 time spent - users will use timer to track actual time
                            # The time_hours value from the form is just for estimation display, not actual time spent

                            # Convert hours to seconds for estimate
                            estimate_seconds = int(entry_data['time_hours'] * 3600)

                            # Insert into database with 0 time spent but store the estimate
                            conn.execute(
                                text(
                                    '''
                                INSERT INTO trello_time_tracking
                                (card_name, user_name, list_name, time_spent_seconds, card_estimate_seconds, board_name, created_at, session_start_time, tag)
                                VALUES (:card_name, :user_name, :list_name, :time_spent_seconds, :card_estimate_seconds, :board_name, :created_at, :session_start_time, :tag)
                            '''
                                ),
                                {
                                    'card_name': card_name,
                                    'user_name': entry_data['user'],
                                    'list_name': list_name,
                                    'time_spent_seconds': 0,  # Start with 0 time spent
                                    'card_estimate_seconds': estimate_seconds,  # Store the estimate
                                    'board_name': board_name if board_name else None,
                                    'created_at': current_time,
                                    'session_start_time': None,  # No active session for manual entries
                                    'tag': final_tag,
                                },
                            )
                            entries_added += 1

                        conn.commit()

                    # Keep user on the Add Book tab

                    if entries_added > 0:
                        # Store success message in session state for permanent display
                        st.session_state.book_created_message = (
                            f"Book '{card_name}' created successfully with {entries_added} time estimates!"
                        )
                    else:
                        # Book created without tasks
                        st.session_state.book_created_message = f"Book '{card_name}' created successfully! You can add tasks later from the Book Progress tab."

                    # Set flag to clear form on next render instead of modifying session state directly
                    st.session_state.clear_form = True

                except Exception as e:
                    st.error(f"Error adding manual entry: {str(e)}")

        # Show permanent success message if book was created (below the button)
        if 'book_created_message' in st.session_state:
            st.success(st.session_state.book_created_message)

    with book_progress_tab:
        # Header with hover clipboard functionality
        st.markdown(
            """
        <div style="position: relative; display: inline-block;">
            <h1 style="display: inline-block; margin: 0;" id="book-completion-progress">Book Completion Progress</h1>
            <span class="header-copy-icon" style="
                opacity: 0;
                transition: opacity 0.2s;
                margin-left: 10px;
                cursor: pointer;
                color: #666;
                font-size: 20px;
                vertical-align: middle;
            " onclick="copyHeaderLink()">🔗</span>
        </div>
        <style>
        #book-completion-progress:hover + .header-copy-icon,
        .header-copy-icon:hover {
            opacity: 1;
        }
        </style>
        <script>
        function copyHeaderLink() {
            const url = window.location.origin + window.location.pathname + '#book-completion-progress';
            navigator.clipboard.writeText(url).then(function() {
                console.log('Copied header link to clipboard');
            });
        }
        </script>
        """,
            unsafe_allow_html=True,
        )
        st.markdown("Visual progress tracking for all books with individual task timers.")


        # Check if we have data from database with SSL connection retry
        total_records = 0
        max_retries = 3
        for attempt in range(max_retries):
            try:
                with engine.connect() as conn:
                    result = conn.execute(text("SELECT COUNT(*) FROM trello_time_tracking"))
                    total_records = result.scalar()
                    break  # Success, exit retry loop
            except Exception as e:
                if attempt < max_retries - 1:
                    # Try to recreate engine connection
                    time.sleep(0.5)  # Brief pause before retry
                    continue
                else:
                    # Final attempt failed, show error but continue
                    st.error(f"Database connection issue (attempt {attempt + 1}): {str(e)[:100]}...")
                    total_records = 0
                    break

        try:
            # Clear pending refresh state at start of render
            if 'pending_refresh' in st.session_state:
                del st.session_state.pending_refresh

            # Initialize variables to avoid UnboundLocalError
            df_from_db = None
            all_books = []

            if total_records and total_records > 0:

                # Get all books including those without tasks
                all_books = get_all_books(engine)

                # Get task data from database for book completion (exclude archived)
                df_from_db = pd.read_sql(
                    '''SELECT card_name as "Card name",
                       COALESCE(user_name, 'Not set') as "User",
                       list_name as "List",
                       time_spent_seconds as "Time spent (s)",
                       date_started as "Date started (f)",
                       card_estimate_seconds as "Card estimate(s)",
                       board_name as "Board", created_at, tag as "Tag"
                       FROM trello_time_tracking WHERE archived = FALSE ORDER BY created_at DESC''',
                    engine,
                )

                if not df_from_db.empty:
                    # Calculate total books for search title
                    books_with_tasks = set(df_from_db['Card name'].unique()) if not df_from_db.empty else set()
                    books_without_tasks = set(book[0] for book in all_books if book[0] not in books_with_tasks)
                    total_books = len(books_with_tasks | books_without_tasks)

                    # Add search bar only
                    search_query = st.text_input(
                        f"Search books by title ({total_books}):",
                        placeholder="Enter book title to search...",
                        key="completion_search",
                    )

                    # Initialize filtered_df
                    filtered_df = df_from_db.copy()

                    # Determine books to display
                    if search_query:
                        # Filter books based on search
                        import re

                        escaped_query = re.escape(search_query)
                        mask = filtered_df['Card name'].str.contains(escaped_query, case=False, na=False)
                        filtered_df = filtered_df[mask]

                        # Get unique books from both sources
                        books_with_tasks = set(filtered_df['Card name'].unique()) if not filtered_df.empty else set()
                        books_without_tasks = set(book[0] for book in all_books if book[0] not in books_with_tasks)

                        # Filter books without tasks based on search query
                        books_without_tasks = {
                            book for book in books_without_tasks if search_query.lower() in book.lower()
                        }

                        # Combine and sort
                        books_to_display = sorted(books_with_tasks | books_without_tasks)
                    else:
                        # Show all books by default
                        books_to_display = sorted(book[0] for book in all_books)

                    # Pagination setup
                    books_per_page = 10
                    if 'book_page' not in st.session_state:
                        st.session_state.book_page = 0

                    # Reset to first page if search changes
                    prev_search = st.session_state.get('prev_completion_search')
                    if search_query != prev_search:
                        st.session_state.book_page = 0
                    st.session_state.prev_completion_search = search_query

                    total_books_to_display = len(books_to_display)
                    start_idx = st.session_state.book_page * books_per_page
                    end_idx = start_idx + books_per_page
                    books_subset = books_to_display[start_idx:end_idx]

                    # Only display books if we have search results
                    if books_subset:
                        # Display each book with enhanced visualization
                        for book_title in books_subset:
                            # Check if book has tasks
                            if not filtered_df.empty:
                                book_mask = filtered_df['Card name'] == book_title
                                book_data = filtered_df[book_mask].copy()
                            else:
                                book_data = pd.DataFrame()

                            # Debug: Let's see what we have
                            # st.write(f"DEBUG: Book '{book_title}' - book_data shape: {book_data.shape}")
                            # if not book_data.empty:
                            #     st.write(f"DEBUG: Book tasks found: {book_data['List'].unique()}")
                            # else:
                            #     st.write(f"DEBUG: Book data is empty for '{book_title}'")

                            # If book has no tasks, create empty data structure
                            if book_data.empty:
                                # Get book info from all_books
                                book_info = next((book for book in all_books if book[0] == book_title), None)
                                if book_info:
                                    # Create minimal book data structure
                                    book_data = pd.DataFrame(
                                        {
                                            'Card name': [book_title],
                                            'User': ['Not set'],
                                            'List': ['No tasks assigned'],
                                            'Time spent (s)': [0],
                                            'Date started (f)': [None],
                                            'Card estimate(s)': [0],
                                            'Board': [book_info[1] if book_info[1] else 'Not set'],
                                            'Tag': [book_info[2] if book_info[2] else None],
                                        }
                                    )

                            # Calculate overall progress using stage-based estimates
                            total_time_spent = book_data['Time spent (s)'].sum()

                            # Calculate total estimated time from the database entries
                            # Sum up all estimates stored in the database for this book
                            estimated_time = 0
                            if 'Card estimate(s)' in book_data.columns:
                                book_estimates = book_data['Card estimate(s)'].fillna(0).sum()
                                if book_estimates > 0:
                                    estimated_time = book_estimates

                            # If no estimates in database, use reasonable defaults per stage
                            if estimated_time == 0:
                                default_stage_estimates = {
                                    'Editorial R&D': 2 * 3600,  # 2 hours default
                                    'Editorial Writing': 8 * 3600,  # 8 hours default
                                    '1st Edit': 4 * 3600,  # 4 hours default
                                    '2nd Edit': 2 * 3600,  # 2 hours default
                                    'Design R&D': 3 * 3600,  # 3 hours default
                                    'In Design': 6 * 3600,  # 6 hours default
                                    '1st Proof': 2 * 3600,  # 2 hours default
                                    '2nd Proof': 1.5 * 3600,  # 1.5 hours default
                                    'Editorial Sign Off': 0.5 * 3600,  # 30 minutes default
                                    'Design Sign Off': 0.5 * 3600,  # 30 minutes default
                                }
                                unique_stages = book_data['List'].unique()
                                estimated_time = sum(
                                    default_stage_estimates.get(stage, 3600) for stage in unique_stages
                                )

                            # Calculate completion percentage for display
                            if estimated_time > 0:
                                completion_percentage = (total_time_spent / estimated_time) * 100
                                progress_text = f"{format_seconds_to_time(total_time_spent)}/{format_seconds_to_time(estimated_time)} ({completion_percentage:.1f}%)"
                            else:
                                completion_percentage = 0
                                progress_text = f"Total: {format_seconds_to_time(total_time_spent)} (No estimate)"

                            # Check for active timers more efficiently
                            has_active_timer = any(
                                timer_key.startswith(f"{book_title}_") and active
                                for timer_key, active in st.session_state.timers.items()
                            )

                            # Check if all tasks are completed (only if book has tasks)
                            all_tasks_completed = False
                            completion_emoji = ""
                            if not book_data.empty and book_data['List'].iloc[0] != 'No tasks assigned':
                                # Check completion status from database
                                all_tasks_completed = check_all_tasks_completed(engine, book_title)
                                completion_emoji = "✅ " if all_tasks_completed else ""

                            # Create book title with progress percentage
                            if estimated_time > 0:
                                if completion_percentage > 100:
                                    over_percentage = completion_percentage - 100
                                    book_title_with_progress = (
                                        f"{completion_emoji}**{book_title}** ({over_percentage:.1f}% over estimate)"
                                    )
                                else:
                                    book_title_with_progress = (
                                        f"{completion_emoji}**{book_title}** ({completion_percentage:.1f}%)"
                                    )
                            else:
                                book_title_with_progress = f"{completion_emoji}**{book_title}** (No estimate)"

                            # Check if book should be expanded (either has active timer or was manually expanded)
                            expanded_key = f"expanded_{book_title}"
                            if expanded_key not in st.session_state:
                                st.session_state[expanded_key] = has_active_timer

                            with st.expander(book_title_with_progress, expanded=st.session_state[expanded_key]):
                                # Show progress bar and completion info at the top
                                progress_bar_html = f"""
                                    <div style="width: 50%; background-color: #f0f0f0; border-radius: 5px; height: 10px; margin: 8px 0;">
                                    <div style="width: {min(completion_percentage, 100):.1f}%; background-color: #2AA395; height: 100%; border-radius: 5px;"></div>
                                    </div>
                                    """
                                st.markdown(progress_bar_html, unsafe_allow_html=True)
                                st.markdown(
                                    f'<div style="font-size: 14px; color: #666; margin-bottom: 10px;">{progress_text}</div>',
                                    unsafe_allow_html=True,
                                )

                                # Display tag if available
                                book_tags = book_data['Tag'].dropna().unique()
                                if len(book_tags) > 0 and book_tags[0]:
                                    # Handle multiple tags (comma-separated)
                                    tag_display = book_tags[0]
                                    # If there are commas, it means multiple tags
                                    if ',' in tag_display:
                                        tag_display = tag_display.replace(',', ', ')  # Ensure proper spacing
                                    st.markdown(
                                        f'<div style="font-size: 14px; color: #888; margin-bottom: 10px;"><strong>Tags:</strong> {tag_display}</div>',
                                        unsafe_allow_html=True,
                                    )

                                st.markdown("---")

                                # Define the order of stages to match the actual data entry form
                                stage_order = [
                                    'Editorial R&D',
                                    'Editorial Writing',
                                    '1st Edit',
                                    '2nd Edit',
                                    'Design R&D',
                                    'In Design',
                                    '1st Proof',
                                    '2nd Proof',
                                    'Editorial Sign Off',
                                    'Design Sign Off',
                                ]

                                # Group by stage/list and aggregate by user
                                stages_grouped = book_data.groupby('List')

                                # Display stages in accordion style (each stage as its own expander)
                                stage_counter = 0
                                for stage_name in stage_order:
                                    if stage_name in stages_grouped.groups:
                                        stage_data = stages_grouped.get_group(stage_name)

                                        # Check if this stage has any active timers (efficient lookup)
                                        stage_has_active_timer = any(
                                            timer_key.startswith(f"{book_title}_{stage_name}_") and active
                                            for timer_key, active in st.session_state.timers.items()
                                        )

                                        # Aggregate time by user for this stage
                                        user_aggregated = (
                                            stage_data.groupby('User')['Time spent (s)'].sum().reset_index()
                                        )

                                        # Create a summary for the expander title showing all users and their progress
                                        stage_summary_parts = []
                                        summary_users = set()
                                        for idx, user_task in user_aggregated.iterrows():
                                            user_name = user_task['User']
                                            if user_name in summary_users:
                                                continue
                                            summary_users.add(user_name)
                                            actual_time = user_task['Time spent (s)']

                                            # Get estimated time from the database for this specific user/stage combination
                                            user_stage_data = stage_data[stage_data['User'] == user_name]
                                            estimated_time_for_user = 3600  # Default 1 hour

                                            if (
                                                not user_stage_data.empty
                                                and 'Card estimate(s)' in user_stage_data.columns
                                            ):
                                                # Find the first record that has a non-null, non-zero estimate
                                                estimates = user_stage_data['Card estimate(s)'].dropna()
                                                non_zero_estimates = estimates[estimates > 0]
                                                if not non_zero_estimates.empty:
                                                    estimated_time_for_user = non_zero_estimates.iloc[0]

                                            # Check if task is completed and add tick emoji
                                            task_completed = get_task_completion(
                                                engine, book_title, user_name, stage_name
                                            )
                                            completion_emoji = "✅ " if task_completed else ""

                                            # Format times for display
                                            actual_time_str = format_seconds_to_time(actual_time)
                                            estimated_time_str = format_seconds_to_time(estimated_time_for_user)
                                            user_display = (
                                                user_name if user_name and user_name != "Not set" else "Unassigned"
                                            )

                                            stage_summary_parts.append(
                                                f"{user_display} | {actual_time_str}/{estimated_time_str} {completion_emoji}".rstrip()
                                            )

                                        # Create expander title with stage name and user summaries
                                        if stage_summary_parts:
                                            expander_title = f"**{stage_name}** | " + " | ".join(stage_summary_parts)
                                        else:
                                            expander_title = stage_name

                                        # Check if stage should be expanded (either has active timer or was manually expanded)
                                        stage_expanded_key = f"stage_expanded_{book_title}_{stage_name}"
                                        if stage_expanded_key not in st.session_state:
                                            st.session_state[stage_expanded_key] = stage_has_active_timer

                                        with st.expander(expander_title, expanded=st.session_state[stage_expanded_key]):
                                            processed_tasks = set()
                                            # Show one task per user for this stage
                                            for idx, user_task in user_aggregated.iterrows():
                                                user_name = user_task['User']
                                                task_key = f"{book_title}_{stage_name}_{user_name}"
                                                if task_key in processed_tasks:
                                                    continue
                                                processed_tasks.add(task_key)
                                                actual_time = user_task['Time spent (s)']
                                                task_key = f"{book_title}_{stage_name}_{user_name}"

                                                # Get estimated time from the database for this specific user/stage combination
                                                user_stage_data = stage_data[stage_data['User'] == user_name]
                                                estimated_time_for_user = 3600  # Default 1 hour

                                                if (
                                                    not user_stage_data.empty
                                                    and 'Card estimate(s)' in user_stage_data.columns
                                                ):
                                                    # Find the first record that has a non-null, non-zero estimate
                                                    estimates = user_stage_data['Card estimate(s)'].dropna()
                                                    non_zero_estimates = estimates[estimates > 0]
                                                    if not non_zero_estimates.empty:
                                                        estimated_time_for_user = non_zero_estimates.iloc[0]

                                                # Create columns for task info and timer
                                                col1, col2, col3 = st.columns([4, 1, 3])

                                                with col1:
                                                    # User assignment dropdown
                                                    current_user = user_name if user_name else "Not set"

                                                    # Determine user options based on stage type
                                                    if stage_name in [
                                                        "Editorial R&D",
                                                        "Editorial Writing",
                                                        "1st Edit",
                                                        "2nd Edit",
                                                        "1st Proof",
                                                        "2nd Proof",
                                                        "Editorial Sign Off",
                                                    ]:
                                                        user_options = [
                                                            "Not set",
                                                            "Bethany Latham",
                                                            "Charis Mather",
                                                            "Noah Leatherland",
                                                            "Rebecca Phillips-Bartlett",
                                                        ]
                                                    else:  # Design stages
                                                        user_options = [
                                                            "Not set",
                                                            "Amelia Harris",
                                                            "Amy Li",
                                                            "Drue Rintoul",
                                                            "Jasmine Pointer",
                                                            "Ker Ker Lee",
                                                            "Rob Delph",
                                                        ]

                                                    # Find current user index
                                                    try:
                                                        current_index = user_options.index(current_user)
                                                    except ValueError:
                                                        current_index = 0  # Default to "Not set"

                                                    # Include the row index so the key is always unique
                                                    selectbox_key = f"reassign_{book_title}_{stage_name}_{user_name}_{idx}"
                                                    # Include user_name in key to avoid duplicate elements for the same stage
                                                    selectbox_key = f"reassign_{book_title}_{stage_name}_{user_name}"
                                                    new_user = st.selectbox(
                                                        f"User for {stage_name}:",
                                                        user_options,
                                                        index=current_index,
                                                        key=selectbox_key,
                                                    )

                                                    # Display progress information directly under user dropdown
                                                    if user_name and user_name != "Not set":
                                                        # Use the actual_time variable that's already calculated for this user/stage
                                                        if estimated_time_for_user and estimated_time_for_user > 0:
                                                            progress_percentage = actual_time / estimated_time_for_user
                                                            time_spent_formatted = format_seconds_to_time(actual_time)
                                                            estimated_formatted = format_seconds_to_time(
                                                                estimated_time_for_user
                                                            )

                                                            # Progress bar
                                                            progress_value = max(0.0, min(progress_percentage, 1.0))
                                                            st.progress(progress_value)

                                                            # Progress text
                                                            if progress_percentage > 1.0:
                                                                st.write(
                                                                    f"{(progress_percentage - 1) * 100:.1f}% over estimate"
                                                                )
                                                            elif progress_percentage == 1.0:
                                                                st.write("COMPLETE: 100%")
                                                            else:
                                                                st.write(f"{progress_percentage * 100:.1f}% complete")

                                                            # Time information
                                                            st.write(
                                                                f"Time: {time_spent_formatted} / {estimated_formatted}"
                                                            )

                                                            # Completion checkbox - always get fresh status from database
                                                            completion_key = (
                                                                f"complete_{book_title}_{stage_name}_{user_name}"
                                                            )
                                                            current_completion_status = get_task_completion(
                                                                engine, book_title, user_name, stage_name
                                                            )

                                                            # Update session state with database value
                                                            st.session_state[completion_key] = current_completion_status

                                                            new_completion_status = st.checkbox(
                                                                "Completed",
                                                                value=current_completion_status,
                                                                key=f"checkbox_{completion_key}",
                                                            )

                                                            # Update completion status if changed
                                                            if new_completion_status != current_completion_status:
                                                                update_task_completion(
                                                                    engine,
                                                                    book_title,
                                                                    user_name,
                                                                    stage_name,
                                                                    new_completion_status,
                                                                )
                                                                # Update session state immediately
                                                                st.session_state[completion_key] = new_completion_status

                                                                # Clear any cached completion status to force refresh
                                                                completion_cache_key = f"book_completion_{book_title}"
                                                                if completion_cache_key in st.session_state:
                                                                    del st.session_state[completion_cache_key]

                                                                # Store success message for display without immediate refresh
                                                                success_msg_key = f"completion_success_{task_key}"
                                                                status_text = (
                                                                    "✅ Marked as completed"
                                                                    if new_completion_status
                                                                    else "❌ Marked as incomplete"
                                                                )
                                                                st.session_state[success_msg_key] = status_text

                                                                # Set flag for book-level completion update
                                                                st.session_state['completion_changed'] = True
                                                        else:
                                                            st.write("No time estimate set")

                                                    # Handle user reassignment with improved state management
                                                    if new_user != current_user:
                                                        try:
                                                            with engine.connect() as conn:
                                                                # Update user assignment in database
                                                                new_user_value = (
                                                                    new_user if new_user != "Not set" else None
                                                                )
                                                                old_user_value = (
                                                                    user_name if user_name != "Not set" else None
                                                                )

                                                                conn.execute(
                                                                    text(
                                                                        '''
                                                                        UPDATE trello_time_tracking
                                                                        SET user_name = :new_user
                                                                        WHERE card_name = :card_name
                                                                        AND list_name = :list_name
                                                                        AND COALESCE(user_name, '') = COALESCE(:old_user, '')
                                                                    '''
                                                                    ),
                                                                    {
                                                                        'new_user': new_user_value,
                                                                        'card_name': book_title,
                                                                        'list_name': stage_name,
                                                                        'old_user': old_user_value,
                                                                    },
                                                                )
                                                                conn.commit()

                                                                # Clear relevant session state to force refresh
                                                                keys_to_clear = [
                                                                    k
                                                                    for k in st.session_state.keys()
                                                                    if book_title in k and stage_name in k
                                                                ]
                                                                for key in keys_to_clear:
                                                                    if key.startswith(('complete_', 'timer_')):
                                                                        del st.session_state[key]

                                                                # Store success message instead of immediate refresh
                                                                success_key = (
                                                                    f"reassign_success_{book_title}_{stage_name}_{user_name}_{idx}"
                                                                    f"reassign_success_{book_title}_{stage_name}_{user_name}"
                                                                )
                                                                st.session_state[success_key] = (
                                                                    f"User reassigned from {current_user} to {new_user}"
                                                                )

                                                                # User reassignment completed
                                                        except Exception as e:
                                                            st.error(f"Error reassigning user: {str(e)}")

                                        with col2:
                                            # Empty space - timer moved to button column
                                            st.write("")

                                        with col3:
                                            # Start/Stop timer button with timer display
                                            if task_key not in st.session_state.timers:
                                                st.session_state.timers[task_key] = False

                                            # Timer controls and display
                                            if st.session_state.timers[task_key]:
                                                # Timer is active - show simple stop control
                                                if task_key in st.session_state.timer_start_times:

                                                    # Simple timer calculation
                                                    start_time = st.session_state.timer_start_times[task_key]
                                                    accumulated = st.session_state.timer_accumulated_time.get(task_key, 0)
                                                    paused = st.session_state.timer_paused.get(task_key, False)

                                                    current_elapsed = 0 if paused else calculate_timer_elapsed_time(start_time)
                                                    elapsed_seconds = accumulated + current_elapsed
                                                    elapsed_str = format_seconds_to_time(elapsed_seconds)

                                                    # Display recording status with a client-side timer
                                                    status_label = "Paused" if paused else "Recording"
                                                    timer_id = f"timer_{task_key}_{idx}"
                                                    components.html(
                                                        render_basic_js_timer(
                                                            timer_id,
                                                            status_label,
                                                            elapsed_seconds,
                                                            paused,
                                                        ),
                                                        height=40,
<<<<<<< HEAD
                                                        key=timer_id,
=======

>>>>>>> ae53b765
                                                    )

                                                    # Second row with pause and stop controls
                                                    timer_row2_col1, timer_row2_col2 = st.columns([1.5, 1])

                                                    with timer_row2_col1:
                                                        pause_label = "Resume" if paused else "Pause"

                                                        if st.button(
                                                            pause_label,
                                                            key=f"pause_{task_key}_{idx}",
                                                        ):
                                                            if paused:
                                                                resume_time = datetime.utcnow().replace(tzinfo=timezone.utc).astimezone(BST)
                                                                st.session_state.timer_start_times[task_key] = resume_time
                                                                st.session_state.timer_paused[task_key] = False
                                                                update_active_timer_state(
                                                                    engine,
                                                                    task_key,
                                                                    accumulated,
                                                                    False,
                                                                    resume_time,
                                                                )
                                                            else:
                                                                elapsed_since_start = calculate_timer_elapsed_time(start_time)
                                                                new_accum = accumulated + elapsed_since_start
                                                                st.session_state.timer_accumulated_time[task_key] = new_accum
                                                                st.session_state.timer_paused[task_key] = True
                                                                update_active_timer_state(
                                                                    engine,
                                                                    task_key,
                                                                    new_accum,
                                                                    True,
                                                                )
                                                            st.rerun()

                                                    with timer_row2_col2:
                                                        if st.button("Stop", key=f"stop_{task_key}_{idx}"):
                                                            final_time = elapsed_seconds
                                                            stop_active_timer(engine, task_key)

                                                            # Keep expanded states
                                                            expanded_key = f"expanded_{book_title}"
                                                            st.session_state[expanded_key] = True
                                                            stage_expanded_key = (
                                                                f"stage_expanded_{book_title}_{stage_name}"
                                                            )
                                                            st.session_state[stage_expanded_key] = True

                                                            # Always clear timer states first to prevent double-processing
                                                            st.session_state.timers[task_key] = False
                                                            timer_start_time = st.session_state.timer_start_times.get(
                                                                task_key
                                                            )

                                                            # Save to database only if time > 0
                                                            if final_time > 0 and timer_start_time:
                                                                try:
                                                                    user_original_data = stage_data[
                                                                        stage_data['User'] == user_name
                                                                    ].iloc[0]
                                                                    board_name = user_original_data['Board']
                                                                    existing_tag = (
                                                                        user_original_data.get('Tag', None)
                                                                        if 'Tag' in user_original_data
                                                                        else None
                                                                    )

                                                                    with engine.connect() as conn:
                                                                        # Use ON CONFLICT to handle duplicate entries by updating existing records
                                                                        conn.execute(
                                                                            text(
                                                                                '''
                                            INSERT INTO trello_time_tracking
                                            (card_name, user_name, list_name, time_spent_seconds,
                                             date_started, session_start_time, board_name, tag)
                                            VALUES (:card_name, :user_name, :list_name, :time_spent_seconds,
                                                   :date_started, :session_start_time, :board_name, :tag)
                                            ON CONFLICT (card_name, user_name, list_name, date_started, time_spent_seconds)
                                            DO UPDATE SET
                                                session_start_time = EXCLUDED.session_start_time,
                                                board_name = EXCLUDED.board_name,
                                                tag = EXCLUDED.tag,
                                                created_at = CURRENT_TIMESTAMP
                                        '''
                                                                            ),
                                                                            {
                                                                                'card_name': book_title,
                                                                                'user_name': user_name,
                                                                                'list_name': stage_name,
                                                                                'time_spent_seconds': final_time,
                                                                                'date_started': timer_start_time.date(),
                                                                                'session_start_time': timer_start_time,
                                                                                'board_name': board_name,
                                                                                'tag': existing_tag,
                                                                            },
                                                                        )

                                                                        # Remove from active timers
                                                                        conn.execute(
                                                                            text(
                                                                                'DELETE FROM active_timers WHERE timer_key = :timer_key'
                                                                            ),
                                                                            {'timer_key': task_key},
                                                                        )
                                                                        conn.commit()

                                                                    # Store success message for display at bottom
                                                                    success_msg_key = f"timer_success_{task_key}"
                                                                    st.session_state[success_msg_key] = (
                                                                        f"Added {elapsed_str} to {book_title} - {stage_name}"
                                                                    )

                                                                    # Timer stopped successfully
                                                                except Exception as e:
                                                                    st.error(f"Error saving timer data: {str(e)}")
                                                                    # Still try to clean up active timer from database on error
                                                                    try:
                                                                        with engine.connect() as conn:
                                                                            conn.execute(
                                                                                text(
                                                                                    'DELETE FROM active_timers WHERE timer_key = :timer_key'
                                                                                ),
                                                                                {'timer_key': task_key},
                                                                            )
                                                                            conn.commit()
                                                                    except:
                                                                        pass  # Ignore cleanup errors
                                                            else:
                                                                # Even if no time to save, clean up active timer
                                                                try:
                                                                    with engine.connect() as conn:
                                                                        conn.execute(
                                                                            text(
                                                                                'DELETE FROM active_timers WHERE timer_key = :timer_key'
                                                                            ),
                                                                            {'timer_key': task_key},
                                                                        )
                                                                        conn.commit()
                                                                except:
                                                                    pass  # Ignore cleanup errors

                                                            # Clear timer states
                                                            if task_key in st.session_state.timer_start_times:
                                                                del st.session_state.timer_start_times[task_key]
                                                            if task_key in st.session_state.timer_accumulated_time:
                                                                del st.session_state.timer_accumulated_time[task_key]
                                                            if task_key in st.session_state.timer_paused:
                                                                del st.session_state.timer_paused[task_key]

                                                            # Refresh the interface so totals update immediately
                                                            st.rerun()

                                            else:
                                                # Timer is not active - show Start button
                                                if st.button("Start", key=f"start_{task_key}_{idx}"):
                                                    # Preserve expanded state before rerun
                                                    expanded_key = f"expanded_{book_title}"
                                                    st.session_state[expanded_key] = True

                                                    # Also preserve stage expanded state
                                                    stage_expanded_key = f"stage_expanded_{book_title}_{stage_name}"
                                                    st.session_state[stage_expanded_key] = True

                                                    # Start timer - use UTC for consistency
                                                    start_time_utc = datetime.utcnow().replace(tzinfo=timezone.utc)
                                                    # Convert to BST for display/storage but keep UTC calculation base
                                                    start_time_bst = start_time_utc.astimezone(BST)
                                                    st.session_state.timers[task_key] = True
                                                    st.session_state.timer_start_times[task_key] = start_time_bst
                                                    st.session_state.timer_paused[task_key] = False
                                                    st.session_state.timer_accumulated_time[task_key] = 0

                                                    # Save to database for persistence
                                                    user_original_data = stage_data[
                                                        stage_data['User'] == user_name
                                                    ].iloc[0]
                                                    board_name = user_original_data['Board']

                                                    save_active_timer(
                                                        engine,
                                                        task_key,
                                                        book_title,
                                                        user_name if user_name != "Not set" else None,
                                                        stage_name,
                                                        board_name,
                                                        start_time_bst,
                                                        accumulated_seconds=0,
                                                        is_paused=False,
                                                    )

                                                    st.rerun()

                                            # Manual time entry section
                                            st.write("**Manual Entry:**")

                                            # Create a form to handle Enter key properly
                                            with st.form(key=f"time_form_{task_key}_{idx}"):
                                                manual_time = st.text_input(
                                                    "Add time (hh:mm:ss):", placeholder="01:30:00"
                                                )

                                                # Hide the submit button and form styling with CSS
                                                st.markdown(
                                                    """
                                                    <style>
                                                    div[data-testid="stForm"] button {
                                                        display: none;
                                                    }
                                                    div[data-testid="stForm"] {
                                                        border: none !important;
                                                        background: none !important;
                                                        padding: 0 !important;
                                                    }
                                                    </style>
                                                    """,
                                                    unsafe_allow_html=True,
                                                )

                                                submitted = st.form_submit_button("Add Time")

                                                if submitted and manual_time:
                                                    try:
                                                        # Parse the time format hh:mm:ss
                                                        time_parts = manual_time.split(':')
                                                        if len(time_parts) == 3:
                                                            hours = int(time_parts[0])
                                                            minutes = int(time_parts[1])
                                                            seconds = int(time_parts[2])

                                                            # Validate individual components
                                                            if hours > 100:
                                                                st.error(
                                                                    f"Maximum hours allowed is 100. You entered {hours} hours."
                                                                )
                                                            elif minutes >= 60:
                                                                st.error(
                                                                    f"Minutes must be less than 60. You entered {minutes} minutes."
                                                                )
                                                            elif seconds >= 60:
                                                                st.error(
                                                                    f"Seconds must be less than 60. You entered {seconds} seconds."
                                                                )
                                                            else:
                                                                total_seconds = hours * 3600 + minutes * 60 + seconds

                                                                # Validate maximum time (100 hours = 360,000 seconds)
                                                                max_seconds = 100 * 3600  # 360,000 seconds
                                                                if total_seconds > max_seconds:
                                                                    st.error(
                                                                        f"Maximum time allowed is 100:00:00. You entered {manual_time}"
                                                                    )
                                                                elif total_seconds > 0:
                                                                    # Add manual time to database
                                                                    try:
                                                                        # Get board name from original data
                                                                        user_original_data = stage_data[
                                                                            stage_data['User'] == user_name
                                                                        ].iloc[0]
                                                                        board_name = user_original_data['Board']
                                                                        # Get existing tag from original data
                                                                        existing_tag = (
                                                                            user_original_data.get('Tag', None)
                                                                            if 'Tag' in user_original_data
                                                                            else None
                                                                        )

                                                                        # Get current completion status to preserve it
                                                                        completion_key = f"complete_{book_title}_{stage_name}_{user_name}"
                                                                        current_completion = get_task_completion(
                                                                            engine, book_title, user_name, stage_name
                                                                        )
                                                                        # Also check session state in case it was just changed
                                                                        if completion_key in st.session_state:
                                                                            current_completion = st.session_state[
                                                                                completion_key
                                                                            ]

                                                                        # Preserve expanded state before rerun
                                                                        expanded_key = f"expanded_{book_title}"
                                                                        st.session_state[expanded_key] = True

                                                                        # Preserve stage expanded state
                                                                        stage_expanded_key = (
                                                                            f"stage_expanded_{book_title}_{stage_name}"
                                                                        )
                                                                        st.session_state[stage_expanded_key] = True

                                                                        with engine.connect() as conn:
                                                                            conn.execute(
                                                                                text(
                                                                                    '''
                                                                                    INSERT INTO trello_time_tracking
                                                                                    (card_name, user_name, list_name, time_spent_seconds, board_name, created_at, tag, completed)
                                                                                    VALUES (:card_name, :user_name, :list_name, :time_spent_seconds, :board_name, :created_at, :tag, :completed)
                                                                                '''
                                                                                ),
                                                                                {
                                                                                    'card_name': book_title,
                                                                                    'user_name': user_name,
                                                                                    'list_name': stage_name,
                                                                                    'time_spent_seconds': total_seconds,
                                                                                    'board_name': board_name,
                                                                                    'created_at': datetime.now(BST),
                                                                                    'tag': existing_tag,
                                                                                    'completed': current_completion,
                                                                                },
                                                                            )
                                                                            conn.commit()

                                                                        # Store success message in session state for display
                                                                        success_msg_key = (
                                                                            f"manual_time_success_{task_key}"
                                                                        )
                                                                        st.session_state[success_msg_key] = (
                                                                            f"Added {manual_time} to progress"
                                                                        )

                                                                    except Exception as e:
                                                                        st.error(f"Error saving time: {str(e)}")
                                                                else:
                                                                    st.error("Time must be greater than 00:00:00")
                                                        else:
                                                            st.error("Please use format hh:mm:ss (e.g., 01:30:00)")
                                                    except ValueError:
                                                        st.error("Please enter valid numbers in hh:mm:ss format")

                                            # Display various success messages
                                            # Timer success message
                                            timer_success_key = f"timer_success_{task_key}"
                                            if timer_success_key in st.session_state:
                                                st.success(st.session_state[timer_success_key])
                                                del st.session_state[timer_success_key]

                                            # Manual time success message
                                            manual_success_key = f"manual_time_success_{task_key}"
                                            if manual_success_key in st.session_state:
                                                st.success(st.session_state[manual_success_key])
                                                del st.session_state[manual_success_key]

                                            # Completion status success message
                                            completion_success_key = f"completion_success_{task_key}"
                                            if completion_success_key in st.session_state:
                                                st.success(st.session_state[completion_success_key])
                                                del st.session_state[completion_success_key]

                                            # User reassignment success message
                                            reassign_success_key = f"reassign_success_{book_title}_{stage_name}_{user_name}_{idx}"
                                            reassign_success_key = f"reassign_success_{book_title}_{stage_name}_{user_name}"
                                            if reassign_success_key in st.session_state:
                                                st.success(st.session_state[reassign_success_key])
                                                del st.session_state[reassign_success_key]

                                # Show count of running timers (refresh buttons now appear under individual timers)
                                running_timers = [
                                    k for k, v in st.session_state.timers.items() if v and book_title in k
                                ]
                                if running_timers:
                                    st.write(f"{len(running_timers)} timer(s) running")

                                # Add stage dropdown
                                available_stages = get_available_stages_for_book(engine, book_title)
                                if available_stages:
                                    st.markdown("---")
                                    col1, col2 = st.columns([3, 1])

                                    with col1:
                                        selected_stage = st.selectbox(
                                            "Add stage:",
                                            options=["Select a stage to add..."] + available_stages,
                                            key=f"add_stage_{book_title}",
                                        )

                                    with col2:
                                        time_estimate = st.number_input(
                                            "Hours:",
                                            min_value=0.0,
                                            step=0.1,
                                            format="%.1f",
                                            value=1.0,
                                            key=f"add_stage_time_{book_title}",
                                            on_change=None,  # Prevent automatic refresh
                                        )

                                    if selected_stage != "Select a stage to add...":
                                        # Get the current time estimate from session state
                                        time_estimate_key = f"add_stage_time_{book_title}"
                                        current_time_estimate = st.session_state.get(time_estimate_key, 1.0)

                                        # Get book info for board name and tag
                                        book_info = next((book for book in all_books if book[0] == book_title), None)
                                        board_name = book_info[1] if book_info else None
                                        tag = book_info[2] if book_info else None

                                        # Convert hours to seconds for estimate
                                        estimate_seconds = int(current_time_estimate * 3600)

                                        if add_stage_to_book(
                                            engine, book_title, selected_stage, board_name, tag, estimate_seconds
                                        ):
                                            st.success(
                                                f"Added {selected_stage} to {book_title} with {current_time_estimate} hour estimate"
                                            )
                                            # Stage added successfully
                                        else:
                                            st.error("Failed to add stage")

                                # Remove stage section at the bottom left of each book
                                if stages_grouped.groups:  # Only show if book has stages
                                    st.markdown("---")
                                    remove_col1, remove_col2, remove_col3 = st.columns([2, 1, 1])

                                    with remove_col1:
                                        # Get all current stages for this book
                                        current_stages_with_users = []
                                        for stage_name in stage_order:
                                            if stage_name in stages_grouped.groups:
                                                stage_data = stages_grouped.get_group(stage_name)
                                                user_aggregated = (
                                                    stage_data.groupby('User')['Time spent (s)'].sum().reset_index()
                                                )
                                                for idx, user_task in user_aggregated.iterrows():
                                                    user_name = user_task['User']
                                                    user_display = (
                                                        user_name
                                                        if user_name and user_name != "Not set"
                                                        else "Unassigned"
                                                    )
                                                    current_stages_with_users.append(f"{stage_name} ({user_display})")

                                        if current_stages_with_users:
                                            selected_remove_stage = st.selectbox(
                                                "Remove stage:",
                                                options=["Select stage to remove..."] + current_stages_with_users,
                                                key=f"remove_stage_select_{book_title}",
                                            )

                                            if selected_remove_stage != "Select stage to remove...":
                                                # Parse the selection to get stage name and user
                                                stage_user_match = selected_remove_stage.split(" (")
                                                remove_stage_name = stage_user_match[0]
                                                remove_user_name = stage_user_match[1].rstrip(")")
                                                if remove_user_name == "Unassigned":
                                                    remove_user_name = "Not set"

                                                if st.button(
                                                    "Remove",
                                                    key=f"remove_confirm_{book_title}_{remove_stage_name}_{remove_user_name}",
                                                    type="secondary",
                                                ):
                                                    if delete_task_stage(
                                                        engine, book_title, remove_user_name, remove_stage_name
                                                    ):
                                                        st.success(
                                                            f"Removed {remove_stage_name} for {remove_user_name}"
                                                        )
                                                        # Manual time added successfully
                                                    else:
                                                        st.error("Failed to remove stage")

                                # Archive and Delete buttons at the bottom of each book
                                st.markdown("---")
                                col1, col2 = st.columns(2)

                                with col1:
                                    if st.button(
                                        f"Archive '{book_title}'",
                                        key=f"archive_{book_title}",
                                        help="Move this book to archive",
                                    ):
                                        try:
                                            with engine.connect() as conn:
                                                # Check if book has time tracking records
                                                result = conn.execute(
                                                    text(
                                                        '''
                                                        SELECT COUNT(*) FROM trello_time_tracking
                                                        WHERE card_name = :card_name
                                                    '''
                                                    ),
                                                    {'card_name': book_title},
                                                )
                                                record_count = result.scalar()

                                                if record_count > 0:
                                                    # Archive existing time tracking records
                                                    conn.execute(
                                                        text(
                                                            '''
                                                            UPDATE trello_time_tracking
                                                            SET archived = TRUE
                                                            WHERE card_name = :card_name
                                                        '''
                                                        ),
                                                        {'card_name': book_title},
                                                    )
                                                else:
                                                    # Create a placeholder archived record for books without tasks
                                                    conn.execute(
                                                        text(
                                                            '''
                                                            INSERT INTO trello_time_tracking
                                                            (card_name, user_name, list_name, time_spent_seconds,
                                                             card_estimate_seconds, board_name, archived, created_at)
                                                            VALUES (:card_name, 'Not set', 'No tasks assigned', 0,
                                                                   0, 'Manual Entry', TRUE, NOW())
                                                        '''
                                                        ),
                                                        {'card_name': book_title},
                                                    )

                                                # Archive the book in books table
                                                conn.execute(
                                                    text(
                                                        '''
                                                        UPDATE books
                                                        SET archived = TRUE
                                                        WHERE card_name = :book_name
                                                    '''
                                                    ),
                                                    {'book_name': book_title},
                                                )

                                                conn.commit()

                                            # Keep user on the current tab
                                            st.success(f"'{book_title}' has been archived successfully!")
                                            # Archive operation completed
                                        except Exception as e:
                                            st.error(f"Error archiving book: {str(e)}")

                                with col2:
                                    if st.button(
                                        f"Delete '{book_title}'",
                                        key=f"delete_progress_{book_title}",
                                        help="Permanently delete this book and all its data",
                                        type="secondary",
                                    ):
                                        # Add confirmation using session state
                                        confirm_key = f"confirm_delete_progress_{book_title}"
                                        if confirm_key not in st.session_state:
                                            st.session_state[confirm_key] = False

                                        if not st.session_state[confirm_key]:
                                            st.session_state[confirm_key] = True
                                            st.warning(
                                                f"Click 'Delete {book_title}' again to permanently delete all data for this book."
                                            )
                                        else:
                                            try:
                                                with engine.connect() as conn:
                                                    conn.execute(
                                                        text(
                                                            '''
                                                            DELETE FROM trello_time_tracking
                                                            WHERE card_name = :card_name
                                                        '''
                                                        ),
                                                        {'card_name': book_title},
                                                    )
                                                    conn.commit()

                                                # Reset confirmation state
                                                del st.session_state[confirm_key]
                                                # Keep user on the Book Progress tab
                                                st.success(f"'{book_title}' has been permanently deleted!")
                                                # Delete operation completed
                                            except Exception as e:
                                                st.error(f"Error deleting book: {str(e)}")
                                                # Reset confirmation state on error
                                                if confirm_key in st.session_state:
                                                    del st.session_state[confirm_key]

                            stage_counter += 1

                    # Pagination controls below book cards
                    total_pages = (
                        (total_books_to_display - 1) // books_per_page + 1 if total_books_to_display > 0 else 1
                    )
                    nav_col1, nav_col2 = st.columns(2)
                    with nav_col1:
                        if st.button("Previous", disabled=st.session_state.book_page == 0):
                            st.session_state.book_page -= 1
                            st.rerun()
                    with nav_col2:
                        if st.button("Next", disabled=st.session_state.book_page >= total_pages - 1):
                            st.session_state.book_page += 1
                            st.rerun()

        except Exception as e:
            st.error(f"Error accessing database: {str(e)}")
            # Add simplified debug info
            try:
                import traceback

                error_details = traceback.format_exc().split('\n')[-3:-1]  # Get last 2 lines
                st.error(f"Location: {' '.join(error_details)}")
            except:
                pass  # Ignore debug errors

        # Add table showing all books with their boards below the book cards
        st.markdown("---")
        st.subheader("All Books Overview")

        # Create data for the table
        table_data = []

        # Create a dictionary to track books and their boards
        book_board_map = {}

        # First, add books with tasks from database
        if df_from_db is not None and not df_from_db.empty and 'Card name' in df_from_db.columns:
            try:
                for _, row in df_from_db.groupby('Card name').first().iterrows():
                    book_name = row['Card name']
                    board_name = row['Board'] if 'Board' in row and row['Board'] else 'Not set'
                    book_board_map[book_name] = board_name
            except Exception as e:
                # If groupby fails, fall back to simple iteration
                pass

        # Then add books without tasks from all_books
        try:
            for book_info in all_books:
                book_name = book_info[0]
                if book_name not in book_board_map:
                    board_name = book_info[1] if book_info[1] else 'Not set'
                    book_board_map[book_name] = board_name
        except Exception as e:
            # Handle case where all_books might be empty or malformed
            pass

        # Convert to sorted list for table display
        for book_name in sorted(book_board_map.keys()):
            table_data.append({'Book Name': book_name, 'Board': book_board_map[book_name]})

        if table_data:
            # Create DataFrame for display
            table_df = pd.DataFrame(table_data)
            st.dataframe(table_df, use_container_width=True, hide_index=True)
        else:
            st.info("No books found in the database.")

        # Clear refresh flags without automatic rerun to prevent infinite loops
        for flag in ['completion_changed', 'major_update_needed']:
            if flag in st.session_state:
                del st.session_state[flag]
                
        components.html(
        """
        <div style="text-align: center; margin-top: 10px;">
            <span style="font-size: 12px; color: #888; cursor: pointer; text-decoration: underline;"
                  onclick="document.getElementById('dont-click-modal').style.display='flex';">
                Please do not click
            </span>
        </div>
    
        <div id="dont-click-modal" style="display:none; position: fixed; top:0; left:0; width:100%; height:100%;
            background-color: rgba(0,0,0,0.5); z-index:1000; align-items: center; justify-content: center;">
          <div style="background-color: white; padding: 20px; border-radius: 8px; text-align: center; max-width: 300px;">
            <p style="margin-bottom: 20px;">What do you think you're doing? It clearly stated, 'Please do not click.'</p>
            <button onclick="document.getElementById('dont-click-modal').style.display='none';"
                    style="margin-right: 10px;">Go back</button>
            <button onclick="window.open('https://youtu.be/5T5BY1j2MkE', '_blank');">Proceed anyway</button>
          </div>
        </div>
        """,
        height=300,
    )
    with reporting_tab:
        st.header("Reporting")
        st.markdown("Filter tasks by user, book, board, tag, and date range from all uploaded data.")

        # Get filter options from database
        users = get_users_from_database(engine)
        books = get_books_from_database(engine)
        boards = get_boards_from_database(engine)
        tags = get_tags_from_database(engine)

        if not users:
            st.info("No users found in database. Please add entries in the 'Add Book' tab first.")
            st.stop()

        # Filter selection - organized in columns
        col1, col2 = st.columns(2)

        with col1:
            # User selection dropdown
            selected_user = st.selectbox(
                "Select User:", options=["All Users"] + users, help="Choose a user to view their tasks"
            )

            # Book search input
            book_search = st.text_input(
                "Search Book (optional):",
                placeholder="Start typing to search books...",
                help="Type to search for a specific book",
            )
            # Match the search to available books
            if book_search:
                matched_books = [book for book in books if book_search.lower() in book.lower()]
                if matched_books:
                    selected_book = st.selectbox(
                        "Select from matches:", options=matched_books, help="Choose from matching books"
                    )
                else:
                    st.warning("No books found matching your search")
                    selected_book = "All Books"
            else:
                selected_book = "All Books"

        with col2:
            # Board selection dropdown
            selected_board = st.selectbox(
                "Select Board (optional):", options=["All Boards"] + boards, help="Choose a specific board to filter by"
            )

            # Tag selection dropdown
            selected_tag = st.selectbox(
                "Select Tag (optional):", options=["All Tags"] + tags, help="Choose a specific tag to filter by"
            )

        # Date range selection
        col1, col2 = st.columns(2)
        with col1:
            start_date = st.date_input("Start Date (optional):", value=None, help="Leave empty to include all dates")

        with col2:
            end_date = st.date_input("End Date (optional):", value=None, help="Leave empty to include all dates")

        # Update button
        update_button = st.button("Update Table", type="primary")

        # Validate date range
        if start_date and end_date and start_date > end_date:
            st.error("Start date must be before end date")
            return

        # Filter and display results only when button is clicked or on initial load
        if update_button or 'filtered_tasks_displayed' not in st.session_state:
            with st.spinner("Loading filtered tasks..."):
                filtered_tasks = get_filtered_tasks_from_database(
                    engine,
                    user_name=selected_user if selected_user != "All Users" else None,
                    book_name=selected_book if selected_book != "All Books" else None,
                    board_name=selected_board if selected_board != "All Boards" else None,
                    tag_name=selected_tag if selected_tag != "All Tags" else None,
                    start_date=start_date,
                    end_date=end_date,
                )

            # Store in session state to prevent automatic reloading
            st.session_state.filtered_tasks_displayed = True
            st.session_state.current_filtered_tasks = filtered_tasks
            st.session_state.current_filters = {
                'user': selected_user,
                'book': selected_book,
                'board': selected_board,
                'tag': selected_tag,
                'start_date': start_date,
                'end_date': end_date,
            }

        # Display cached results if available
        if 'current_filtered_tasks' in st.session_state:

            filtered_tasks = st.session_state.current_filtered_tasks
            current_filters = st.session_state.get('current_filters', {})

            if not filtered_tasks.empty:
                st.subheader("Filtered Results")

                # Show active filters info
                active_filters = []
                if current_filters.get('user') and current_filters.get('user') != "All Users":
                    active_filters.append(f"User: {current_filters.get('user')}")
                if current_filters.get('book') and current_filters.get('book') != "All Books":
                    active_filters.append(f"Book: {current_filters.get('book')}")
                if current_filters.get('board') and current_filters.get('board') != "All Boards":
                    active_filters.append(f"Board: {current_filters.get('board')}")
                if current_filters.get('tag') and current_filters.get('tag') != "All Tags":
                    active_filters.append(f"Tag: {current_filters.get('tag')}")
                if current_filters.get('start_date') or current_filters.get('end_date'):
                    start_str = (
                        current_filters.get('start_date').strftime('%d/%m/%Y')
                        if current_filters.get('start_date')
                        else 'All'
                    )
                    end_str = (
                        current_filters.get('end_date').strftime('%d/%m/%Y')
                        if current_filters.get('end_date')
                        else 'All'
                    )
                    active_filters.append(f"Date range: {start_str} to {end_str}")

                if active_filters:
                    left_col, right_col = st.columns([1, 3])
                    with left_col:
                        with st.expander("Active Filters", expanded=False):
                            for f in active_filters:
                                st.write(f)
                    with right_col:
                        st.dataframe(filtered_tasks, use_container_width=True, hide_index=True)
                else:
                    st.dataframe(filtered_tasks, use_container_width=True, hide_index=True)

                # Download button for filtered results
                csv_buffer = io.StringIO()
                filtered_tasks.to_csv(csv_buffer, index=False)
                st.download_button(
                    label="Download Filtered Results",
                    data=csv_buffer.getvalue(),
                    file_name="filtered_tasks.csv",
                    mime="text/csv",
                )

                # Summary statistics for filtered data
                st.subheader("Summary")
                col1, col2, col3, col4 = st.columns(4)

                with col1:
                    st.metric("Total Books", int(filtered_tasks['Book Title'].nunique()))

                with col2:
                    st.metric("Total Tasks", len(filtered_tasks))

                with col3:
                    st.metric("Unique Users", int(filtered_tasks['User'].nunique()))

                with col4:
                    # Calculate total time from formatted time strings
                    total_seconds = 0
                    for time_str in filtered_tasks['Time Spent']:
                        if time_str != "00:00:00":
                            parts = time_str.split(':')
                            total_seconds += int(parts[0]) * 3600 + int(parts[1]) * 60 + int(parts[2])
                    total_hours = total_seconds / 3600
                    st.metric("Total Time (Hours)", f"{total_hours:.1f}")

            else:
                st.warning("No tasks found matching the selected filters.")

        elif 'filtered_tasks_displayed' not in st.session_state:
            st.info("Click 'Update Table' to load filtered results.")

    with archive_tab:
        st.header("Archive")
        st.markdown("View and manage archived books.")

        try:
            # Get count of archived records
            with engine.connect() as conn:
                archived_count = conn.execute(
                    text('SELECT COUNT(*) FROM trello_time_tracking WHERE archived = TRUE')
                ).scalar()

            if archived_count and archived_count > 0:
                st.info(f"Showing archived books from {archived_count} database records.")

                # Get archived data from database
                df_archived = pd.read_sql(
                    '''SELECT card_name as "Card name",
                       COALESCE(user_name, 'Not set') as "User",
                       list_name as "List",
                       time_spent_seconds as "Time spent (s)",
                       date_started as "Date started (f)",
                       card_estimate_seconds as "Card estimate(s)",
                       board_name as "Board", created_at, tag as "Tag"
                       FROM trello_time_tracking WHERE archived = TRUE ORDER BY created_at DESC''',
                    engine,
                )

                if not df_archived.empty:
                    # Add search bar for archived book titles
                    archive_search_query = st.text_input(
                        "Search archived books by title:",
                        placeholder="Enter book title to filter archived results...",
                        help="Search for specific archived books by typing part of the title",
                        key="archive_search",
                    )

                    # Filter archived books based on search
                    filtered_archived_df = df_archived.copy()
                    if archive_search_query:
                        mask = filtered_archived_df['Card name'].str.contains(
                            archive_search_query, case=False, na=False
                        )
                        filtered_archived_df = filtered_archived_df[mask]

                    # Get unique archived books
                    unique_archived_books = filtered_archived_df['Card name'].unique()

                    if len(unique_archived_books) > 0:
                        st.write(f"Found {len(unique_archived_books)} archived books to display")

                        # Display each archived book with same structure as Book Completion
                        for book_title in unique_archived_books:
                            book_mask = filtered_archived_df['Card name'] == book_title
                            book_data = filtered_archived_df[book_mask].copy()

                            # Calculate overall progress
                            total_time_spent = book_data['Time spent (s)'].sum()

                            # Calculate total estimated time
                            estimated_time = 0
                            if 'Card estimate(s)' in book_data.columns:
                                book_estimates = book_data['Card estimate(s)'].fillna(0).sum()
                                if book_estimates > 0:
                                    estimated_time = book_estimates

                            # Calculate completion percentage and progress text
                            if estimated_time > 0:
                                completion_percentage = (total_time_spent / estimated_time) * 100
                                progress_text = f"{format_seconds_to_time(total_time_spent)}/{format_seconds_to_time(estimated_time)} ({completion_percentage:.1f}%)"
                            else:
                                completion_percentage = 0
                                progress_text = f"Total: {format_seconds_to_time(total_time_spent)} (No estimate)"

                            with st.expander(book_title, expanded=False):
                                # Show progress bar and completion info at the top
                                progress_bar_html = f"""
                                <div style="width: 50%; background-color: #f0f0f0; border-radius: 5px; height: 10px; margin: 8px 0;">
                                    <div style="width: {min(completion_percentage, 100):.1f}%; background-color: #2AA395; height: 100%; border-radius: 5px;"></div>
                                </div>
                                """
                                st.markdown(progress_bar_html, unsafe_allow_html=True)
                                st.markdown(
                                    f'<div style="font-size: 14px; color: #666; margin-bottom: 10px;">{progress_text}</div>',
                                    unsafe_allow_html=True,
                                )

                                st.markdown("---")

                                # Show task breakdown for archived book
                                task_breakdown = (
                                    book_data.groupby(['List', 'User'])['Time spent (s)'].sum().reset_index()
                                )
                                task_breakdown['Time Spent'] = task_breakdown['Time spent (s)'].apply(
                                    format_seconds_to_time
                                )
                                task_breakdown = task_breakdown[['List', 'User', 'Time Spent']]

                                st.write("**Task Breakdown:**")
                                st.dataframe(task_breakdown, use_container_width=True, hide_index=True)

                                # Unarchive and Delete buttons
                                st.markdown("---")
                                col1, col2 = st.columns(2)

                                with col1:
                                    if st.button(
                                        f"Unarchive '{book_title}'",
                                        key=f"unarchive_{book_title}",
                                        help="Move this book back to active books",
                                    ):
                                        try:
                                            with engine.connect() as conn:
                                                conn.execute(
                                                    text(
                                                        '''
                                                    UPDATE trello_time_tracking
                                                    SET archived = FALSE
                                                    WHERE card_name = :card_name
                                                '''
                                                    ),
                                                    {'card_name': book_title},
                                                )
                                                conn.commit()

                                            # Keep user on the Archive tab
                                            st.success(f"'{book_title}' has been unarchived successfully!")
                                            st.rerun()
                                        except Exception as e:
                                            st.error(f"Error unarchiving book: {str(e)}")

                                with col2:
                                    if st.button(
                                        f"Delete '{book_title}'",
                                        key=f"delete_{book_title}",
                                        help="Permanently delete this book and all its data",
                                        type="secondary",
                                    ):
                                        # Add confirmation using session state
                                        confirm_key = f"confirm_delete_{book_title}"
                                        if confirm_key not in st.session_state:
                                            st.session_state[confirm_key] = False

                                        if not st.session_state[confirm_key]:
                                            st.session_state[confirm_key] = True
                                            st.warning(
                                                f"Click 'Delete {book_title}' again to permanently delete all data for this book."
                                            )
                                            st.rerun()
                                        else:
                                            try:
                                                with engine.connect() as conn:
                                                    conn.execute(
                                                        text(
                                                            '''
                                                        DELETE FROM trello_time_tracking
                                                        WHERE card_name = :card_name
                                                    '''
                                                        ),
                                                        {'card_name': book_title},
                                                    )
                                                    conn.commit()

                                                # Reset confirmation state
                                                del st.session_state[confirm_key]
                                                # Keep user on the Archive tab
                                                st.success(f"'{book_title}' has been permanently deleted!")
                                                st.rerun()
                                            except Exception as e:
                                                st.error(f"Error deleting book: {str(e)}")
                                                # Reset confirmation state on error
                                                if confirm_key in st.session_state:
                                                    del st.session_state[confirm_key]
                    else:
                        if archive_search_query:
                            st.warning(f"No archived books found matching '{archive_search_query}'")
                        else:
                            st.warning("No archived books available")
                else:
                    st.warning("No archived books available")
            else:
                st.info("No archived books found. Archive books from the 'Book Completion' tab to see them here.")

        except Exception as e:
            st.error(f"Error accessing archived data: {str(e)}")


if __name__ == "__main__":
    main()<|MERGE_RESOLUTION|>--- conflicted
+++ resolved
@@ -842,7 +842,6 @@
                             sidebar_timer_id = f"sidebar_timer_{task_key}"
                             components.html(
                                 f"""
-<<<<<<< HEAD
 <style>
 body {{ font-family: 'Noto Sans', sans-serif; }}
 </style>
@@ -850,11 +849,7 @@
 <script>
 var font = window.parent.getComputedStyle(window.parent.document.body).getPropertyValue('font-family');
 document.getElementById('{sidebar_timer_id}').style.fontFamily = font;
-=======
-
-<div id='{sidebar_timer_id}'><strong>{book_title} - {stage_name} ({user_display})</strong>: <strong>{elapsed_str}</strong>/{estimate_str} - {status_text}</div>
-<script>
->>>>>>> ae53b765
+
 var elapsed = {elapsed_seconds};
 var paused = {str(paused).lower()};
 var elem = document.getElementById('{sidebar_timer_id}');
@@ -873,10 +868,8 @@
 </script>
 """,
                                 height=45,
-<<<<<<< HEAD
+codex/separate-timer-display-and-calculation-yfzilg
                                 key=sidebar_timer_id,
-=======
->>>>>>> ae53b765
                             )
                         with col2:
                             pause_label = "Resume" if paused else "Pause"
@@ -1363,7 +1356,7 @@
     """Render a simple JavaScript-based timer."""
     elapsed_str = format_seconds_to_time(elapsed_seconds)
     return f"""
-<<<<<<< HEAD
+ codex/separate-timer-display-and-calculation-yfzilg
 <style>
 body {{ font-family: 'Noto Sans', sans-serif; }}
 </style>
@@ -1371,11 +1364,7 @@
 <script>
 var font = window.parent.getComputedStyle(window.parent.document.body).getPropertyValue('font-family');
 document.getElementById('{timer_id}').style.fontFamily = font;
-=======
-
-<div id='{timer_id}'><strong>{status_label}</strong> ({elapsed_str})</div>
-<script>
->>>>>>> ae53b765
+
 var elapsed = {elapsed_seconds};
 var paused = {str(paused).lower()};
 var elem = document.getElementById('{timer_id}');
@@ -2712,11 +2701,9 @@
                                                             paused,
                                                         ),
                                                         height=40,
-<<<<<<< HEAD
+codex/separate-timer-display-and-calculation-yfzilg
                                                         key=timer_id,
-=======
-
->>>>>>> ae53b765
+
                                                     )
 
                                                     # Second row with pause and stop controls
