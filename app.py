import streamlit as st
import pandas as pd
import numpy as np
from datetime import datetime, timedelta, timezone
from collections import Counter
import io
import os
import re
import time
import streamlit.components.v1 as components
from sqlalchemy import create_engine, text
from sqlalchemy.exc import IntegrityError

st.set_page_config(page_title="Book Production Time Tracking", page_icon="favicon.png")

st.markdown(
    """
<link rel="preconnect" href="https://fonts.googleapis.com">
<link rel="preconnect" href="https://fonts.gstatic.com" crossorigin>
<link href="https://fonts.googleapis.com/css2?family=Noto+Sans:ital,wght@0,100..900;1,100..900&display=swap" rel="stylesheet">
</style>
""",
    unsafe_allow_html=True,
)

st.markdown(
    """
    <style>
        [data-testid="stSidebar"] {
<<<<<<< HEAD
=======
            width: 40% !important;
>>>>>>> 5242c9fa
            resize: horizontal;
            overflow: auto;
        }
    </style>
    """,
    unsafe_allow_html=True,
)

<<<<<<< HEAD
# Set default sidebar width via JavaScript so users can still resize it
components.html(
    """
    <script>
    const sidebar = window.parent.document.querySelector('section[data-testid="stSidebar"]');
    if (sidebar) {
        sidebar.style.width = '40%';
    }
    </script>
    """,
    height=0,
)

=======
>>>>>>> 5242c9fa
# Set BST timezone (UTC+1)
BST = timezone(timedelta(hours=1))
UTC_PLUS_1 = BST  # Keep backward compatibility

# Known full user names for matching CSV imports
EDITORIAL_USERS_LIST = [
    "Bethany Latham",
    "Charis Mather",
    "Noah Leatherland",
    "Rebecca Phillips-Bartlett",
]
DESIGN_USERS_LIST = [
    "Amelia Harris",
    "Amy Li",
    "Drue Rintoul",
    "Jasmine Pointer",
    "Ker Ker Lee",
    "Rob Delph",
]
ALL_USERS_LIST = EDITORIAL_USERS_LIST + DESIGN_USERS_LIST

# Map first names (and common short forms) to full user names
FIRST_NAME_TO_FULL = {name.split()[0].lower(): name for name in ALL_USERS_LIST}
FIRST_NAME_TO_FULL.update({
    "beth": "Bethany Latham",
    "becca": "Rebecca Phillips-Bartlett",
    "ker ker": "Ker Ker Lee",
})

def normalize_user_name(name):
    """Return a canonical user name from various CSV formats."""
    if name is None:
        return "Not set"
    name = str(name).strip()
    if name == "" or name == "Not set":
        return "Not set"

    lower = name.lower()
    # Exact match to known users
    for full in ALL_USERS_LIST:
        if lower == full.lower():
            return full

    # Match by first name or short form
    first = lower.split()[0]
    if first in FIRST_NAME_TO_FULL:
        return FIRST_NAME_TO_FULL[first]

    return name


@st.cache_resource
def init_database():
    """Initialise database connection and create tables"""
    try:
        # Prefer Streamlit secrets but allow an env var fallback
        database_url = st.secrets.get("database", {}).get("url") or os.getenv("DATABASE_URL")
        if not database_url:
            st.error(
                "Database URL not configured. Set database.url in Streamlit secrets "
                "or the DATABASE_URL environment variable."
            )
            return None

        engine = create_engine(database_url)

        # Create table if it doesn't exist
        with engine.connect() as conn:
            conn.execute(
                text(
                    '''
                CREATE TABLE IF NOT EXISTS trello_time_tracking (
                    id SERIAL PRIMARY KEY,
                    card_name VARCHAR(500) NOT NULL,
                    user_name VARCHAR(255) NOT NULL,
                    list_name VARCHAR(255) NOT NULL,
                    time_spent_seconds INTEGER NOT NULL,
                    date_started DATE,
                    card_estimate_seconds INTEGER,
                    board_name VARCHAR(255),
                    labels TEXT,
                    completed BOOLEAN DEFAULT FALSE,
                    archived BOOLEAN DEFAULT FALSE,
                    created_at TIMESTAMP DEFAULT CURRENT_TIMESTAMP,
                    UNIQUE(card_name, user_name, list_name, date_started, time_spent_seconds)
                )
            '''
                )
            )
            # Add archived column to existing table if it doesn't exist
            conn.execute(
                text(
                    '''
                ALTER TABLE trello_time_tracking
                ADD COLUMN IF NOT EXISTS archived BOOLEAN DEFAULT FALSE
            '''
                )
            )

            # Add session_start_time column if it doesn't exist
            conn.execute(
                text(
                    '''
                ALTER TABLE trello_time_tracking
                ADD COLUMN IF NOT EXISTS session_start_time TIMESTAMP
            '''
                )
            )

            # Add tag column if it doesn't exist
            conn.execute(
                text(
                    '''
                ALTER TABLE trello_time_tracking
                ADD COLUMN IF NOT EXISTS tag VARCHAR(255)
            '''
                )
            )

            # Ensure other optional columns exist for older databases
            conn.execute(
                text(
                    '''
                ALTER TABLE trello_time_tracking
                ADD COLUMN IF NOT EXISTS card_estimate_seconds INTEGER
            '''
                )
            )
            conn.execute(
                text(
                    '''
                ALTER TABLE trello_time_tracking
                ADD COLUMN IF NOT EXISTS board_name VARCHAR(255)
            '''
                )
            )
            conn.execute(
                text(
                    '''
                ALTER TABLE trello_time_tracking
                ADD COLUMN IF NOT EXISTS labels TEXT
            '''
                )
            )
            conn.execute(
                text(
                    '''
                ALTER TABLE trello_time_tracking
                ADD COLUMN IF NOT EXISTS created_at TIMESTAMP DEFAULT CURRENT_TIMESTAMP
            '''
                )
            )
            conn.execute(
                text(
                    '''
                ALTER TABLE trello_time_tracking
                ADD COLUMN IF NOT EXISTS completed BOOLEAN DEFAULT FALSE
            '''
                )
            )

            # Create books table for storing book metadata
            conn.execute(
                text(
                    '''
                CREATE TABLE IF NOT EXISTS books (
                    card_name VARCHAR(500) PRIMARY KEY,
                    board_name VARCHAR(255),
                    tag VARCHAR(255),
                    archived BOOLEAN DEFAULT FALSE,
                    created_at TIMESTAMP DEFAULT CURRENT_TIMESTAMP
                )
            '''
                )
            )

            # Add optional columns to books table if they are missing
            conn.execute(
                text(
                    '''
                ALTER TABLE books
                ADD COLUMN IF NOT EXISTS board_name VARCHAR(255)
            '''
                )
            )
            conn.execute(
                text(
                    '''
                ALTER TABLE books
                ADD COLUMN IF NOT EXISTS tag VARCHAR(255)
            '''
                )
            )
            conn.execute(
                text(
                    '''
                ALTER TABLE books
                ADD COLUMN IF NOT EXISTS archived BOOLEAN DEFAULT FALSE
            '''
                )
            )
            conn.execute(
                text(
                    '''
                ALTER TABLE books
                ADD COLUMN IF NOT EXISTS created_at TIMESTAMP DEFAULT CURRENT_TIMESTAMP
            '''
                )
            )

            # Create active timers table for persistent timer storage
            conn.execute(
                text(
                    '''
                CREATE TABLE IF NOT EXISTS active_timers (
                    id SERIAL PRIMARY KEY,
                    timer_key VARCHAR(500) NOT NULL UNIQUE,
                    card_name VARCHAR(255) NOT NULL,
                    user_name VARCHAR(100),
                    list_name VARCHAR(100) NOT NULL,
                    board_name VARCHAR(100),
                    start_time TIMESTAMPTZ NOT NULL,
                    accumulated_seconds INTEGER DEFAULT 0,
                    is_paused BOOLEAN DEFAULT FALSE,
                    created_at TIMESTAMPTZ DEFAULT CURRENT_TIMESTAMP
                )
            '''
                )
            )

            # Add new columns to existing active_timers table if they don't exist
            conn.execute(
                text(
                    '''
                ALTER TABLE active_timers
                ADD COLUMN IF NOT EXISTS accumulated_seconds INTEGER DEFAULT 0
            '''
                )
            )
            conn.execute(
                text(
                    '''
                ALTER TABLE active_timers
                ADD COLUMN IF NOT EXISTS is_paused BOOLEAN DEFAULT FALSE
            '''
                )
            )

            # Migrate existing TIMESTAMP columns to TIMESTAMPTZ if needed
            try:
                conn.execute(
                    text(
                        '''
                    ALTER TABLE active_timers
                    ALTER COLUMN start_time TYPE TIMESTAMPTZ USING start_time AT TIME ZONE 'Europe/London'
                '''
                    )
                )
                conn.execute(
                    text(
                        '''
                    ALTER TABLE active_timers
                    ALTER COLUMN created_at TYPE TIMESTAMPTZ USING created_at AT TIME ZONE 'Europe/London'
                '''
                    )
                )
            except Exception:
                # Columns might already be TIMESTAMPTZ, ignore the error
                pass
            conn.commit()

        return engine
    except Exception as e:
        st.error(f"Database initialisation failed: {str(e)}")
        return None


def get_users_from_database(_engine):
    """Get list of unique users from database with retry logic"""
    max_retries = 3
    for attempt in range(max_retries):
        try:
            with _engine.connect() as conn:
                result = conn.execute(
                    text(
                        'SELECT DISTINCT COALESCE(user_name, \'Not set\') FROM trello_time_tracking ORDER BY COALESCE(user_name, \'Not set\')'
                    )
                )
                return [row[0] for row in result]
        except Exception as e:
            if attempt < max_retries - 1:
                time.sleep(0.5)
                continue
            else:
                return []
    return []


def get_tags_from_database(_engine):
    """Get list of unique individual tags from database, splitting comma-separated values"""
    max_retries = 3
    for attempt in range(max_retries):
        try:
            with _engine.connect() as conn:
                result = conn.execute(
                    text(
                        "SELECT DISTINCT tag FROM trello_time_tracking WHERE tag IS NOT NULL AND tag != '' ORDER BY tag"
                    )
                )
                all_tag_strings = [row[0] for row in result]

                # Split comma-separated tags and create unique set
                individual_tags = set()
                for tag_string in all_tag_strings:
                    if tag_string:
                        # Split by comma and strip whitespace
                        tags_in_string = [tag.strip() for tag in tag_string.split(',')]
                        individual_tags.update(tags_in_string)

                # Return sorted list of individual tags
                return sorted(list(individual_tags))

        except Exception as e:
            if attempt < max_retries - 1:
                # Wait before retrying
                time.sleep(0.5)
                continue
            else:
                # Final attempt failed, return empty list instead of showing error
                return []

    return []


def get_books_from_database(_engine):
    """Get list of unique book names from database with retry logic"""
    max_retries = 3
    for attempt in range(max_retries):
        try:
            with _engine.connect() as conn:
                result = conn.execute(
                    text(
                        "SELECT DISTINCT card_name FROM trello_time_tracking WHERE card_name IS NOT NULL ORDER BY card_name"
                    )
                )
                books = [row[0] for row in result]
                return books
        except Exception as e:
            if attempt < max_retries - 1:
                time.sleep(0.5)
                continue
            else:
                return []
    return []


def get_boards_from_database(_engine):
    """Get list of unique board names from database with retry logic"""
    max_retries = 3
    for attempt in range(max_retries):
        try:
            with _engine.connect() as conn:
                result = conn.execute(
                    text(
                        "SELECT DISTINCT board_name FROM trello_time_tracking WHERE board_name IS NOT NULL AND board_name != '' ORDER BY board_name"
                    )
                )
                boards = [row[0] for row in result]
                return boards
        except Exception as e:
            if attempt < max_retries - 1:
                time.sleep(0.5)
                continue
            else:
                return []
    return []


def emergency_stop_all_timers(engine):
    """Emergency function to stop all active timers and save progress when database connection fails"""
    try:
        # Initialize session state if needed
        if 'timers' not in st.session_state:
            st.session_state.timers = {}
        if 'timer_start_times' not in st.session_state:
            st.session_state.timer_start_times = {}

        saved_timers = 0
        current_time_utc = datetime.utcnow().replace(tzinfo=timezone.utc)
        current_time_bst = current_time_utc.astimezone(BST)

        # Process any active timers from session state
        for timer_key, is_active in st.session_state.timers.items():
            if is_active and timer_key in st.session_state.timer_start_times:
                try:
                    # Parse timer key to extract details
                    parts = timer_key.split('_')
                    if len(parts) >= 3:
                        card_name = '_'.join(parts[:-2])  # Reconstruct card name
                        list_name = parts[-2]
                        user_name = parts[-1]

                        # Calculate elapsed time using UTC-based function
                        start_time = st.session_state.timer_start_times[timer_key]
                        elapsed_seconds = calculate_timer_elapsed_time(start_time)

                        # Only save if significant time elapsed
                        if elapsed_seconds > 0:
                            # Try to save to database with retry logic
                            for attempt in range(3):
                                try:
                                    with engine.connect() as conn:
                                        # Save the time entry
                                        conn.execute(
                                            text(
                                                '''
                                            INSERT INTO trello_time_tracking
                                            (card_name, user_name, list_name, time_spent_seconds,
                                             date_started, session_start_time, board_name)
                                            VALUES (:card_name, :user_name, :list_name, :time_spent_seconds,
                                                   :date_started, :session_start_time, :board_name)
                                        '''
                                            ),
                                            {
                                                'card_name': card_name,
                                                'user_name': user_name,
                                                'list_name': list_name,
                                                'time_spent_seconds': elapsed_seconds,
                                                'date_started': start_time.date(),
                                                'session_start_time': start_time,
                                                'board_name': 'Manual Entry',
                                            },
                                        )

                                        # Remove from active timers table
                                        conn.execute(
                                            text('DELETE FROM active_timers WHERE timer_key = :timer_key'),
                                            {'timer_key': timer_key},
                                        )
                                        conn.commit()
                                        saved_timers += 1
                                        break
                                except Exception:
                                    if attempt == 2:  # Last attempt failed
                                        # Store in session state as backup
                                        if 'emergency_saved_times' not in st.session_state:
                                            st.session_state.emergency_saved_times = []
                                        st.session_state.emergency_saved_times.append(
                                            {
                                                'card_name': card_name,
                                                'user_name': user_name,
                                                'list_name': list_name,
                                                'elapsed_seconds': elapsed_seconds,
                                                'start_time': start_time,
                                            }
                                        )
                                    continue

                except Exception as e:
                    continue  # Skip this timer if parsing fails

        if saved_timers > 0:
            st.success(f"Successfully saved {saved_timers} active timer(s) before stopping.")

        # Try to clear active timers table if possible
        try:
            with engine.connect() as conn:
                conn.execute(text('DELETE FROM active_timers'))
                conn.commit()
        except Exception:
            pass  # Database might be completely unavailable

    except Exception as e:
        st.error(f"Emergency timer save failed: {str(e)}")


def recover_emergency_saved_times(engine):
    """Recover and save any emergency saved times from previous session"""
    if 'emergency_saved_times' in st.session_state and st.session_state.emergency_saved_times:
        saved_count = 0
        for saved_time in st.session_state.emergency_saved_times:
            try:
                with engine.connect() as conn:
                    conn.execute(
                        text(
                            '''
                        INSERT INTO trello_time_tracking
                        (card_name, user_name, list_name, time_spent_seconds,
                         date_started, session_start_time, board_name)
                        VALUES (:card_name, :user_name, :list_name, :time_spent_seconds,
                               :date_started, :session_start_time, :board_name)
                    '''
                        ),
                        {
                            'card_name': saved_time['card_name'],
                            'user_name': saved_time['user_name'],
                            'list_name': saved_time['list_name'],
                            'time_spent_seconds': saved_time['elapsed_seconds'],
                            'date_started': saved_time['start_time'].date(),
                            'session_start_time': saved_time['start_time'],
                            'board_name': 'Manual Entry',
                        },
                    )
                    conn.commit()
                    saved_count += 1
            except Exception:
                continue  # Skip if unable to save

        if saved_count > 0:
            st.success(f"Recovered {saved_count} emergency saved timer(s) from previous session.")

        # Clear the emergency saved times
        st.session_state.emergency_saved_times = []


def load_active_timers(engine):
    """Load active timers from database - simplified version"""
    try:
        with engine.connect() as conn:
            result = conn.execute(
                text(
                    '''
                SELECT timer_key, card_name, user_name, list_name, board_name,
                       start_time, accumulated_seconds, is_paused
                FROM active_timers
                ORDER BY start_time DESC
            '''
                )
            )

            active_timers = []
            for row in result:
                timer_key = row[0]
                card_name = row[1]
                user_name = row[2]
                list_name = row[3]
                board_name = row[4]
                start_time = row[5]
                accumulated_seconds = row[6] or 0
                is_paused = row[7] or False

                # Simple session state - just track if timer is running
                if 'timers' not in st.session_state:
                    st.session_state.timers = {}
                if 'timer_start_times' not in st.session_state:
                    st.session_state.timer_start_times = {}
                if 'timer_paused' not in st.session_state:
                    st.session_state.timer_paused = {}
                if 'timer_accumulated_time' not in st.session_state:
                    st.session_state.timer_accumulated_time = {}

                # Ensure timezone-aware datetime for consistency
                if start_time.tzinfo is None:
                    start_time_with_tz = start_time.replace(tzinfo=BST)
                else:
                    # Convert to BST for consistency in session state
                    start_time_with_tz = start_time.astimezone(BST)

                st.session_state.timers[timer_key] = True
                st.session_state.timer_start_times[timer_key] = start_time_with_tz
                st.session_state.timer_paused[timer_key] = is_paused
                st.session_state.timer_accumulated_time[timer_key] = accumulated_seconds

                active_timers.append(
                    {
                        'timer_key': timer_key,
                        'card_name': card_name,
                        'user_name': user_name,
                        'list_name': list_name,
                        'board_name': board_name,
                        'start_time': start_time_with_tz,
                    }
                )

            return active_timers
    except Exception as e:
        error_msg = str(e)

        # Check if this is an SSL connection error indicating app restart
        if "SSL connection has been closed unexpectedly" in error_msg or "connection" in error_msg.lower():
            st.warning("App restarted - automatically stopping all active timers and saving progress...")

            # Try to recover and save any active timers from session state
            emergency_stop_all_timers(engine)

            # Clear session state timers since they've been saved
            if 'timers' in st.session_state:
                st.session_state.timers = {}
            if 'timer_start_times' in st.session_state:
                st.session_state.timer_start_times = {}

            return []
        else:
            st.error(f"Error loading active timers: {error_msg}")
            return []


def save_active_timer(
    engine,
    timer_key,
    card_name,
    user_name,
    list_name,
    board_name,
    start_time,
    accumulated_seconds=0,
    is_paused=False,
):
    """Save or update an active timer in the database."""
    try:
        with engine.connect() as conn:
            if start_time.tzinfo is None:
                start_time_with_tz = start_time.replace(tzinfo=BST)
            else:
                start_time_with_tz = start_time

            conn.execute(
                text(
                    '''
                INSERT INTO active_timers (timer_key, card_name, user_name, list_name,
                    board_name, start_time, accumulated_seconds, is_paused, created_at)
                VALUES (:timer_key, :card_name, :user_name, :list_name, :board_name,
                    :start_time, :accumulated_seconds, :is_paused, CURRENT_TIMESTAMP)
                ON CONFLICT (timer_key) DO UPDATE SET
                    start_time = EXCLUDED.start_time,
                    accumulated_seconds = EXCLUDED.accumulated_seconds,
                    is_paused = EXCLUDED.is_paused,
                    created_at = CURRENT_TIMESTAMP
            '''
                ),
                {
                    'timer_key': timer_key,
                    'card_name': card_name,
                    'user_name': user_name,
                    'list_name': list_name,
                    'board_name': board_name,
                    'start_time': start_time_with_tz,
                    'accumulated_seconds': accumulated_seconds,
                    'is_paused': is_paused,
                },
            )
            conn.commit()
    except Exception as e:
        st.error(f"Error saving active timer: {str(e)}")


def update_active_timer_state(
    engine, timer_key, accumulated_seconds, is_paused, start_time=None
):
    """Update active timer pause/resume state."""
    try:
        with engine.connect() as conn:
            params = {
                'accumulated_seconds': accumulated_seconds,
                'is_paused': is_paused,
                'timer_key': timer_key,
            }
            if start_time is not None:
                if start_time.tzinfo is None:
                    start_time_with_tz = start_time.replace(tzinfo=BST)
                else:
                    start_time_with_tz = start_time
                params['start_time'] = start_time_with_tz
                conn.execute(
                    text(
                        '''
                    UPDATE active_timers
                    SET accumulated_seconds = :accumulated_seconds,
                        is_paused = :is_paused,
                        start_time = :start_time
                    WHERE timer_key = :timer_key
                '''
                    ),
                    params,
                )
            else:
                conn.execute(
                    text(
                        '''
                    UPDATE active_timers
                    SET accumulated_seconds = :accumulated_seconds,
                        is_paused = :is_paused
                    WHERE timer_key = :timer_key
                '''
                    ),
                    params,
                )
            conn.commit()
    except Exception as e:
        st.error(f"Error updating active timer: {str(e)}")


def remove_active_timer(engine, timer_key):
    """Remove active timer from database"""
    try:
        with engine.connect() as conn:
            conn.execute(
                text(
                    '''
                DELETE FROM active_timers WHERE timer_key = :timer_key
            '''
                ),
                {'timer_key': timer_key},
            )
            conn.commit()
    except Exception as e:
        st.error(f"Error removing active timer: {str(e)}")


def stop_active_timer(engine, timer_key):
    """Stop a running timer and save its elapsed time."""
    if timer_key not in st.session_state.get('timers', {}):
        return

    start_time = st.session_state.timer_start_times.get(timer_key)
    accumulated = st.session_state.timer_accumulated_time.get(timer_key, 0)
    paused = st.session_state.timer_paused.get(timer_key, False)

    elapsed_seconds = accumulated
    if not paused and start_time:
        elapsed_seconds += calculate_timer_elapsed_time(start_time)

    parts = timer_key.split('_')
    if len(parts) < 3:
        return

    card_name = '_'.join(parts[:-2])
    list_name = parts[-2]
    user_name = parts[-1]

    board_name = 'Manual Entry'
    try:
        with engine.connect() as conn:
            res = conn.execute(
                text('SELECT board_name FROM active_timers WHERE timer_key = :timer_key'), {'timer_key': timer_key}
            )
            row = res.fetchone()
            if row and row[0]:
                board_name = row[0]
    except Exception:
        pass

    try:
        with engine.connect() as conn:
            conn.execute(
                text(
                    '''
                INSERT INTO trello_time_tracking
                (card_name, user_name, list_name, time_spent_seconds,
                 date_started, session_start_time, board_name)
                VALUES (:card_name, :user_name, :list_name, :time_spent_seconds,
                        :date_started, :session_start_time, :board_name)
                ON CONFLICT (card_name, user_name, list_name, date_started, time_spent_seconds)
                DO UPDATE SET
                    session_start_time = EXCLUDED.session_start_time,
                    board_name = EXCLUDED.board_name,
                    created_at = CURRENT_TIMESTAMP
            '''
                ),
                {
                    'card_name': card_name,
                    'user_name': user_name,
                    'list_name': list_name,
                    'time_spent_seconds': elapsed_seconds,
                    'date_started': (start_time or datetime.now(BST)).date(),
                    'session_start_time': start_time or datetime.now(BST),
                    'board_name': board_name,
                },
            )
            conn.execute(text('DELETE FROM active_timers WHERE timer_key = :timer_key'), {'timer_key': timer_key})
            conn.commit()
    except Exception as e:
        st.error(f"Error saving timer data: {str(e)}")

    st.session_state.timers[timer_key] = False
    if timer_key in st.session_state.timer_start_times:
        del st.session_state.timer_start_times[timer_key]
    if timer_key in st.session_state.timer_accumulated_time:
        del st.session_state.timer_accumulated_time[timer_key]
    if timer_key in st.session_state.timer_paused:
        del st.session_state.timer_paused[timer_key]
    st.rerun()


def display_active_timers_sidebar(engine):
    """Display running timers in the sidebar on every page."""
    active_timer_count = sum(1 for running in st.session_state.timers.values() if running)
    with st.sidebar:
        st.write(f"**Active Timers ({active_timer_count})**")
        if active_timer_count == 0:
            st.write("No active timers")
        else:
            for task_key, is_running in st.session_state.timers.items():
                if is_running and task_key in st.session_state.timer_start_times:
                    parts = task_key.split('_')
                    if len(parts) >= 3:
                        book_title = '_'.join(parts[:-2])
                        stage_name = parts[-2]
                        user_name = parts[-1]
                        start_time = st.session_state.timer_start_times[task_key]
                        accumulated = st.session_state.timer_accumulated_time.get(task_key, 0)
                        paused = st.session_state.timer_paused.get(task_key, False)
                        current_elapsed = 0 if paused else calculate_timer_elapsed_time(start_time)
                        elapsed_seconds = accumulated + current_elapsed
                        elapsed_str = format_seconds_to_time(elapsed_seconds)

                        estimate_seconds = get_task_estimate(engine, book_title, user_name, stage_name)
                        estimate_str = format_seconds_to_time(estimate_seconds)

                        user_display = user_name if user_name and user_name != "Not set" else "Unassigned"

                        col1, col2, col3 = st.columns([3, 1, 1])
                        with col1:
                            status_text = "PAUSED" if paused else "RECORDING"
                            sidebar_timer_id = f"sidebar_timer_{task_key}"
                            components.html(
                                f"""
<style>
<<<<<<< HEAD
body {{
  font-family: 'Noto Sans', sans-serif;
  margin: 0;
}}
=======
body {{ font-family: 'Noto Sans', sans-serif; }}
>>>>>>> 5242c9fa
.timer-text {{
  white-space: normal;
  word-break: break-word;
}}
</style>
<div id='{sidebar_timer_id}' class='timer-text'><strong>{book_title} - {stage_name} ({user_display})</strong>: <strong>{elapsed_str}</strong>/{estimate_str} - {status_text}</div>
<script>
var font = window.parent.getComputedStyle(window.parent.document.body).getPropertyValue('font-family');
document.getElementById('{sidebar_timer_id}').style.fontFamily = font;

var elapsed = {elapsed_seconds};
var paused = {str(paused).lower()};
var elem = document.getElementById('{sidebar_timer_id}');
function fmt(sec) {{
  var h = Math.floor(sec / 3600).toString().padStart(2, '0');
  var m = Math.floor((sec % 3600) / 60).toString().padStart(2, '0');
  var s = Math.floor(sec % 60).toString().padStart(2, '0');
  return h + ':' + m + ':' + s;
}}
function resizeIframe() {{
  var iframe = window.frameElement;
  if (iframe) {{
<<<<<<< HEAD
    iframe.style.height = (document.body.scrollHeight + 4) + 'px';
=======
    iframe.style.height = document.body.scrollHeight + 'px';
>>>>>>> 5242c9fa
  }}
}}
resizeIframe();
if (!paused) {{
  setInterval(function() {{
    elapsed += 1;
    elem.innerHTML = "<strong>{book_title} - {stage_name} ({user_display})</strong>: <strong>" + fmt(elapsed) + "</strong>/{estimate_str} - {status_text}";
    resizeIframe();
  }}, 1000);
}}
</script>
""",
                                height=0,
                            )
                        with col2:
                            pause_label = "Resume" if paused else "Pause"
                            if st.button(pause_label, key=f"summary_pause_{task_key}"):
                                if paused:
                                    resume_time = datetime.utcnow().replace(tzinfo=timezone.utc).astimezone(BST)
                                    st.session_state.timer_start_times[task_key] = resume_time
                                    st.session_state.timer_paused[task_key] = False
                                    update_active_timer_state(engine, task_key, accumulated, False, resume_time)
                                else:
                                    elapsed_since_start = calculate_timer_elapsed_time(start_time)
                                    new_accum = accumulated + elapsed_since_start
                                    st.session_state.timer_accumulated_time[task_key] = new_accum
                                    st.session_state.timer_paused[task_key] = True
                                    update_active_timer_state(engine, task_key, new_accum, True)
                                st.rerun()
                        with col3:
                            if st.button("Stop", key=f"summary_stop_{task_key}"):
                                stop_active_timer(engine, task_key)

        st.markdown("---")


def update_task_completion(engine, card_name, user_name, list_name, completed):
    """Update task completion status for all matching records"""
    try:
        with engine.connect() as conn:
            # Update all matching records and get count of affected rows
            result = conn.execute(
                text(
                    """
                UPDATE trello_time_tracking
                SET completed = :completed
                WHERE card_name = :card_name
                AND COALESCE(user_name, 'Not set') = :user_name
                AND list_name = :list_name
                AND archived = FALSE
            """
                ),
                {'completed': completed, 'card_name': card_name, 'user_name': user_name, 'list_name': list_name},
            )
            conn.commit()

            # Verify the update worked
            rows_affected = result.rowcount
            if rows_affected == 0:
                st.warning(f"No records found to update for {card_name} - {list_name} ({user_name})")

    except Exception as e:
        st.error(f"Error updating task completion: {str(e)}")


def get_task_completion(engine, card_name, user_name, list_name):
    """Get task completion status"""
    try:
        with engine.connect() as conn:
            result = conn.execute(
                text(
                    """
                SELECT completed FROM trello_time_tracking
                WHERE card_name = :card_name
                AND COALESCE(user_name, 'Not set') = :user_name
                AND list_name = :list_name
                LIMIT 1
            """
                ),
                {'card_name': card_name, 'user_name': user_name, 'list_name': list_name},
            )
            row = result.fetchone()
            return row[0] if row else False
    except Exception as e:
        st.error(f"Error getting task completion: {str(e)}")
        return False


def get_task_estimate(engine, card_name, user_name, list_name):
    """Return estimated time for a task in seconds."""

    try:
        with engine.connect() as conn:
            result = conn.execute(
                text(
                    '''
                SELECT MAX(card_estimate_seconds)

                FROM trello_time_tracking
                WHERE card_name = :card_name
                AND list_name = :list_name
                AND COALESCE(user_name, 'Not set') = :user_name
                AND archived = FALSE
            '''
                ),
                {
                    'card_name': card_name,
                    'list_name': list_name,
                    'user_name': user_name,
                },
            )
            row = result.fetchone()
            return int(row[0]) if row and row[0] else 0
    except Exception as e:
        st.error(f"Error getting task estimate: {str(e)}")

        return 0


def check_all_tasks_completed(engine, card_name):
    """Check if all tasks for a book are completed"""
    try:
        with engine.connect() as conn:
            # Get all tasks for this book - need to check each user/stage combination
            result = conn.execute(
                text(
                    """
                SELECT list_name, COALESCE(user_name, 'Not set') as user_name,
                       BOOL_AND(COALESCE(completed, false)) as all_completed
                FROM trello_time_tracking
                WHERE card_name = :card_name
                AND archived = FALSE
                GROUP BY list_name, COALESCE(user_name, 'Not set')
            """
                ),
                {'card_name': card_name},
            )

            task_groups = result.fetchall()
            if not task_groups:
                return False

            # Check if all task groups are completed
            for task_group in task_groups:
                if not task_group[2]:  # all_completed column
                    return False

            return True
    except Exception as e:
        st.error(f"Error checking book completion: {str(e)}")
        return False


def delete_task_stage(engine, card_name, user_name, list_name):
    """Delete a specific task stage from the database"""
    try:
        with engine.connect() as conn:
            conn.execute(
                text(
                    """
                DELETE FROM trello_time_tracking
                WHERE card_name = :card_name
                AND COALESCE(user_name, 'Not set') = :user_name
                AND list_name = :list_name
            """
                ),
                {'card_name': card_name, 'user_name': user_name, 'list_name': list_name},
            )
            conn.commit()
            return True
    except Exception as e:
        st.error(f"Error deleting task stage: {str(e)}")
        return False


def create_book_record(engine, card_name, board_name=None, tag=None):
    """Create a book record in the books table"""
    try:
        with engine.connect() as conn:
            conn.execute(
                text(
                    """
                INSERT INTO books (card_name, board_name, tag)
                VALUES (:card_name, :board_name, :tag)
                ON CONFLICT (card_name) DO UPDATE SET
                    board_name = EXCLUDED.board_name,
                    tag = EXCLUDED.tag
            """
                ),
                {'card_name': card_name, 'board_name': board_name, 'tag': tag},
            )
            conn.commit()
            return True
    except Exception as e:
        st.error(f"Error creating book record: {str(e)}")
        return False


def get_all_books(engine):
    """Get all books from the books table, including those without tasks"""
    try:
        with engine.connect() as conn:
            result = conn.execute(
                text(
                    """
                SELECT DISTINCT card_name, board_name, tag
                FROM books
                WHERE archived = FALSE
                UNION
                SELECT DISTINCT card_name, board_name, tag
                FROM trello_time_tracking
                WHERE archived = FALSE
                ORDER BY card_name
            """
                )
            )
            return result.fetchall()
    except Exception as e:
        st.error(f"Error fetching books: {str(e)}")
        return []


def get_available_stages_for_book(engine, card_name):
    """Get stages not yet associated with a book"""
    all_stages = [
        "Editorial R&D",
        "Editorial Writing",
        "1st Edit",
        "2nd Edit",
        "Design R&D",
        "In Design",
        "1st Proof",
        "2nd Proof",
        "Editorial Sign Off",
        "Design Sign Off",
    ]

    try:
        with engine.connect() as conn:
            result = conn.execute(
                text(
                    """
                SELECT DISTINCT list_name
                FROM trello_time_tracking
                WHERE card_name = :card_name AND archived = FALSE
            """
                ),
                {'card_name': card_name},
            )

            existing_stages = [row[0] for row in result.fetchall()]
            available_stages = [stage for stage in all_stages if stage not in existing_stages]
            return available_stages
    except Exception as e:
        st.error(f"Error getting available stages: {str(e)}")
        return []


def add_stage_to_book(engine, card_name, stage_name, board_name=None, tag=None, estimate_seconds=3600):
    """Add a new stage to a book"""
    try:
        with engine.connect() as conn:
            conn.execute(
                text(
                    """
                INSERT INTO trello_time_tracking
                (card_name, user_name, list_name, time_spent_seconds, card_estimate_seconds, board_name, created_at, tag)
                VALUES (:card_name, :user_name, :list_name, :time_spent_seconds, :card_estimate_seconds, :board_name, :created_at, :tag)
            """
                ),
                {
                    'card_name': card_name,
                    'user_name': 'Not set',  # Unassigned initially
                    'list_name': stage_name,
                    'time_spent_seconds': 0,
                    'card_estimate_seconds': estimate_seconds,
                    'board_name': board_name,
                    'created_at': datetime.now(BST),
                    'tag': tag,
                },
            )
            conn.commit()
            return True
    except Exception as e:
        st.error(f"Error adding stage: {str(e)}")
        return False


def import_books_from_csv(engine, df):
    """Import books and stage estimates from a CSV DataFrame"""
    required_cols = {"Card Name", "Board", "Tags"}
    if not required_cols.issubset(df.columns):
        missing = required_cols - set(df.columns)
        return False, f"Missing columns: {', '.join(missing)}"

    # Identify stage columns (user and time pairs)
    stage_names = [col for col in df.columns if col not in required_cols and not col.endswith(" Time")]
    if not stage_names:
        return False, "No stage columns found in CSV"

    total_entries = 0

    for _, row in df.iterrows():
        card_name = str(row.get("Card Name", "")).strip()
        if not card_name:
            card_name = "Not set"
        board_name = row.get("Board")
        board_name = str(board_name).strip() if pd.notna(board_name) else None
        tag_value = row.get("Tags")
        if pd.notna(tag_value) and str(tag_value).strip():
            final_tag = ", ".join([t.strip() for t in str(tag_value).split(",") if t.strip()])
        else:
            final_tag = None

        # Create/update book record
        create_book_record(engine, card_name, board_name, final_tag)

        current_time = datetime.now(BST)

        with engine.connect() as conn:
            for stage in stage_names:
                time_col = f"{stage} Time"
                if time_col not in df.columns:
                    continue

                time_val = row.get(time_col)
                if pd.isna(time_val) or str(time_val).strip() == "":
                    continue

                try:
                    hours = parse_hours_minutes(time_val)
                except Exception:
                    continue
                if hours <= 0:
                    continue

                estimate_seconds = int(round(hours * 60)) * 60

                user_val = row.get(stage)
                if pd.notna(user_val):
                    final_user = normalize_user_name(user_val)
                else:
                    final_user = "Not set"

                conn.execute(
                    text(
                        '''
                    INSERT INTO trello_time_tracking
                    (card_name, user_name, list_name, time_spent_seconds,
                     card_estimate_seconds, board_name, created_at,
                     session_start_time, tag)
                    VALUES (:card_name, :user_name, :list_name, :time_spent_seconds,
                            :card_estimate_seconds, :board_name, :created_at,
                            :session_start_time, :tag)
                    '''
                    ),
                    {
                        'card_name': card_name,
                        'user_name': final_user,
                        'list_name': stage,
                        'time_spent_seconds': 0,
                        'card_estimate_seconds': estimate_seconds,
                        'board_name': board_name,
                        'created_at': current_time,
                        'session_start_time': None,
                        'tag': final_tag,
                    },
                )
                total_entries += 1

            conn.commit()

    return True, f"Imported {total_entries} stage entries from CSV"


def get_filtered_tasks_from_database(
    _engine, user_name=None, book_name=None, board_name=None, tag_name=None, start_date=None, end_date=None
):
    """Get filtered tasks from database with multiple filter options"""
    try:
        query = '''
            WITH task_summary AS (
                SELECT card_name, list_name, COALESCE(user_name, 'Not set') as user_name, board_name, tag,
                       SUM(time_spent_seconds) as total_time,
                       MAX(card_estimate_seconds) as estimated_seconds,
                       MIN(CASE WHEN session_start_time IS NOT NULL THEN session_start_time END) as first_session
                FROM trello_time_tracking
                WHERE 1=1
        '''
        params = {}

        # Add filters based on provided parameters
        if user_name and user_name != "All Users":
            query += ' AND COALESCE(user_name, \'Not set\') = :user_name'
            params['user_name'] = user_name

        if book_name and book_name != "All Books":
            query += ' AND card_name = :book_name'
            params['book_name'] = book_name

        if board_name and board_name != "All Boards":
            query += ' AND board_name = :board_name'
            params['board_name'] = board_name

        if tag_name and tag_name != "All Tags":
            query += ' AND (tag = :tag_name OR tag LIKE :tag_name_pattern1 OR tag LIKE :tag_name_pattern2 OR tag LIKE :tag_name_pattern3)'
            params['tag_name'] = tag_name
            params['tag_name_pattern1'] = f'{tag_name},%'  # Tag at start
            params['tag_name_pattern2'] = f'%, {tag_name},%'  # Tag in middle
            params['tag_name_pattern3'] = f'%, {tag_name}'  # Tag at end

        query += '''
                GROUP BY card_name, list_name, COALESCE(user_name, 'Not set'), board_name, tag
            )
            SELECT card_name, list_name, user_name, board_name, tag, first_session, total_time, estimated_seconds
            FROM task_summary
        '''

        # Add date filtering to the main query if needed
        if start_date or end_date:
            date_conditions = []
            if start_date:
                date_conditions.append('first_session >= :start_date')
                params['start_date'] = start_date
            if end_date:
                date_conditions.append('first_session <= :end_date')
                params['end_date'] = end_date

            if date_conditions:
                query += ' WHERE ' + ' AND '.join(date_conditions)

        query += ' ORDER BY first_session DESC, card_name, list_name'

        with _engine.connect() as conn:
            result = conn.execute(text(query), params)
            data = []
            for row in result:
                card_name = row[0]
                list_name = row[1]
                user_name = row[2]
                board_name = row[3]
                tag = row[4]
                first_session = row[5]
                total_time = row[6]
                estimated_time = row[7] if row[7] else 0

                if first_session:
                    # Format as DD/MM/YYYY HH:MM
                    date_time_str = first_session.strftime('%d/%m/%Y %H:%M')
                else:
                    date_time_str = 'Manual Entry'

                # Calculate completion percentage
                if estimated_time > 0:
                    completion_ratio = total_time / estimated_time
                    if completion_ratio <= 1.0:
                        completion_percentage = f"{int(completion_ratio * 100)}%"
                    else:
                        over_percentage = int((completion_ratio - 1.0) * 100)
                        completion_percentage = f"{over_percentage}% over"
                else:
                    completion_percentage = "No estimate"

                data.append(
                    {
                        'Book Title': card_name,
                        'Stage': list_name,
                        'User': user_name,
                        'Board': board_name,
                        'Tag': tag if tag else 'No Tag',
                        'Session Started': date_time_str,
                        'Time Allocation': format_seconds_to_time(estimated_time) if estimated_time > 0 else 'Not Set',
                        'Time Spent': format_seconds_to_time(total_time),
                        'Completion %': completion_percentage,
                    }
                )
            return pd.DataFrame(data)
    except Exception as e:
        st.error(f"Error fetching user tasks: {str(e)}")
        return pd.DataFrame()


def format_seconds_to_time(seconds):
    """Convert seconds to hh:mm:ss format"""
    if pd.isna(seconds) or seconds == 0:
        return "00:00:00"

    # Convert to integer to handle any float values
    seconds = int(seconds)
    hours = seconds // 3600
    minutes = (seconds % 3600) // 60
    secs = seconds % 60
    return f"{hours:02d}:{minutes:02d}:{secs:02d}"


def render_basic_js_timer(timer_id, status_label, elapsed_seconds, paused):
    """Render a simple JavaScript-based timer."""
    elapsed_str = format_seconds_to_time(elapsed_seconds)
    return f"""
<style>
body {{ font-family: 'Noto Sans', sans-serif; }}
</style>
<div id='{timer_id}'><strong>{status_label}</strong> ({elapsed_str})</div>
<script>
var font = window.parent.getComputedStyle(window.parent.document.body).getPropertyValue('font-family');
document.getElementById('{timer_id}').style.fontFamily = font;

var elapsed = {elapsed_seconds};
var paused = {str(paused).lower()};
var elem = document.getElementById('{timer_id}');
function fmt(sec) {{
  var h = Math.floor(sec / 3600).toString().padStart(2, '0');
  var m = Math.floor((sec % 3600) / 60).toString().padStart(2, '0');
  var s = Math.floor(sec % 60).toString().padStart(2, '0');
  return h + ':' + m + ':' + s;
}}
if (!paused) {{
  setInterval(function() {{
    elapsed += 1;
    elem.innerHTML = "<strong>{status_label}</strong> (" + fmt(elapsed) + ")";
  }}, 1000);
}}
</script>
"""


def parse_hours_minutes(value):
    """Parse HH:MM or decimal hour strings to float hours."""
    if value is None or value == "":
        return 0.0

    try:
        if isinstance(value, (int, float)):
            return float(value)

        value = str(value).strip()

        if ":" in value:
            parts = value.split(":")
            if len(parts) == 2:
                hours = float(parts[0])
                minutes = float(parts[1])
                if minutes >= 60:
                    st.warning("Minutes must be less than 60")
                    return 0.0
                return hours + minutes / 60

        return float(value)
    except ValueError:
        st.warning("Use HH:MM or decimal hours (e.g., 2:30)")
        return 0.0


def calculate_timer_elapsed_time(start_time):
    """Calculate elapsed time from start_time to now using UTC for accuracy"""
    if not start_time:
        return 0

    # Use UTC for all calculations to avoid timezone issues
    current_time_utc = datetime.utcnow().replace(tzinfo=timezone.utc)

    # Convert start_time to UTC
    if start_time.tzinfo is None:
        # Assume start_time is in BST if no timezone info
        start_time = start_time.replace(tzinfo=BST).astimezone(timezone.utc)
    else:
        # Convert to UTC
        start_time = start_time.astimezone(timezone.utc)

    elapsed = current_time_utc - start_time
    return max(0, int(elapsed.total_seconds()))  # Ensure non-negative result


def calculate_completion_status(time_spent_seconds, estimated_seconds):
    """Calculate completion status based on time spent vs estimated time"""
    if pd.isna(estimated_seconds) or estimated_seconds == 0:
        return "No estimate"

    completion_ratio = time_spent_seconds / estimated_seconds

    if completion_ratio <= 1.0:
        percentage = int(completion_ratio * 100)
        return f"{percentage}% Complete"
    else:
        over_percentage = int((completion_ratio - 1.0) * 100)
        return f"{over_percentage}% over allocation"


@st.cache_data(ttl=60)
def process_book_summary(df):
    """Generate Book Summary Table"""
    try:
        grouped = df.groupby('Card name')

        total_time = grouped['Time spent (s)'].sum()
        estimated = grouped['Card estimate(s)'].max()
        boards = grouped['Board'].first()

        def get_main_user(group):
            user_totals = group.groupby('User')['Time spent (s)'].sum()
            return user_totals.idxmax() if not user_totals.empty else "Unknown"

        main_user_series = grouped.apply(get_main_user)

        completion_list = [
            calculate_completion_status(t, 0 if pd.isna(e) else e) for t, e in zip(total_time, estimated)
        ]

        df_summary = pd.DataFrame(
            {
                'Book Title': total_time.index,
                'Board': boards.values,
                'Main User': main_user_series.values,
                'Time Spent': total_time.apply(format_seconds_to_time).values,
                'Estimated Time': estimated.fillna(0).apply(format_seconds_to_time).values,
                'Completion': completion_list,
            }
        )

        return df_summary.reset_index(drop=True)

    except Exception as e:
        st.error(f"Error processing book summary: {str(e)}")
        return pd.DataFrame()


def get_most_recent_activity(df, card_name):
    """Get the most recent list/stage worked on for a specific card"""
    try:
        card_data = df[df['Card name'] == card_name]

        if card_data.empty:
            return "Unknown"

        # If Date started (f) exists, use it to find most recent
        if 'Date started (f)' in df.columns and not card_data['Date started (f)'].isna().all():
            # Convert dates and find the most recent entry
            card_data_with_dates = card_data.dropna(subset=['Date started (f)'])
            if not card_data_with_dates.empty:
                card_data_with_dates = card_data_with_dates.copy()
                card_data_with_dates['parsed_date'] = pd.to_datetime(
                    card_data_with_dates['Date started (f)'], format='%m/%d/%Y', errors='coerce'
                )
                card_data_with_dates = card_data_with_dates.dropna(subset=['parsed_date'])
                if not card_data_with_dates.empty:
                    most_recent = card_data_with_dates.loc[card_data_with_dates['parsed_date'].idxmax()]
                    return most_recent['List']

        # Fallback: return the last entry (by order in CSV)
        return card_data.iloc[-1]['List']
    except Exception as e:
        return "Unknown"


def create_progress_bar_html(completion_percentage):
    """Create HTML progress bar for completion status"""
    if completion_percentage <= 100:
        # Normal progress (green)
        width = min(completion_percentage, 100)
        color = "#2AA395"  # Updated progress colour
        return f"""
        <div style="margin-bottom: 5px;">
            <div style="background-color: #f0f0f0; border-radius: 10px; padding: 2px; width: 200px; height: 20px;">
                <div style="background-color: {color}; width: {width}%; height: 16px; border-radius: 8px;"></div>
            </div>
            <div style="font-size: 12px; font-weight: bold; color: {color}; text-align: center;">
                {completion_percentage:.1f}% complete
            </div>
        </div>
        """
    else:
        # Over allocation (red with overflow)
        over_percentage = completion_percentage - 100
        return f"""
        <div style="margin-bottom: 5px;">
            <div style="background-color: #f0f0f0; border-radius: 10px; padding: 2px; width: 200px; height: 20px;">
                <div style="background-color: #dc3545; width: 100%; height: 16px; border-radius: 8px;"></div>
            </div>
            <div style="font-size: 12px; font-weight: bold; color: #dc3545; text-align: center;">
                {over_percentage:.1f}% over allocation
            </div>
        </div>
        """


def process_book_completion(df, search_filter=None):
    """Generate Book Completion Table with visual progress"""
    try:
        # Apply search filter if provided
        if search_filter:
            # Escape special regex characters to handle punctuation properly
            escaped_filter = re.escape(search_filter)
            df = df[df['Card name'].str.contains(escaped_filter, case=False, na=False)]

        if df.empty:
            return pd.DataFrame()

        # Group by book title (Card name)
        book_groups = df.groupby('Card name')

        book_completion_data = []

        for book_title, group in book_groups:
            # Calculate total time spent
            total_time_spent = group['Time spent (s)'].sum()

            # Get estimated time (assuming it's the same for all rows of the same book)
            estimated_time = 0
            if 'Card estimate(s)' in group.columns and len(group) > 0:
                est_val = group['Card estimate(s)'].iloc[0]
                if not pd.isna(est_val):
                    estimated_time = est_val

            # Get most recent activity
            most_recent_list = get_most_recent_activity(df, book_title)

            # Calculate completion status
            completion = calculate_completion_status(total_time_spent, estimated_time)

            # Create visual progress element
            if estimated_time > 0:
                completion_percentage = (total_time_spent / estimated_time) * 100
                progress_bar_html = create_progress_bar_html(completion_percentage)
            else:
                progress_bar_html = '<div style="font-style: italic; color: #666;">No estimate</div>'

            visual_progress = f"""
            <div style="padding: 10px; border: 1px solid #ddd; border-radius: 8px; margin: 2px 0; background-color: #fafafa;">
                <div style="font-weight: bold; font-size: 14px; margin-bottom: 5px; color: #000;">{book_title}</div>
                <div style="font-size: 12px; color: #666; margin-bottom: 8px;">Current stage: {most_recent_list}</div>
                <div>{progress_bar_html}</div>
            </div>
            """

            book_completion_data.append(
                {
                    'Book Title': book_title,
                    'Visual Progress': visual_progress,
                }
            )

        return pd.DataFrame(book_completion_data)

    except Exception as e:
        st.error(f"Error processing book completion: {str(e)}")
        return pd.DataFrame()


def convert_date_format(date_str):
    """Convert date from mm/dd/yyyy format to dd/mm/yyyy format"""
    try:
        if pd.isna(date_str) or date_str == 'N/A':
            return 'N/A'

        # Parse the date string - handle both with and without time
        if ' ' in str(date_str):
            # Has time component
            date_part, time_part = str(date_str).split(' ', 1)
            date_obj = datetime.strptime(date_part, '%m/%d/%Y')
            return f"{date_obj.strftime('%d/%m/%Y')} {time_part}"
        else:
            # Date only
            date_obj = datetime.strptime(str(date_str), '%m/%d/%Y')
            return date_obj.strftime('%d/%m/%Y')
    except:
        return str(date_str)  # Return original if conversion fails


def process_user_task_breakdown(df):
    """Generate User Task Breakdown Table with aggregated time"""
    try:
        # Check if Date started column exists in the CSV
        has_date = 'Date started (f)' in df.columns

        if has_date:
            # Convert date format from mm/dd/yyyy to datetime for proper sorting
            df_copy = df.copy()

            # Try multiple date formats to handle different possible formats
            df_copy['Date_parsed'] = pd.to_datetime(df_copy['Date started (f)'], errors='coerce')

            # If initial parsing failed, try specific formats
            if df_copy['Date_parsed'].isna().all():
                # Try mm/dd/yyyy format without time
                df_copy['Date_parsed'] = pd.to_datetime(df_copy['Date started (f)'], format='%m/%d/%Y', errors='coerce')

            # Group by User, Book Title, and List to aggregate multiple sessions
            # For each group, sum the time and take the earliest date
            agg_funcs = {
                'Time spent (s)': 'sum',
                'Date_parsed': 'min',  # Get earliest date
                'Date started (f)': 'first',  # Keep original format for fallback
            }

            aggregated = df_copy.groupby(['User', 'Card name', 'List']).agg(agg_funcs).reset_index()

            # Convert the earliest date back to dd/mm/yyyy format for display (date only, no time)
            def format_date_display(date_val):
                if pd.notna(date_val):
                    return date_val.strftime('%d/%m/%Y')
                else:
                    return 'N/A'

            aggregated['Date_display'] = aggregated['Date_parsed'].apply(format_date_display)

            # Rename columns for clarity
            aggregated = aggregated[['User', 'Card name', 'List', 'Date_display', 'Time spent (s)']]
            aggregated.columns = ['User', 'Book Title', 'List', 'Date', 'Time Spent (s)']

        else:
            # Group by User, Book Title (Card name), and List (stage/task)
            # Aggregate time spent for duplicate combinations
            aggregated = df.groupby(['User', 'Card name', 'List'])['Time spent (s)'].sum().reset_index()

            # Rename columns for clarity
            aggregated.columns = ['User', 'Book Title', 'List', 'Time Spent (s)']

            # Add empty Date column if not present
            aggregated['Date'] = 'N/A'

        # Format time spent
        aggregated['Time Spent'] = aggregated['Time Spent (s)'].apply(format_seconds_to_time)

        # Drop the seconds column as we now have formatted time
        aggregated = aggregated.drop('Time Spent (s)', axis=1)

        # Reorder columns to put Date after List
        aggregated = aggregated[['User', 'Book Title', 'List', 'Date', 'Time Spent']]

        # Sort by User → Book Title → List
        aggregated = aggregated.sort_values(['User', 'Book Title', 'List'])

        return aggregated.reset_index(drop=True)

    except Exception as e:
        st.error(f"Error processing user task breakdown: {str(e)}")
        return pd.DataFrame()


def main():
    # Initialise database connection
    engine = init_database()
    if not engine:
        st.error("Could not connect to database. Please check your configuration.")
        return

    # Add custom CSS to reduce padding and margins
    st.markdown(
        """
    <style>
    .main .block-container {
        padding-top: 1rem;
        padding-bottom: 1rem;
        padding-left: 1rem;
        padding-right: 1rem;
    }
    .stExpander > div:first-child {
        padding: 0.5rem 0;
    }
    .element-container {
        margin-bottom: 0.5rem;
    }
    div[data-testid="column"] {
        padding: 0 0.5rem;
    }
   /* Sidebar uses Streamlit secondary background */
section[data-testid="stSidebar"] > div:first-child {
    background-color: var(--secondary-background-color);
}


    /* Consistent button styling */
    .stButton > button, .stDownloadButton > button {
        background-color: #EB5D0C;
        color: #ffffff;
        border: none;
    }
    button[data-testid="stBaseButton-secondary"],
    button[data-testid="stBaseButton-secondary"]:hover,
    button[data-testid="stBaseButton-secondary"]:active,
    button[data-testid="stBaseButton-secondary"]:focus,
    button[data-testid="stBaseButton-secondary"]:disabled {
        color: #ffffff !important;
        background-color: #EB5D0C !important;
        border: none !important;
    }
    .stButton > button:hover, .stDownloadButton > button:hover,
    .stButton > button:active, .stDownloadButton > button:active,
    .stButton > button:focus, .stDownloadButton > button:focus,
    .stButton > button:disabled, .stDownloadButton > button:disabled {

        background-color: #2AA395;
        color: #ffffff;
    }

    /* Custom progress bar colour */
    div[data-testid="stProgress"] div[data-testid="stProgressBar"] > div {
        background-color: #2AA395 !important;
    }

    /* Style tabs with brand colour when active or hovered */
    div[data-testid="stTabs"] button[data-baseweb="tab"]:hover {
        color: #EB5D0C;
    }
    div[data-testid="stTabs"] button[data-baseweb="tab"][aria-selected="true"] {
        color: #EB5D0C;
    }
    

    </style>
    """,
        unsafe_allow_html=True,
    )

    st.title("Book Production Time Tracking")
    st.markdown("Track time spent on different stages of book production with detailed stage-specific analysis.")

    # Database already initialized earlier

    # Initialize timer session state
    if 'timers' not in st.session_state:
        st.session_state.timers = {}
    if 'timer_start_times' not in st.session_state:
        st.session_state.timer_start_times = {}
    if 'timer_paused' not in st.session_state:
        st.session_state.timer_paused = {}
    if 'timer_accumulated_time' not in st.session_state:
        st.session_state.timer_accumulated_time = {}

    # Recover any emergency saved times from previous session
    recover_emergency_saved_times(engine)

    # Load and restore active timers from database on every page load
    # This ensures timers are always properly restored even if session state is lost
    active_timers = load_active_timers(engine)
    if active_timers and 'timers_loaded' not in st.session_state:
        st.info(f"Restored {len(active_timers)} active timer(s) from previous session.")
        st.session_state.timers_loaded = True

    # Show active timers in sidebar regardless of selected tab
    display_active_timers_sidebar(engine)

    # Create tabs for different views as a horizontal selection
    tab_names = ["Book Progress", "Add Book", "Archive", "Reporting"]
    book_progress_tab, add_book_tab, archive_tab, reporting_tab = st.tabs(tab_names)

    # Divider below the tab selector
    st.markdown("---")


    # Create content for each tab
    with add_book_tab:
        st.header("Upload CSV")
        st.markdown(
            "Upload a CSV file with columns 'Card Name', 'Board', 'Tags' followed by stage/user and 'Stage Time' pairs."
        )
        uploaded_csv = st.file_uploader("Choose CSV file", type="csv", key="csv_upload")
        if uploaded_csv is not None:
            # Limit file size to 5MB
            max_size = 5 * 1024 * 1024  # 5MB in bytes
            if uploaded_csv.size > max_size:
                st.error("File size exceeds 5MB limit")
            else:
                try:
                    csv_df = pd.read_csv(uploaded_csv)
                    success, msg = import_books_from_csv(engine, csv_df)
                    if success:
                        st.success(msg)
                    else:
                        st.error(msg)
                except Exception as e:
                    st.error(f"Error reading CSV: {str(e)}")

        with open("time_tracker_example.csv", "rb") as example_file:

            st.download_button(
                label="Download example csv format",
                data=example_file,
                file_name="time_tracker_example.csv",
                mime="application/vnd.openxmlformats-officedocument.spreadsheetml.sheet",
            )
        st.markdown("---")

        # Manual Data Entry Form
        st.header("Manual Data Entry")
        st.markdown("*Add individual time tracking entries for detailed stage-specific analysis. Add the Card Name from Trello, the board it's from and any tags attached to the card. The Card Name is a required field.*")

        # Check if form should be cleared
        clear_form = st.session_state.get('clear_form', False)
        if clear_form:
            # Define all form field keys that need to be cleared
            form_keys_to_clear = [
                "manual_card_name",
                "manual_board_name",
                "manual_tag_select",
                "manual_add_new_tag",
                "manual_new_tag",
                # Time tracking field keys
                "user_editorial_r&d",
                "time_editorial_r&d",
                "user_editorial_writing",
                "time_editorial_writing",
                "user_1st_edit",
                "time_1st_edit",
                "user_2nd_edit",
                "time_2nd_edit",
                "user_design_r&d",
                "time_design_r&d",
                "user_in_design",
                "time_in_design",
                "user_1st_proof",
                "time_1st_proof",
                "user_2nd_proof",
                "time_2nd_proof",
                "user_editorial_sign_off",
                "time_editorial_sign_off",
                "user_design_sign_off",
                "time_design_sign_off",
            ]

            # Clear all form field keys from session state
            for key in form_keys_to_clear:
                if key in st.session_state:
                    del st.session_state[key]

            # Clear the flag
            del st.session_state['clear_form']

        # General fields
        col1, col2 = st.columns(2)
        with col1:
            card_name = st.text_input(
                "Card Name", placeholder="Enter book title", key="manual_card_name", value="" if clear_form else None
            )
        with col2:
            board_options = [
                "Accessible Readers",
                "Decodable Readers",
                "Freedom Readers",
                "Graphic Readers",
                "Non-Fiction",
                "Rapid Readers (Hi-Lo)",
            ]
            board_name = st.selectbox(
                "Board", options=board_options, key="manual_board_name", index=0 if clear_form else None
            )

        # Tag field - Multi-select
        existing_tags = get_tags_from_database(engine)

        # Create tag input - allow selecting multiple existing or adding new
        col1, col2 = st.columns([3, 1])
        with col1:
            selected_tags = st.multiselect(
                "Tags (optional)", existing_tags, key="manual_tag_select", placeholder="Choose an option"
            )
        with col2:
            add_new_tag = st.checkbox("Add New", key="manual_add_new_tag", value=False if clear_form else None)

        # If user wants to add new tag, show text input
        if add_new_tag:
            new_tag = st.text_input(
                "New Tag", placeholder="Enter new tag name", key="manual_new_tag", value="" if clear_form else None
            )
            if new_tag and new_tag.strip():
                new_tag_clean = new_tag.strip()
                if new_tag_clean not in selected_tags:
                    selected_tags.append(new_tag_clean)

        # Join multiple tags with commas for storage
        final_tag = ", ".join(selected_tags) if selected_tags else None

        st.subheader("Task Assignment & Estimates")
        st.markdown(
            "*Assign users to stages and set time estimates. You don't need to assign a user; that can be done later. Time should be added in hh:mm or decimal format. E.g. 1 hour and 30 minutes can be expressed as 1:30, 01:30 or 1.5.*"
        )

        # Define user groups for different types of work (alphabetically ordered)
        editorial_users = [
            "Not set",
            "Bethany Latham",
            "Charis Mather",
            "Noah Leatherland",
            "Rebecca Phillips-Bartlett",
        ]
        design_users = [
            "Not set",
            "Amelia Harris",
            "Amy Li",
            "Drue Rintoul",
            "Jasmine Pointer",
            "Ker Ker Lee",
            "Rob Delph",
        ]

        # Time tracking fields with specific user groups
        time_fields = [
            ("Editorial R&D", "Editorial R&D", editorial_users),
            ("Editorial Writing", "Editorial Writing", editorial_users),
            ("1st Edit", "1st Edit", editorial_users),
            ("2nd Edit", "2nd Edit", editorial_users),
            ("Design R&D", "Design R&D", design_users),
            ("In Design", "In Design", design_users),
            ("1st Proof", "1st Proof", editorial_users),
            ("2nd Proof", "2nd Proof", editorial_users),
            ("Editorial Sign Off", "Editorial Sign Off", editorial_users),
            ("Design Sign Off", "Design Sign Off", design_users),
        ]

        # Calculate and display time estimations in real-time
        editorial_total = 0.0
        design_total = 0.0
        time_entries = {}

        editorial_fields = [
            "Editorial R&D",
            "Editorial Writing",
            "1st Edit",
            "2nd Edit",
            "1st Proof",
            "2nd Proof",
            "Editorial Sign Off",
        ]
        design_fields = ["Design R&D", "In Design", "Design Sign Off"]

        for field_label, list_name, user_options in time_fields:
            st.markdown(f"**{field_label} (hours)**")
            col1, col2 = st.columns([2, 1])

            with col1:
                selected_user = st.selectbox(
                    f"User for {field_label}",
                    user_options,
                    key=f"user_{list_name.replace(' ', '_').lower()}",
                    label_visibility="collapsed",
                )

            with col2:
                time_input = st.text_input(
                    f"Time for {field_label}",
                    key=f"time_{list_name.replace(' ', '_').lower()}",
                    label_visibility="collapsed",
                    placeholder="HH:MM or hours",
                )
                time_value = parse_hours_minutes(time_input)

            # Handle user selection and calculate totals
            # Allow time entries with or without user assignment
            if time_value and time_value > 0:
                final_user = selected_user if selected_user != "Not set" else "Not set"

                # Store the entry (user can be None for unassigned tasks)
                time_entries[list_name] = {'user': final_user, 'time_hours': time_value}

                # Add to category totals
                if list_name in editorial_fields:
                    editorial_total += time_value
                elif list_name in design_fields:
                    design_total += time_value

        total_estimation = editorial_total + design_total

        # Display real-time calculations
        st.markdown("---")
        st.markdown("**Time Estimations:**")
        st.write(f"Editorial Time Estimation: {editorial_total:.1f} hours")
        st.write(f"Design Time Estimation: {design_total:.1f} hours")
        st.write(f"**Total Time Estimation: {total_estimation:.1f} hours**")
        st.markdown("---")

        st.markdown("---")

        # Submit button outside of form
        if st.button("Add Entry", type="primary", key="manual_submit"):
            if not card_name:
                st.error("Please fill in Card Name field")
            else:
                try:
                    entries_added = 0
                    current_time = datetime.now(BST)

                    # Always create a book record first
                    create_book_record(engine, card_name, board_name, final_tag)

                    with engine.connect() as conn:
                        # Add estimate entries (task assignments with 0 time spent) if any exist
                        for list_name, entry_data in time_entries.items():
                            # Create task entry with 0 time spent - users will use timer to track actual time
                            # The time_hours value from the form is just for estimation display, not actual time spent

                            # Convert hours to seconds for estimate
                            estimate_seconds = int(entry_data['time_hours'] * 3600)

                            # Insert into database with 0 time spent but store the estimate
                            conn.execute(
                                text(
                                    '''
                                INSERT INTO trello_time_tracking
                                (card_name, user_name, list_name, time_spent_seconds, card_estimate_seconds, board_name, created_at, session_start_time, tag)
                                VALUES (:card_name, :user_name, :list_name, :time_spent_seconds, :card_estimate_seconds, :board_name, :created_at, :session_start_time, :tag)
                            '''
                                ),
                                {
                                    'card_name': card_name,
                                    'user_name': entry_data['user'],
                                    'list_name': list_name,
                                    'time_spent_seconds': 0,  # Start with 0 time spent
                                    'card_estimate_seconds': estimate_seconds,  # Store the estimate
                                    'board_name': board_name if board_name else None,
                                    'created_at': current_time,
                                    'session_start_time': None,  # No active session for manual entries
                                    'tag': final_tag,
                                },
                            )
                            entries_added += 1

                        conn.commit()

                    # Keep user on the Add Book tab

                    if entries_added > 0:
                        # Store success message in session state for permanent display
                        st.session_state.book_created_message = (
                            f"Book '{card_name}' created successfully with {entries_added} time estimates!"
                        )
                    else:
                        # Book created without tasks
                        st.session_state.book_created_message = f"Book '{card_name}' created successfully! You can add tasks later from the Book Progress tab."

                    # Set flag to clear form on next render instead of modifying session state directly
                    st.session_state.clear_form = True

                except Exception as e:
                    st.error(f"Error adding manual entry: {str(e)}")

        # Show permanent success message if book was created (below the button)
        if 'book_created_message' in st.session_state:
            st.success(st.session_state.book_created_message)

    with book_progress_tab:
        # Header with hover clipboard functionality
        st.markdown(
            """
        <div style="position: relative; display: inline-block;">
            <h1 style="display: inline-block; margin: 0;" id="book-completion-progress">Book Completion Progress</h1>
            <span class="header-copy-icon" style="
                opacity: 0;
                transition: opacity 0.2s;
                margin-left: 10px;
                cursor: pointer;
                color: #666;
                font-size: 20px;
                vertical-align: middle;
            " onclick="copyHeaderLink()">🔗</span>
        </div>
        <style>
        #book-completion-progress:hover + .header-copy-icon,
        .header-copy-icon:hover {
            opacity: 1;
        }
        </style>
        <script>
        function copyHeaderLink() {
            const url = window.location.origin + window.location.pathname + '#book-completion-progress';
            navigator.clipboard.writeText(url).then(function() {
                console.log('Copied header link to clipboard');
            });
        }
        </script>
        """,
            unsafe_allow_html=True,
        )
        st.markdown("Visual progress tracking for all books with individual task timers.")


        # Check if we have data from database with SSL connection retry
        total_records = 0
        max_retries = 3
        for attempt in range(max_retries):
            try:
                with engine.connect() as conn:
                    result = conn.execute(text("SELECT COUNT(*) FROM trello_time_tracking"))
                    total_records = result.scalar()
                    break  # Success, exit retry loop
            except Exception as e:
                if attempt < max_retries - 1:
                    # Try to recreate engine connection
                    time.sleep(0.5)  # Brief pause before retry
                    continue
                else:
                    # Final attempt failed, show error but continue
                    st.error(f"Database connection issue (attempt {attempt + 1}): {str(e)[:100]}...")
                    total_records = 0
                    break

        try:
            # Clear pending refresh state at start of render
            if 'pending_refresh' in st.session_state:
                del st.session_state.pending_refresh

            # Initialize variables to avoid UnboundLocalError
            df_from_db = None
            all_books = []

            if total_records and total_records > 0:

                # Get all books including those without tasks
                all_books = get_all_books(engine)

                # Get task data from database for book completion (exclude archived)
                df_from_db = pd.read_sql(
                    '''SELECT card_name as "Card name",
                       COALESCE(user_name, 'Not set') as "User",
                       list_name as "List",
                       time_spent_seconds as "Time spent (s)",
                       date_started as "Date started (f)",
                       card_estimate_seconds as "Card estimate(s)",
                       board_name as "Board", created_at, tag as "Tag"
                       FROM trello_time_tracking WHERE archived = FALSE ORDER BY created_at DESC''',
                    engine,
                )

                if not df_from_db.empty:
                    # Calculate total books for search title
                    books_with_tasks = set(df_from_db['Card name'].unique()) if not df_from_db.empty else set()
                    books_without_tasks = set(book[0] for book in all_books if book[0] not in books_with_tasks)
                    total_books = len(books_with_tasks | books_without_tasks)

                    # Add search bar only
                    search_query = st.text_input(
                        f"Search books by title ({total_books}):",
                        placeholder="Enter book title to search...",
                        key="completion_search",
                    )

                    # Initialize filtered_df
                    filtered_df = df_from_db.copy()

                    # Determine books to display
                    if search_query:
                        # Filter books based on search
                        import re

                        escaped_query = re.escape(search_query)
                        mask = filtered_df['Card name'].str.contains(escaped_query, case=False, na=False)
                        filtered_df = filtered_df[mask]

                        # Get unique books from both sources
                        books_with_tasks = set(filtered_df['Card name'].unique()) if not filtered_df.empty else set()
                        books_without_tasks = set(book[0] for book in all_books if book[0] not in books_with_tasks)

                        # Filter books without tasks based on search query
                        books_without_tasks = {
                            book for book in books_without_tasks if search_query.lower() in book.lower()
                        }

                        # Combine and sort
                        books_to_display = sorted(books_with_tasks | books_without_tasks)
                    else:
                        # Show all books by default
                        books_to_display = sorted(book[0] for book in all_books)

                    # Pagination setup
                    books_per_page = 10
                    if 'book_page' not in st.session_state:
                        st.session_state.book_page = 0

                    # Reset to first page if search changes
                    prev_search = st.session_state.get('prev_completion_search')
                    if search_query != prev_search:
                        st.session_state.book_page = 0
                    st.session_state.prev_completion_search = search_query

                    total_books_to_display = len(books_to_display)
                    start_idx = st.session_state.book_page * books_per_page
                    end_idx = start_idx + books_per_page
                    books_subset = books_to_display[start_idx:end_idx]

                    # Only display books if we have search results
                    if books_subset:
                        # Display each book with enhanced visualization
                        for book_title in books_subset:
                            # Check if book has tasks
                            if not filtered_df.empty:
                                book_mask = filtered_df['Card name'] == book_title
                                book_data = filtered_df[book_mask].copy()
                            else:
                                book_data = pd.DataFrame()

                            # Debug: Let's see what we have
                            # st.write(f"DEBUG: Book '{book_title}' - book_data shape: {book_data.shape}")
                            # if not book_data.empty:
                            #     st.write(f"DEBUG: Book tasks found: {book_data['List'].unique()}")
                            # else:
                            #     st.write(f"DEBUG: Book data is empty for '{book_title}'")

                            # If book has no tasks, create empty data structure
                            if book_data.empty:
                                # Get book info from all_books
                                book_info = next((book for book in all_books if book[0] == book_title), None)
                                if book_info:
                                    # Create minimal book data structure
                                    book_data = pd.DataFrame(
                                        {
                                            'Card name': [book_title],
                                            'User': ['Not set'],
                                            'List': ['No tasks assigned'],
                                            'Time spent (s)': [0],
                                            'Date started (f)': [None],
                                            'Card estimate(s)': [0],
                                            'Board': [book_info[1] if book_info[1] else 'Not set'],
                                            'Tag': [book_info[2] if book_info[2] else None],
                                        }
                                    )

                            # Calculate overall progress using stage-based estimates
                            total_time_spent = book_data['Time spent (s)'].sum()

                            # Calculate total estimated time from the database entries
                            # Sum up all estimates stored in the database for this book
                            estimated_time = 0
                            if 'Card estimate(s)' in book_data.columns:
                                book_estimates = book_data['Card estimate(s)'].fillna(0).sum()
                                if book_estimates > 0:
                                    estimated_time = book_estimates

                            # If no estimates in database, use reasonable defaults per stage
                            if estimated_time == 0:
                                default_stage_estimates = {
                                    'Editorial R&D': 2 * 3600,  # 2 hours default
                                    'Editorial Writing': 8 * 3600,  # 8 hours default
                                    '1st Edit': 4 * 3600,  # 4 hours default
                                    '2nd Edit': 2 * 3600,  # 2 hours default
                                    'Design R&D': 3 * 3600,  # 3 hours default
                                    'In Design': 6 * 3600,  # 6 hours default
                                    '1st Proof': 2 * 3600,  # 2 hours default
                                    '2nd Proof': 1.5 * 3600,  # 1.5 hours default
                                    'Editorial Sign Off': 0.5 * 3600,  # 30 minutes default
                                    'Design Sign Off': 0.5 * 3600,  # 30 minutes default
                                }
                                unique_stages = book_data['List'].unique()
                                estimated_time = sum(
                                    default_stage_estimates.get(stage, 3600) for stage in unique_stages
                                )

                            # Calculate completion percentage for display
                            if estimated_time > 0:
                                completion_percentage = (total_time_spent / estimated_time) * 100
                                progress_text = f"{format_seconds_to_time(total_time_spent)}/{format_seconds_to_time(estimated_time)} ({completion_percentage:.1f}%)"
                            else:
                                completion_percentage = 0
                                progress_text = f"Total: {format_seconds_to_time(total_time_spent)} (No estimate)"

                            # Check for active timers more efficiently
                            has_active_timer = any(
                                timer_key.startswith(f"{book_title}_") and active
                                for timer_key, active in st.session_state.timers.items()
                            )

                            # Check if all tasks are completed (only if book has tasks)
                            all_tasks_completed = False
                            completion_emoji = ""
                            if not book_data.empty and book_data['List'].iloc[0] != 'No tasks assigned':
                                # Check completion status from database
                                all_tasks_completed = check_all_tasks_completed(engine, book_title)
                                completion_emoji = "✅ " if all_tasks_completed else ""

                            # Create book title with progress percentage
                            if estimated_time > 0:
                                if completion_percentage > 100:
                                    over_percentage = completion_percentage - 100
                                    book_title_with_progress = (
                                        f"{completion_emoji}**{book_title}** ({over_percentage:.1f}% over estimate)"
                                    )
                                else:
                                    book_title_with_progress = (
                                        f"{completion_emoji}**{book_title}** ({completion_percentage:.1f}%)"
                                    )
                            else:
                                book_title_with_progress = f"{completion_emoji}**{book_title}** (No estimate)"

                            # Check if book should be expanded (either has active timer or was manually expanded)
                            expanded_key = f"expanded_{book_title}"
                            if expanded_key not in st.session_state:
                                st.session_state[expanded_key] = has_active_timer

                            with st.expander(book_title_with_progress, expanded=st.session_state[expanded_key]):
                                # Show progress bar and completion info at the top
                                progress_bar_html = f"""
                                    <div style="width: 50%; background-color: #f0f0f0; border-radius: 5px; height: 10px; margin: 8px 0;">
                                    <div style="width: {min(completion_percentage, 100):.1f}%; background-color: #2AA395; height: 100%; border-radius: 5px;"></div>
                                    </div>
                                    """
                                st.markdown(progress_bar_html, unsafe_allow_html=True)
                                st.markdown(
                                    f'<div style="font-size: 14px; color: #666; margin-bottom: 10px;">{progress_text}</div>',
                                    unsafe_allow_html=True,
                                )

                                # Display tag if available
                                book_tags = book_data['Tag'].dropna().unique()
                                if len(book_tags) > 0 and book_tags[0]:
                                    # Handle multiple tags (comma-separated)
                                    tag_display = book_tags[0]
                                    # If there are commas, it means multiple tags
                                    if ',' in tag_display:
                                        tag_display = tag_display.replace(',', ', ')  # Ensure proper spacing
                                    st.markdown(
                                        f'<div style="font-size: 14px; color: #888; margin-bottom: 10px;"><strong>Tags:</strong> {tag_display}</div>',
                                        unsafe_allow_html=True,
                                    )

                                st.markdown("---")

                                # Define the order of stages to match the actual data entry form
                                stage_order = [
                                    'Editorial R&D',
                                    'Editorial Writing',
                                    '1st Edit',
                                    '2nd Edit',
                                    'Design R&D',
                                    'In Design',
                                    '1st Proof',
                                    '2nd Proof',
                                    'Editorial Sign Off',
                                    'Design Sign Off',
                                ]

                                # Group by stage/list and aggregate by user
                                stages_grouped = book_data.groupby('List')

                                # Display stages in accordion style (each stage as its own expander)
                                stage_counter = 0
                                for stage_name in stage_order:
                                    if stage_name in stages_grouped.groups:
                                        stage_data = stages_grouped.get_group(stage_name)

                                        # Check if this stage has any active timers (efficient lookup)
                                        stage_has_active_timer = any(
                                            timer_key.startswith(f"{book_title}_{stage_name}_") and active
                                            for timer_key, active in st.session_state.timers.items()
                                        )

                                        # Aggregate time by user for this stage
                                        user_aggregated = (
                                            stage_data.groupby('User')['Time spent (s)'].sum().reset_index()
                                        )

                                        # Create a summary for the expander title showing all users and their progress
                                        stage_summary_parts = []
                                        summary_users = set()
                                        for idx, user_task in user_aggregated.iterrows():
                                            user_name = user_task['User']
                                            if user_name in summary_users:
                                                continue
                                            summary_users.add(user_name)
                                            actual_time = user_task['Time spent (s)']

                                            # Get estimated time from the database for this specific user/stage combination
                                            user_stage_data = stage_data[stage_data['User'] == user_name]
                                            estimated_time_for_user = 3600  # Default 1 hour

                                            if (
                                                not user_stage_data.empty
                                                and 'Card estimate(s)' in user_stage_data.columns
                                            ):
                                                # Find the first record that has a non-null, non-zero estimate
                                                estimates = user_stage_data['Card estimate(s)'].dropna()
                                                non_zero_estimates = estimates[estimates > 0]
                                                if not non_zero_estimates.empty:
                                                    estimated_time_for_user = non_zero_estimates.iloc[0]

                                            # Check if task is completed and add tick emoji
                                            task_completed = get_task_completion(
                                                engine, book_title, user_name, stage_name
                                            )
                                            completion_emoji = "✅ " if task_completed else ""

                                            # Format times for display
                                            actual_time_str = format_seconds_to_time(actual_time)
                                            estimated_time_str = format_seconds_to_time(estimated_time_for_user)
                                            user_display = (
                                                user_name if user_name and user_name != "Not set" else "Unassigned"
                                            )

                                            stage_summary_parts.append(
                                                f"{user_display} | {actual_time_str}/{estimated_time_str} {completion_emoji}".rstrip()
                                            )

                                        # Create expander title with stage name and user summaries
                                        if stage_summary_parts:
                                            expander_title = f"**{stage_name}** | " + " | ".join(stage_summary_parts)
                                        else:
                                            expander_title = stage_name

                                        # Check if stage should be expanded (either has active timer or was manually expanded)
                                        stage_expanded_key = f"stage_expanded_{book_title}_{stage_name}"
                                        if stage_expanded_key not in st.session_state:
                                            st.session_state[stage_expanded_key] = stage_has_active_timer

                                        with st.expander(expander_title, expanded=st.session_state[stage_expanded_key]):
                                            processed_tasks = set()
                                            # Show one task per user for this stage
                                            for idx, user_task in user_aggregated.iterrows():
                                                user_name = user_task['User']
                                                task_key = f"{book_title}_{stage_name}_{user_name}"
                                                if task_key in processed_tasks:
                                                    continue
                                                processed_tasks.add(task_key)
                                                actual_time = user_task['Time spent (s)']
                                                task_key = f"{book_title}_{stage_name}_{user_name}"

                                                # Get estimated time from the database for this specific user/stage combination
                                                user_stage_data = stage_data[stage_data['User'] == user_name]
                                                estimated_time_for_user = 3600  # Default 1 hour

                                                if (
                                                    not user_stage_data.empty
                                                    and 'Card estimate(s)' in user_stage_data.columns
                                                ):
                                                    # Find the first record that has a non-null, non-zero estimate
                                                    estimates = user_stage_data['Card estimate(s)'].dropna()
                                                    non_zero_estimates = estimates[estimates > 0]
                                                    if not non_zero_estimates.empty:
                                                        estimated_time_for_user = non_zero_estimates.iloc[0]

                                                # Create columns for task info and timer
                                                col1, col2, col3 = st.columns([4, 1, 3])

                                                with col1:
                                                    # User assignment dropdown
                                                    current_user = user_name if user_name else "Not set"

                                                    # Determine user options based on stage type
                                                    if stage_name in [
                                                        "Editorial R&D",
                                                        "Editorial Writing",
                                                        "1st Edit",
                                                        "2nd Edit",
                                                        "1st Proof",
                                                        "2nd Proof",
                                                        "Editorial Sign Off",
                                                    ]:
                                                        user_options = [
                                                            "Not set",
                                                            "Bethany Latham",
                                                            "Charis Mather",
                                                            "Noah Leatherland",
                                                            "Rebecca Phillips-Bartlett",
                                                        ]
                                                    else:  # Design stages
                                                        user_options = [
                                                            "Not set",
                                                            "Amelia Harris",
                                                            "Amy Li",
                                                            "Drue Rintoul",
                                                            "Jasmine Pointer",
                                                            "Ker Ker Lee",
                                                            "Rob Delph",
                                                        ]

                                                    # Find current user index
                                                    try:
                                                        current_index = user_options.index(current_user)
                                                    except ValueError:
                                                        current_index = 0  # Default to "Not set"

                                                    # Include the row index so the key is always unique
                                                    selectbox_key = f"reassign_{book_title}_{stage_name}_{user_name}_{idx}"
                                                    # Include user_name in key to avoid duplicate elements for the same stage
                                                    selectbox_key = f"reassign_{book_title}_{stage_name}_{user_name}"
                                                    new_user = st.selectbox(
                                                        f"User for {stage_name}:",
                                                        user_options,
                                                        index=current_index,
                                                        key=selectbox_key,
                                                    )

                                                    # Display progress information directly under user dropdown
                                                    if user_name and user_name != "Not set":
                                                        # Use the actual_time variable that's already calculated for this user/stage
                                                        if estimated_time_for_user and estimated_time_for_user > 0:
                                                            progress_percentage = actual_time / estimated_time_for_user
                                                            time_spent_formatted = format_seconds_to_time(actual_time)
                                                            estimated_formatted = format_seconds_to_time(
                                                                estimated_time_for_user
                                                            )

                                                            # Progress bar
                                                            progress_value = max(0.0, min(progress_percentage, 1.0))
                                                            st.progress(progress_value)

                                                            # Progress text
                                                            if progress_percentage > 1.0:
                                                                st.write(
                                                                    f"{(progress_percentage - 1) * 100:.1f}% over estimate"
                                                                )
                                                            elif progress_percentage == 1.0:
                                                                st.write("COMPLETE: 100%")
                                                            else:
                                                                st.write(f"{progress_percentage * 100:.1f}% complete")

                                                            # Time information
                                                            st.write(
                                                                f"Time: {time_spent_formatted} / {estimated_formatted}"
                                                            )

                                                            # Completion checkbox - always get fresh status from database
                                                            completion_key = (
                                                                f"complete_{book_title}_{stage_name}_{user_name}"
                                                            )
                                                            current_completion_status = get_task_completion(
                                                                engine, book_title, user_name, stage_name
                                                            )

                                                            # Update session state with database value
                                                            st.session_state[completion_key] = current_completion_status

                                                            new_completion_status = st.checkbox(
                                                                "Completed",
                                                                value=current_completion_status,
                                                                key=f"checkbox_{completion_key}",
                                                            )

                                                            # Update completion status if changed
                                                            if new_completion_status != current_completion_status:
                                                                update_task_completion(
                                                                    engine,
                                                                    book_title,
                                                                    user_name,
                                                                    stage_name,
                                                                    new_completion_status,
                                                                )
                                                                # Update session state immediately
                                                                st.session_state[completion_key] = new_completion_status

                                                                # Clear any cached completion status to force refresh
                                                                completion_cache_key = f"book_completion_{book_title}"
                                                                if completion_cache_key in st.session_state:
                                                                    del st.session_state[completion_cache_key]

                                                                # Store success message for display without immediate refresh
                                                                success_msg_key = f"completion_success_{task_key}"
                                                                status_text = (
                                                                    "✅ Marked as completed"
                                                                    if new_completion_status
                                                                    else "❌ Marked as incomplete"
                                                                )
                                                                st.session_state[success_msg_key] = status_text

                                                                # Set flag for book-level completion update
                                                                st.session_state['completion_changed'] = True
                                                        else:
                                                            st.write("No time estimate set")

                                                    # Handle user reassignment with improved state management
                                                    if new_user != current_user:
                                                        try:
                                                            with engine.connect() as conn:
                                                                # Update user assignment in database
                                                                new_user_value = (
                                                                    new_user if new_user != "Not set" else None
                                                                )
                                                                old_user_value = (
                                                                    user_name if user_name != "Not set" else None
                                                                )

                                                                conn.execute(
                                                                    text(
                                                                        '''
                                                                        UPDATE trello_time_tracking
                                                                        SET user_name = :new_user
                                                                        WHERE card_name = :card_name
                                                                        AND list_name = :list_name
                                                                        AND COALESCE(user_name, '') = COALESCE(:old_user, '')
                                                                    '''
                                                                    ),
                                                                    {
                                                                        'new_user': new_user_value,
                                                                        'card_name': book_title,
                                                                        'list_name': stage_name,
                                                                        'old_user': old_user_value,
                                                                    },
                                                                )
                                                                conn.commit()

                                                                # Clear relevant session state to force refresh
                                                                keys_to_clear = [
                                                                    k
                                                                    for k in st.session_state.keys()
                                                                    if book_title in k and stage_name in k
                                                                ]
                                                                for key in keys_to_clear:
                                                                    if key.startswith(('complete_', 'timer_')):
                                                                        del st.session_state[key]

                                                                # Store success message instead of immediate refresh
                                                                success_key = (
                                                                    f"reassign_success_{book_title}_{stage_name}_{user_name}_{idx}"
                                                                    f"reassign_success_{book_title}_{stage_name}_{user_name}"
                                                                )
                                                                st.session_state[success_key] = (
                                                                    f"User reassigned from {current_user} to {new_user}"
                                                                )

                                                                # User reassignment completed
                                                        except Exception as e:
                                                            st.error(f"Error reassigning user: {str(e)}")

                                        with col2:
                                            # Empty space - timer moved to button column
                                            st.write("")

                                        with col3:
                                            # Start/Stop timer button with timer display
                                            if task_key not in st.session_state.timers:
                                                st.session_state.timers[task_key] = False

                                            # Timer controls and display
                                            if st.session_state.timers[task_key]:
                                                # Timer is active - show simple stop control
                                                if task_key in st.session_state.timer_start_times:

                                                    # Simple timer calculation
                                                    start_time = st.session_state.timer_start_times[task_key]
                                                    accumulated = st.session_state.timer_accumulated_time.get(task_key, 0)
                                                    paused = st.session_state.timer_paused.get(task_key, False)

                                                    current_elapsed = 0 if paused else calculate_timer_elapsed_time(start_time)
                                                    elapsed_seconds = accumulated + current_elapsed
                                                    elapsed_str = format_seconds_to_time(elapsed_seconds)

                                                    # Display recording status with a client-side timer
                                                    status_label = "Paused" if paused else "Recording"
                                                    timer_id = f"timer_{task_key}_{idx}"
                                                    components.html(
                                                        render_basic_js_timer(
                                                            timer_id,
                                                            status_label,
                                                            elapsed_seconds,
                                                            paused,
                                                        ),
                                                        height=40,

                                                    )

                                                    # Second row with pause and stop controls
                                                    timer_row2_col1, timer_row2_col2 = st.columns([1.5, 1])

                                                    with timer_row2_col1:
                                                        pause_label = "Resume" if paused else "Pause"

                                                        if st.button(
                                                            pause_label,
                                                            key=f"pause_{task_key}_{idx}",
                                                        ):
                                                            if paused:
                                                                resume_time = datetime.utcnow().replace(tzinfo=timezone.utc).astimezone(BST)
                                                                st.session_state.timer_start_times[task_key] = resume_time
                                                                st.session_state.timer_paused[task_key] = False
                                                                update_active_timer_state(
                                                                    engine,
                                                                    task_key,
                                                                    accumulated,
                                                                    False,
                                                                    resume_time,
                                                                )
                                                            else:
                                                                elapsed_since_start = calculate_timer_elapsed_time(start_time)
                                                                new_accum = accumulated + elapsed_since_start
                                                                st.session_state.timer_accumulated_time[task_key] = new_accum
                                                                st.session_state.timer_paused[task_key] = True
                                                                update_active_timer_state(
                                                                    engine,
                                                                    task_key,
                                                                    new_accum,
                                                                    True,
                                                                )
                                                            st.rerun()

                                                    with timer_row2_col2:
                                                        if st.button("Stop", key=f"stop_{task_key}_{idx}"):
                                                            final_time = elapsed_seconds
                                                            stop_active_timer(engine, task_key)

                                                            # Keep expanded states
                                                            expanded_key = f"expanded_{book_title}"
                                                            st.session_state[expanded_key] = True
                                                            stage_expanded_key = (
                                                                f"stage_expanded_{book_title}_{stage_name}"
                                                            )
                                                            st.session_state[stage_expanded_key] = True

                                                            # Always clear timer states first to prevent double-processing
                                                            st.session_state.timers[task_key] = False
                                                            timer_start_time = st.session_state.timer_start_times.get(
                                                                task_key
                                                            )

                                                            # Save to database only if time > 0
                                                            if final_time > 0 and timer_start_time:
                                                                try:
                                                                    user_original_data = stage_data[
                                                                        stage_data['User'] == user_name
                                                                    ].iloc[0]
                                                                    board_name = user_original_data['Board']
                                                                    existing_tag = (
                                                                        user_original_data.get('Tag', None)
                                                                        if 'Tag' in user_original_data
                                                                        else None
                                                                    )

                                                                    with engine.connect() as conn:
                                                                        # Use ON CONFLICT to handle duplicate entries by updating existing records
                                                                        conn.execute(
                                                                            text(
                                                                                '''
                                            INSERT INTO trello_time_tracking
                                            (card_name, user_name, list_name, time_spent_seconds,
                                             date_started, session_start_time, board_name, tag)
                                            VALUES (:card_name, :user_name, :list_name, :time_spent_seconds,
                                                   :date_started, :session_start_time, :board_name, :tag)
                                            ON CONFLICT (card_name, user_name, list_name, date_started, time_spent_seconds)
                                            DO UPDATE SET
                                                session_start_time = EXCLUDED.session_start_time,
                                                board_name = EXCLUDED.board_name,
                                                tag = EXCLUDED.tag,
                                                created_at = CURRENT_TIMESTAMP
                                        '''
                                                                            ),
                                                                            {
                                                                                'card_name': book_title,
                                                                                'user_name': user_name,
                                                                                'list_name': stage_name,
                                                                                'time_spent_seconds': final_time,
                                                                                'date_started': timer_start_time.date(),
                                                                                'session_start_time': timer_start_time,
                                                                                'board_name': board_name,
                                                                                'tag': existing_tag,
                                                                            },
                                                                        )

                                                                        # Remove from active timers
                                                                        conn.execute(
                                                                            text(
                                                                                'DELETE FROM active_timers WHERE timer_key = :timer_key'
                                                                            ),
                                                                            {'timer_key': task_key},
                                                                        )
                                                                        conn.commit()

                                                                    # Store success message for display at bottom
                                                                    success_msg_key = f"timer_success_{task_key}"
                                                                    st.session_state[success_msg_key] = (
                                                                        f"Added {elapsed_str} to {book_title} - {stage_name}"
                                                                    )

                                                                    # Timer stopped successfully
                                                                except Exception as e:
                                                                    st.error(f"Error saving timer data: {str(e)}")
                                                                    # Still try to clean up active timer from database on error
                                                                    try:
                                                                        with engine.connect() as conn:
                                                                            conn.execute(
                                                                                text(
                                                                                    'DELETE FROM active_timers WHERE timer_key = :timer_key'
                                                                                ),
                                                                                {'timer_key': task_key},
                                                                            )
                                                                            conn.commit()
                                                                    except:
                                                                        pass  # Ignore cleanup errors
                                                            else:
                                                                # Even if no time to save, clean up active timer
                                                                try:
                                                                    with engine.connect() as conn:
                                                                        conn.execute(
                                                                            text(
                                                                                'DELETE FROM active_timers WHERE timer_key = :timer_key'
                                                                            ),
                                                                            {'timer_key': task_key},
                                                                        )
                                                                        conn.commit()
                                                                except:
                                                                    pass  # Ignore cleanup errors

                                                            # Clear timer states
                                                            if task_key in st.session_state.timer_start_times:
                                                                del st.session_state.timer_start_times[task_key]
                                                            if task_key in st.session_state.timer_accumulated_time:
                                                                del st.session_state.timer_accumulated_time[task_key]
                                                            if task_key in st.session_state.timer_paused:
                                                                del st.session_state.timer_paused[task_key]

                                                            # Refresh the interface so totals update immediately
                                                            st.rerun()

                                            else:
                                                # Timer is not active - show Start button
                                                if st.button("Start", key=f"start_{task_key}_{idx}"):
                                                    # Preserve expanded state before rerun
                                                    expanded_key = f"expanded_{book_title}"
                                                    st.session_state[expanded_key] = True

                                                    # Also preserve stage expanded state
                                                    stage_expanded_key = f"stage_expanded_{book_title}_{stage_name}"
                                                    st.session_state[stage_expanded_key] = True

                                                    # Start timer - use UTC for consistency
                                                    start_time_utc = datetime.utcnow().replace(tzinfo=timezone.utc)
                                                    # Convert to BST for display/storage but keep UTC calculation base
                                                    start_time_bst = start_time_utc.astimezone(BST)
                                                    st.session_state.timers[task_key] = True
                                                    st.session_state.timer_start_times[task_key] = start_time_bst
                                                    st.session_state.timer_paused[task_key] = False
                                                    st.session_state.timer_accumulated_time[task_key] = 0

                                                    # Save to database for persistence
                                                    user_original_data = stage_data[
                                                        stage_data['User'] == user_name
                                                    ].iloc[0]
                                                    board_name = user_original_data['Board']

                                                    save_active_timer(
                                                        engine,
                                                        task_key,
                                                        book_title,
                                                        user_name if user_name != "Not set" else None,
                                                        stage_name,
                                                        board_name,
                                                        start_time_bst,
                                                        accumulated_seconds=0,
                                                        is_paused=False,
                                                    )

                                                    st.rerun()

                                            # Manual time entry section
                                            st.write("**Manual Entry:**")

                                            # Create a form to handle Enter key properly
                                            with st.form(key=f"time_form_{task_key}_{idx}"):
                                                manual_time = st.text_input(
                                                    "Add time (hh:mm:ss):", placeholder="01:30:00"
                                                )

                                                # Hide the submit button and form styling with CSS
                                                st.markdown(
                                                    """
                                                    <style>
                                                    div[data-testid="stForm"] button {
                                                        display: none;
                                                    }
                                                    div[data-testid="stForm"] {
                                                        border: none !important;
                                                        background: none !important;
                                                        padding: 0 !important;
                                                    }
                                                    </style>
                                                    """,
                                                    unsafe_allow_html=True,
                                                )

                                                submitted = st.form_submit_button("Add Time")

                                                if submitted and manual_time:
                                                    try:
                                                        # Parse the time format hh:mm:ss
                                                        time_parts = manual_time.split(':')
                                                        if len(time_parts) == 3:
                                                            hours = int(time_parts[0])
                                                            minutes = int(time_parts[1])
                                                            seconds = int(time_parts[2])

                                                            # Validate individual components
                                                            if hours > 100:
                                                                st.error(
                                                                    f"Maximum hours allowed is 100. You entered {hours} hours."
                                                                )
                                                            elif minutes >= 60:
                                                                st.error(
                                                                    f"Minutes must be less than 60. You entered {minutes} minutes."
                                                                )
                                                            elif seconds >= 60:
                                                                st.error(
                                                                    f"Seconds must be less than 60. You entered {seconds} seconds."
                                                                )
                                                            else:
                                                                total_seconds = hours * 3600 + minutes * 60 + seconds

                                                                # Validate maximum time (100 hours = 360,000 seconds)
                                                                max_seconds = 100 * 3600  # 360,000 seconds
                                                                if total_seconds > max_seconds:
                                                                    st.error(
                                                                        f"Maximum time allowed is 100:00:00. You entered {manual_time}"
                                                                    )
                                                                elif total_seconds > 0:
                                                                    # Add manual time to database
                                                                    try:
                                                                        # Get board name from original data
                                                                        user_original_data = stage_data[
                                                                            stage_data['User'] == user_name
                                                                        ].iloc[0]
                                                                        board_name = user_original_data['Board']
                                                                        # Get existing tag from original data
                                                                        existing_tag = (
                                                                            user_original_data.get('Tag', None)
                                                                            if 'Tag' in user_original_data
                                                                            else None
                                                                        )

                                                                        # Get current completion status to preserve it
                                                                        completion_key = f"complete_{book_title}_{stage_name}_{user_name}"
                                                                        current_completion = get_task_completion(
                                                                            engine, book_title, user_name, stage_name
                                                                        )
                                                                        # Also check session state in case it was just changed
                                                                        if completion_key in st.session_state:
                                                                            current_completion = st.session_state[
                                                                                completion_key
                                                                            ]

                                                                        # Preserve expanded state before rerun
                                                                        expanded_key = f"expanded_{book_title}"
                                                                        st.session_state[expanded_key] = True

                                                                        # Preserve stage expanded state
                                                                        stage_expanded_key = (
                                                                            f"stage_expanded_{book_title}_{stage_name}"
                                                                        )
                                                                        st.session_state[stage_expanded_key] = True

                                                                        with engine.connect() as conn:
                                                                            conn.execute(
                                                                                text(
                                                                                    '''
                                                                                    INSERT INTO trello_time_tracking
                                                                                    (card_name, user_name, list_name, time_spent_seconds, board_name, created_at, tag, completed)
                                                                                    VALUES (:card_name, :user_name, :list_name, :time_spent_seconds, :board_name, :created_at, :tag, :completed)
                                                                                '''
                                                                                ),
                                                                                {
                                                                                    'card_name': book_title,
                                                                                    'user_name': user_name,
                                                                                    'list_name': stage_name,
                                                                                    'time_spent_seconds': total_seconds,
                                                                                    'board_name': board_name,
                                                                                    'created_at': datetime.now(BST),
                                                                                    'tag': existing_tag,
                                                                                    'completed': current_completion,
                                                                                },
                                                                            )
                                                                            conn.commit()

                                                                        # Store success message in session state for display
                                                                        success_msg_key = (
                                                                            f"manual_time_success_{task_key}"
                                                                        )
                                                                        st.session_state[success_msg_key] = (
                                                                            f"Added {manual_time} to progress"
                                                                        )

                                                                    except Exception as e:
                                                                        st.error(f"Error saving time: {str(e)}")
                                                                else:
                                                                    st.error("Time must be greater than 00:00:00")
                                                        else:
                                                            st.error("Please use format hh:mm:ss (e.g., 01:30:00)")
                                                    except ValueError:
                                                        st.error("Please enter valid numbers in hh:mm:ss format")

                                            # Display various success messages
                                            # Timer success message
                                            timer_success_key = f"timer_success_{task_key}"
                                            if timer_success_key in st.session_state:
                                                st.success(st.session_state[timer_success_key])
                                                del st.session_state[timer_success_key]

                                            # Manual time success message
                                            manual_success_key = f"manual_time_success_{task_key}"
                                            if manual_success_key in st.session_state:
                                                st.success(st.session_state[manual_success_key])
                                                del st.session_state[manual_success_key]

                                            # Completion status success message
                                            completion_success_key = f"completion_success_{task_key}"
                                            if completion_success_key in st.session_state:
                                                st.success(st.session_state[completion_success_key])
                                                del st.session_state[completion_success_key]

                                            # User reassignment success message
                                            reassign_success_key = f"reassign_success_{book_title}_{stage_name}_{user_name}_{idx}"
                                            reassign_success_key = f"reassign_success_{book_title}_{stage_name}_{user_name}"
                                            if reassign_success_key in st.session_state:
                                                st.success(st.session_state[reassign_success_key])
                                                del st.session_state[reassign_success_key]

                                # Show count of running timers (refresh buttons now appear under individual timers)
                                running_timers = [
                                    k for k, v in st.session_state.timers.items() if v and book_title in k
                                ]
                                if running_timers:
                                    st.write(f"{len(running_timers)} timer(s) running")

                                # Add stage dropdown
                                available_stages = get_available_stages_for_book(engine, book_title)
                                if available_stages:
                                    st.markdown("---")
                                    col1, col2 = st.columns([3, 1])

                                    with col1:
                                        selected_stage = st.selectbox(
                                            "Add stage:",
                                            options=["Select a stage to add..."] + available_stages,
                                            key=f"add_stage_{book_title}",
                                        )

                                    with col2:
                                        time_estimate = st.number_input(
                                            "Hours:",
                                            min_value=0.0,
                                            step=0.1,
                                            format="%.1f",
                                            value=1.0,
                                            key=f"add_stage_time_{book_title}",
                                            on_change=None,  # Prevent automatic refresh
                                        )

                                    if selected_stage != "Select a stage to add...":
                                        # Get the current time estimate from session state
                                        time_estimate_key = f"add_stage_time_{book_title}"
                                        current_time_estimate = st.session_state.get(time_estimate_key, 1.0)

                                        # Get book info for board name and tag
                                        book_info = next((book for book in all_books if book[0] == book_title), None)
                                        board_name = book_info[1] if book_info else None
                                        tag = book_info[2] if book_info else None

                                        # Convert hours to seconds for estimate
                                        estimate_seconds = int(current_time_estimate * 3600)

                                        if add_stage_to_book(
                                            engine, book_title, selected_stage, board_name, tag, estimate_seconds
                                        ):
                                            st.success(
                                                f"Added {selected_stage} to {book_title} with {current_time_estimate} hour estimate"
                                            )
                                            # Stage added successfully
                                        else:
                                            st.error("Failed to add stage")

                                # Remove stage section at the bottom left of each book
                                if stages_grouped.groups:  # Only show if book has stages
                                    st.markdown("---")
                                    remove_col1, remove_col2, remove_col3 = st.columns([2, 1, 1])

                                    with remove_col1:
                                        # Get all current stages for this book
                                        current_stages_with_users = []
                                        for stage_name in stage_order:
                                            if stage_name in stages_grouped.groups:
                                                stage_data = stages_grouped.get_group(stage_name)
                                                user_aggregated = (
                                                    stage_data.groupby('User')['Time spent (s)'].sum().reset_index()
                                                )
                                                for idx, user_task in user_aggregated.iterrows():
                                                    user_name = user_task['User']
                                                    user_display = (
                                                        user_name
                                                        if user_name and user_name != "Not set"
                                                        else "Unassigned"
                                                    )
                                                    current_stages_with_users.append(f"{stage_name} ({user_display})")

                                        if current_stages_with_users:
                                            selected_remove_stage = st.selectbox(
                                                "Remove stage:",
                                                options=["Select stage to remove..."] + current_stages_with_users,
                                                key=f"remove_stage_select_{book_title}",
                                            )

                                            if selected_remove_stage != "Select stage to remove...":
                                                # Parse the selection to get stage name and user
                                                stage_user_match = selected_remove_stage.split(" (")
                                                remove_stage_name = stage_user_match[0]
                                                remove_user_name = stage_user_match[1].rstrip(")")
                                                if remove_user_name == "Unassigned":
                                                    remove_user_name = "Not set"

                                                if st.button(
                                                    "Remove",
                                                    key=f"remove_confirm_{book_title}_{remove_stage_name}_{remove_user_name}",
                                                    type="secondary",
                                                ):
                                                    if delete_task_stage(
                                                        engine, book_title, remove_user_name, remove_stage_name
                                                    ):
                                                        st.success(
                                                            f"Removed {remove_stage_name} for {remove_user_name}"
                                                        )
                                                        # Manual time added successfully
                                                    else:
                                                        st.error("Failed to remove stage")

                                # Archive and Delete buttons at the bottom of each book
                                st.markdown("---")
                                col1, col2 = st.columns(2)

                                with col1:
                                    if st.button(
                                        f"Archive '{book_title}'",
                                        key=f"archive_{book_title}",
                                        help="Move this book to archive",
                                    ):
                                        try:
                                            with engine.connect() as conn:
                                                # Check if book has time tracking records
                                                result = conn.execute(
                                                    text(
                                                        '''
                                                        SELECT COUNT(*) FROM trello_time_tracking
                                                        WHERE card_name = :card_name
                                                    '''
                                                    ),
                                                    {'card_name': book_title},
                                                )
                                                record_count = result.scalar()

                                                if record_count > 0:
                                                    # Archive existing time tracking records
                                                    conn.execute(
                                                        text(
                                                            '''
                                                            UPDATE trello_time_tracking
                                                            SET archived = TRUE
                                                            WHERE card_name = :card_name
                                                        '''
                                                        ),
                                                        {'card_name': book_title},
                                                    )
                                                else:
                                                    # Create a placeholder archived record for books without tasks
                                                    conn.execute(
                                                        text(
                                                            '''
                                                            INSERT INTO trello_time_tracking
                                                            (card_name, user_name, list_name, time_spent_seconds,
                                                             card_estimate_seconds, board_name, archived, created_at)
                                                            VALUES (:card_name, 'Not set', 'No tasks assigned', 0,
                                                                   0, 'Manual Entry', TRUE, NOW())
                                                        '''
                                                        ),
                                                        {'card_name': book_title},
                                                    )

                                                # Archive the book in books table
                                                conn.execute(
                                                    text(
                                                        '''
                                                        UPDATE books
                                                        SET archived = TRUE
                                                        WHERE card_name = :book_name
                                                    '''
                                                    ),
                                                    {'book_name': book_title},
                                                )

                                                conn.commit()

                                            # Keep user on the current tab
                                            st.success(f"'{book_title}' has been archived successfully!")
                                            # Archive operation completed
                                        except Exception as e:
                                            st.error(f"Error archiving book: {str(e)}")

                                with col2:
                                    if st.button(
                                        f"Delete '{book_title}'",
                                        key=f"delete_progress_{book_title}",
                                        help="Permanently delete this book and all its data",
                                        type="secondary",
                                    ):
                                        # Add confirmation using session state
                                        confirm_key = f"confirm_delete_progress_{book_title}"
                                        if confirm_key not in st.session_state:
                                            st.session_state[confirm_key] = False

                                        if not st.session_state[confirm_key]:
                                            st.session_state[confirm_key] = True
                                            st.warning(
                                                f"Click 'Delete {book_title}' again to permanently delete all data for this book."
                                            )
                                        else:
                                            try:
                                                with engine.connect() as conn:
                                                    conn.execute(
                                                        text(
                                                            '''
                                                            DELETE FROM trello_time_tracking
                                                            WHERE card_name = :card_name
                                                        '''
                                                        ),
                                                        {'card_name': book_title},
                                                    )
                                                    conn.commit()

                                                # Reset confirmation state
                                                del st.session_state[confirm_key]
                                                # Keep user on the Book Progress tab
                                                st.success(f"'{book_title}' has been permanently deleted!")
                                                # Delete operation completed
                                            except Exception as e:
                                                st.error(f"Error deleting book: {str(e)}")
                                                # Reset confirmation state on error
                                                if confirm_key in st.session_state:
                                                    del st.session_state[confirm_key]

                            stage_counter += 1

                    # Pagination controls below book cards
                    total_pages = (
                        (total_books_to_display - 1) // books_per_page + 1 if total_books_to_display > 0 else 1
                    )
                    nav_col1, nav_col2 = st.columns(2)
                    with nav_col1:
                        if st.button("Previous", disabled=st.session_state.book_page == 0):
                            st.session_state.book_page -= 1
                            st.rerun()
                    with nav_col2:
                        if st.button("Next", disabled=st.session_state.book_page >= total_pages - 1):
                            st.session_state.book_page += 1
                            st.rerun()

        except Exception as e:
            st.error(f"Error accessing database: {str(e)}")
            # Add simplified debug info
            try:
                import traceback

                error_details = traceback.format_exc().split('\n')[-3:-1]  # Get last 2 lines
                st.error(f"Location: {' '.join(error_details)}")
            except:
                pass  # Ignore debug errors

        # Add table showing all books with their boards below the book cards
        st.markdown("---")
        st.subheader("All Books Overview")

        # Create data for the table
        table_data = []

        # Create a dictionary to track books and their boards
        book_board_map = {}

        # First, add books with tasks from database
        if df_from_db is not None and not df_from_db.empty and 'Card name' in df_from_db.columns:
            try:
                for _, row in df_from_db.groupby('Card name').first().iterrows():
                    book_name = row['Card name']
                    board_name = row['Board'] if 'Board' in row and row['Board'] else 'Not set'
                    book_board_map[book_name] = board_name
            except Exception as e:
                # If groupby fails, fall back to simple iteration
                pass

        # Then add books without tasks from all_books
        try:
            for book_info in all_books:
                book_name = book_info[0]
                if book_name not in book_board_map:
                    board_name = book_info[1] if book_info[1] else 'Not set'
                    book_board_map[book_name] = board_name
        except Exception as e:
            # Handle case where all_books might be empty or malformed
            pass

        # Convert to sorted list for table display
        for book_name in sorted(book_board_map.keys()):
            table_data.append({'Book Name': book_name, 'Board': book_board_map[book_name]})

        if table_data:
            # Create DataFrame for display
            table_df = pd.DataFrame(table_data)
            st.dataframe(table_df, use_container_width=True, hide_index=True)
        else:
            st.info("No books found in the database.")

        # Clear refresh flags without automatic rerun to prevent infinite loops
        for flag in ['completion_changed', 'major_update_needed']:
            if flag in st.session_state:
                del st.session_state[flag]
                
        components.html(
        """
        <div style="text-align: center; margin-top: 10px;">
            <span style="font-size: 12px; color: #888; cursor: pointer; text-decoration: underline;"
                  onclick="document.getElementById('dont-click-modal').style.display='flex';">
                Please do not click
            </span>
        </div>
    
        <div id="dont-click-modal" style="display:none; position: fixed; top:0; left:0; width:100%; height:100%;
            background-color: rgba(0,0,0,0.5); z-index:1000; align-items: center; justify-content: center;">
          <div style="background-color: white; padding: 20px; border-radius: 8px; text-align: center; max-width: 300px;">
            <p style="margin-bottom: 20px;">What do you think you're doing? It clearly stated, 'Please do not click.'</p>
            <button onclick="document.getElementById('dont-click-modal').style.display='none';"
                    style="margin-right: 10px;">Go back</button>
            <button onclick="window.open('https://youtu.be/5T5BY1j2MkE', '_blank');">Proceed anyway</button>
          </div>
        </div>
        """,
        height=300,
    )
    with reporting_tab:
        st.header("Reporting")
        st.markdown("Filter tasks by user, book, board, tag, and date range from all uploaded data.")

        # Get filter options from database
        users = get_users_from_database(engine)
        books = get_books_from_database(engine)
        boards = get_boards_from_database(engine)
        tags = get_tags_from_database(engine)

        if not users:
            st.info("No users found in database. Please add entries in the 'Add Book' tab first.")
            st.stop()

        # Filter selection - organized in columns
        col1, col2 = st.columns(2)

        with col1:
            # User selection dropdown
            selected_user = st.selectbox(
                "Select User:", options=["All Users"] + users, help="Choose a user to view their tasks"
            )

            # Book search input
            book_search = st.text_input(
                "Search Book (optional):",
                placeholder="Start typing to search books...",
                help="Type to search for a specific book",
            )
            # Match the search to available books
            if book_search:
                matched_books = [book for book in books if book_search.lower() in book.lower()]
                if matched_books:
                    selected_book = st.selectbox(
                        "Select from matches:", options=matched_books, help="Choose from matching books"
                    )
                else:
                    st.warning("No books found matching your search")
                    selected_book = "All Books"
            else:
                selected_book = "All Books"

        with col2:
            # Board selection dropdown
            selected_board = st.selectbox(
                "Select Board (optional):", options=["All Boards"] + boards, help="Choose a specific board to filter by"
            )

            # Tag selection dropdown
            selected_tag = st.selectbox(
                "Select Tag (optional):", options=["All Tags"] + tags, help="Choose a specific tag to filter by"
            )

        # Date range selection
        col1, col2 = st.columns(2)
        with col1:
            start_date = st.date_input("Start Date (optional):", value=None, help="Leave empty to include all dates")

        with col2:
            end_date = st.date_input("End Date (optional):", value=None, help="Leave empty to include all dates")

        # Update button
        update_button = st.button("Update Table", type="primary")

        # Validate date range
        if start_date and end_date and start_date > end_date:
            st.error("Start date must be before end date")
            return

        # Filter and display results only when button is clicked or on initial load
        if update_button or 'filtered_tasks_displayed' not in st.session_state:
            with st.spinner("Loading filtered tasks..."):
                filtered_tasks = get_filtered_tasks_from_database(
                    engine,
                    user_name=selected_user if selected_user != "All Users" else None,
                    book_name=selected_book if selected_book != "All Books" else None,
                    board_name=selected_board if selected_board != "All Boards" else None,
                    tag_name=selected_tag if selected_tag != "All Tags" else None,
                    start_date=start_date,
                    end_date=end_date,
                )

            # Store in session state to prevent automatic reloading
            st.session_state.filtered_tasks_displayed = True
            st.session_state.current_filtered_tasks = filtered_tasks
            st.session_state.current_filters = {
                'user': selected_user,
                'book': selected_book,
                'board': selected_board,
                'tag': selected_tag,
                'start_date': start_date,
                'end_date': end_date,
            }

        # Display cached results if available
        if 'current_filtered_tasks' in st.session_state:

            filtered_tasks = st.session_state.current_filtered_tasks
            current_filters = st.session_state.get('current_filters', {})

            if not filtered_tasks.empty:
                st.subheader("Filtered Results")

                # Show active filters info
                active_filters = []
                if current_filters.get('user') and current_filters.get('user') != "All Users":
                    active_filters.append(f"User: {current_filters.get('user')}")
                if current_filters.get('book') and current_filters.get('book') != "All Books":
                    active_filters.append(f"Book: {current_filters.get('book')}")
                if current_filters.get('board') and current_filters.get('board') != "All Boards":
                    active_filters.append(f"Board: {current_filters.get('board')}")
                if current_filters.get('tag') and current_filters.get('tag') != "All Tags":
                    active_filters.append(f"Tag: {current_filters.get('tag')}")
                if current_filters.get('start_date') or current_filters.get('end_date'):
                    start_str = (
                        current_filters.get('start_date').strftime('%d/%m/%Y')
                        if current_filters.get('start_date')
                        else 'All'
                    )
                    end_str = (
                        current_filters.get('end_date').strftime('%d/%m/%Y')
                        if current_filters.get('end_date')
                        else 'All'
                    )
                    active_filters.append(f"Date range: {start_str} to {end_str}")

                if active_filters:
                    left_col, right_col = st.columns([1, 3])
                    with left_col:
                        with st.expander("Active Filters", expanded=False):
                            for f in active_filters:
                                st.write(f)
                    with right_col:
                        st.dataframe(filtered_tasks, use_container_width=True, hide_index=True)
                else:
                    st.dataframe(filtered_tasks, use_container_width=True, hide_index=True)

                # Download button for filtered results
                csv_buffer = io.StringIO()
                filtered_tasks.to_csv(csv_buffer, index=False)
                st.download_button(
                    label="Download Filtered Results",
                    data=csv_buffer.getvalue(),
                    file_name="filtered_tasks.csv",
                    mime="text/csv",
                )

                # Summary statistics for filtered data
                st.subheader("Summary")
                col1, col2, col3, col4 = st.columns(4)

                with col1:
                    st.metric("Total Books", int(filtered_tasks['Book Title'].nunique()))

                with col2:
                    st.metric("Total Tasks", len(filtered_tasks))

                with col3:
                    st.metric("Unique Users", int(filtered_tasks['User'].nunique()))

                with col4:
                    # Calculate total time from formatted time strings
                    total_seconds = 0
                    for time_str in filtered_tasks['Time Spent']:
                        if time_str != "00:00:00":
                            parts = time_str.split(':')
                            total_seconds += int(parts[0]) * 3600 + int(parts[1]) * 60 + int(parts[2])
                    total_hours = total_seconds / 3600
                    st.metric("Total Time (Hours)", f"{total_hours:.1f}")

            else:
                st.warning("No tasks found matching the selected filters.")

        elif 'filtered_tasks_displayed' not in st.session_state:
            st.info("Click 'Update Table' to load filtered results.")

    with archive_tab:
        st.header("Archive")
        st.markdown("View and manage archived books.")

        try:
            # Get count of archived records
            with engine.connect() as conn:
                archived_count = conn.execute(
                    text('SELECT COUNT(*) FROM trello_time_tracking WHERE archived = TRUE')
                ).scalar()

            if archived_count and archived_count > 0:
                st.info(f"Showing archived books from {archived_count} database records.")

                # Get archived data from database
                df_archived = pd.read_sql(
                    '''SELECT card_name as "Card name",
                       COALESCE(user_name, 'Not set') as "User",
                       list_name as "List",
                       time_spent_seconds as "Time spent (s)",
                       date_started as "Date started (f)",
                       card_estimate_seconds as "Card estimate(s)",
                       board_name as "Board", created_at, tag as "Tag"
                       FROM trello_time_tracking WHERE archived = TRUE ORDER BY created_at DESC''',
                    engine,
                )

                if not df_archived.empty:
                    # Add search bar for archived book titles
                    archive_search_query = st.text_input(
                        "Search archived books by title:",
                        placeholder="Enter book title to filter archived results...",
                        help="Search for specific archived books by typing part of the title",
                        key="archive_search",
                    )

                    # Filter archived books based on search
                    filtered_archived_df = df_archived.copy()
                    if archive_search_query:
                        mask = filtered_archived_df['Card name'].str.contains(
                            archive_search_query, case=False, na=False
                        )
                        filtered_archived_df = filtered_archived_df[mask]

                    # Get unique archived books
                    unique_archived_books = filtered_archived_df['Card name'].unique()

                    if len(unique_archived_books) > 0:
                        st.write(f"Found {len(unique_archived_books)} archived books to display")

                        # Display each archived book with same structure as Book Completion
                        for book_title in unique_archived_books:
                            book_mask = filtered_archived_df['Card name'] == book_title
                            book_data = filtered_archived_df[book_mask].copy()

                            # Calculate overall progress
                            total_time_spent = book_data['Time spent (s)'].sum()

                            # Calculate total estimated time
                            estimated_time = 0
                            if 'Card estimate(s)' in book_data.columns:
                                book_estimates = book_data['Card estimate(s)'].fillna(0).sum()
                                if book_estimates > 0:
                                    estimated_time = book_estimates

                            # Calculate completion percentage and progress text
                            if estimated_time > 0:
                                completion_percentage = (total_time_spent / estimated_time) * 100
                                progress_text = f"{format_seconds_to_time(total_time_spent)}/{format_seconds_to_time(estimated_time)} ({completion_percentage:.1f}%)"
                            else:
                                completion_percentage = 0
                                progress_text = f"Total: {format_seconds_to_time(total_time_spent)} (No estimate)"

                            with st.expander(book_title, expanded=False):
                                # Show progress bar and completion info at the top
                                progress_bar_html = f"""
                                <div style="width: 50%; background-color: #f0f0f0; border-radius: 5px; height: 10px; margin: 8px 0;">
                                    <div style="width: {min(completion_percentage, 100):.1f}%; background-color: #2AA395; height: 100%; border-radius: 5px;"></div>
                                </div>
                                """
                                st.markdown(progress_bar_html, unsafe_allow_html=True)
                                st.markdown(
                                    f'<div style="font-size: 14px; color: #666; margin-bottom: 10px;">{progress_text}</div>',
                                    unsafe_allow_html=True,
                                )

                                st.markdown("---")

                                # Show task breakdown for archived book
                                task_breakdown = (
                                    book_data.groupby(['List', 'User'])['Time spent (s)'].sum().reset_index()
                                )
                                task_breakdown['Time Spent'] = task_breakdown['Time spent (s)'].apply(
                                    format_seconds_to_time
                                )
                                task_breakdown = task_breakdown[['List', 'User', 'Time Spent']]

                                st.write("**Task Breakdown:**")
                                st.dataframe(task_breakdown, use_container_width=True, hide_index=True)

                                # Unarchive and Delete buttons
                                st.markdown("---")
                                col1, col2 = st.columns(2)

                                with col1:
                                    if st.button(
                                        f"Unarchive '{book_title}'",
                                        key=f"unarchive_{book_title}",
                                        help="Move this book back to active books",
                                    ):
                                        try:
                                            with engine.connect() as conn:
                                                conn.execute(
                                                    text(
                                                        '''
                                                    UPDATE trello_time_tracking
                                                    SET archived = FALSE
                                                    WHERE card_name = :card_name
                                                '''
                                                    ),
                                                    {'card_name': book_title},
                                                )
                                                conn.commit()

                                            # Keep user on the Archive tab
                                            st.success(f"'{book_title}' has been unarchived successfully!")
                                            st.rerun()
                                        except Exception as e:
                                            st.error(f"Error unarchiving book: {str(e)}")

                                with col2:
                                    if st.button(
                                        f"Delete '{book_title}'",
                                        key=f"delete_{book_title}",
                                        help="Permanently delete this book and all its data",
                                        type="secondary",
                                    ):
                                        # Add confirmation using session state
                                        confirm_key = f"confirm_delete_{book_title}"
                                        if confirm_key not in st.session_state:
                                            st.session_state[confirm_key] = False

                                        if not st.session_state[confirm_key]:
                                            st.session_state[confirm_key] = True
                                            st.warning(
                                                f"Click 'Delete {book_title}' again to permanently delete all data for this book."
                                            )
                                            st.rerun()
                                        else:
                                            try:
                                                with engine.connect() as conn:
                                                    conn.execute(
                                                        text(
                                                            '''
                                                        DELETE FROM trello_time_tracking
                                                        WHERE card_name = :card_name
                                                    '''
                                                        ),
                                                        {'card_name': book_title},
                                                    )
                                                    conn.commit()

                                                # Reset confirmation state
                                                del st.session_state[confirm_key]
                                                # Keep user on the Archive tab
                                                st.success(f"'{book_title}' has been permanently deleted!")
                                                st.rerun()
                                            except Exception as e:
                                                st.error(f"Error deleting book: {str(e)}")
                                                # Reset confirmation state on error
                                                if confirm_key in st.session_state:
                                                    del st.session_state[confirm_key]
                    else:
                        if archive_search_query:
                            st.warning(f"No archived books found matching '{archive_search_query}'")
                        else:
                            st.warning("No archived books available")
                else:
                    st.warning("No archived books available")
            else:
                st.info("No archived books found. Archive books from the 'Book Completion' tab to see them here.")

        except Exception as e:
            st.error(f"Error accessing archived data: {str(e)}")


if __name__ == "__main__":
    main()<|MERGE_RESOLUTION|>--- conflicted
+++ resolved
@@ -27,10 +27,6 @@
     """
     <style>
         [data-testid="stSidebar"] {
-<<<<<<< HEAD
-=======
-            width: 40% !important;
->>>>>>> 5242c9fa
             resize: horizontal;
             overflow: auto;
         }
@@ -39,7 +35,6 @@
     unsafe_allow_html=True,
 )
 
-<<<<<<< HEAD
 # Set default sidebar width via JavaScript so users can still resize it
 components.html(
     """
@@ -53,8 +48,6 @@
     height=0,
 )
 
-=======
->>>>>>> 5242c9fa
 # Set BST timezone (UTC+1)
 BST = timezone(timedelta(hours=1))
 UTC_PLUS_1 = BST  # Keep backward compatibility
@@ -873,14 +866,11 @@
                             components.html(
                                 f"""
 <style>
-<<<<<<< HEAD
 body {{
   font-family: 'Noto Sans', sans-serif;
   margin: 0;
 }}
-=======
-body {{ font-family: 'Noto Sans', sans-serif; }}
->>>>>>> 5242c9fa
+
 .timer-text {{
   white-space: normal;
   word-break: break-word;
@@ -903,11 +893,8 @@
 function resizeIframe() {{
   var iframe = window.frameElement;
   if (iframe) {{
-<<<<<<< HEAD
     iframe.style.height = (document.body.scrollHeight + 4) + 'px';
-=======
-    iframe.style.height = document.body.scrollHeight + 'px';
->>>>>>> 5242c9fa
+
   }}
 }}
 resizeIframe();
