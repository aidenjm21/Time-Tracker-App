--- conflicted
+++ resolved
@@ -1630,36 +1630,7 @@
     .stButton > button:active, .stDownloadButton > button:active,
     .stButton > button:focus, .stDownloadButton > button:focus,
     .stButton > button:disabled, .stDownloadButton > button:disabled {
-<<<<<<< HEAD
-        background-color: #2AA395;
-        color: #ffffff;
-    }
-
-    /* Style radio selector as tabs and hide default controls */
-    div[role="radiogroup"] {
-        display: flex;
-        gap: 0;
-    }
-    div[role="radiogroup"] label[data-baseweb="radio"] {
-        background-color: #e0e0e0;
-        color: #000000;
-        padding: 0.25rem 1rem;
-        border: 1px solid #cccccc;
-        border-bottom: none;
-        border-radius: 3px 3px 0 0;
-        margin-right: 2px;
-        cursor: pointer;
-    }
-    div[role="radiogroup"] label[data-baseweb="radio"]:hover {
-        background-color: #f5f5f5;
-    }
-    div[role="radiogroup"] label[data-baseweb="radio"] input,
-    div[role="radiogroup"] label[data-baseweb="radio"] svg {
-        display: none;
-    }
-    div[role="radiogroup"] label[data-baseweb="radio"]:has(input:checked) {
-=======
->>>>>>> 6dda3b53
+
         background-color: #2AA395;
         color: #ffffff;
     }
@@ -1747,12 +1718,9 @@
                         st.error(msg)
                 except Exception as e:
                     st.error(f"Error reading CSV: {str(e)}")
-<<<<<<< HEAD
-        with open("time_tracker_example.xlsx", "rb") as example_file:
-=======
+
         with open("time_tracker_example.csv", "rb") as example_file:
 
->>>>>>> 6dda3b53
             st.download_button(
                 label="Download example csv format",
                 data=example_file,
