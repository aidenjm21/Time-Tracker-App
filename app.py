--- conflicted
+++ resolved
@@ -2522,14 +2522,12 @@
                                                                 )
                                                             st.rerun()
 
-<<<<<<< HEAD
-                                                    with timer_row2_col2:
+                                                            with timer_row2_col2:
                                                         if st.button(
                                                             "Stop",
                                                             key=f"stop_{task_key}_{idx}",
                                                         ):
                                                             final_time = elapsed_seconds
-=======
                                                    with timer_row2_col2:
     if st.button("Stop", key=f"stop_{task_key}_{idx}"):
         final_time = elapsed_seconds  # ← Add the body of the first button
@@ -2540,7 +2538,6 @@
         final_time = elapsed_seconds
         # Optionally: stop_active_timer(engine, task_key)
 
->>>>>>> f617c1c7
 
                                                             # Keep expanded states
                                                             expanded_key = f"expanded_{book_title}"
