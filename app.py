--- conflicted
+++ resolved
@@ -1593,21 +1593,9 @@
                                 if st.button("Stop", key=f"summary_stop_{task_key}"):
                                     stop_active_timer(engine, task_key)
 
-<<<<<<< HEAD
-            if st.button("Refresh Active Timers", key="refresh_active_timers_sidebar", type="secondary"):
-                st.rerun()
-=======
- 6n6s3p-codex/update-active-timers-display-in-sidebar
-            if st.button("Refresh Active Timers", key="refresh_active_timers_sidebar", type="secondary"):
-                st.rerun()
-
-        if st.button("Refresh Active Timers", key="refresh_active_timers_sidebar", type="secondary"):
-            st.rerun()
-
- 
- main
-
->>>>>>> f79893f0
+if st.button("Refresh Active Timers", key="refresh_active_timers_sidebar", type="secondary"):
+    st.rerun()
+
         st.markdown("---")
         
         # Initialize session state for timers
