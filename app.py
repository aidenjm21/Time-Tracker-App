--- conflicted
+++ resolved
@@ -1620,7 +1620,6 @@
         background-color: #F0F2F5;
     }
 
-<<<<<<< HEAD
     /* Consistent button styling */
     .stButton > button, .stDownloadButton > button {
         background-color: #EB5D0C;
@@ -1635,59 +1634,6 @@
         color: #ffffff;
     }
 
-    /* Style radio selector as tabs and hide default controls */
-    div[role="radiogroup"] {
-        display: flex;
-        gap: 0;
-    }
-    div[role="radiogroup"] label[data-baseweb="radio"] {
-        background-color: #e0e0e0;
-        color: #000000;
-        padding: 0.25rem 1rem;
-        border: 1px solid #cccccc;
-        border-bottom: none;
-        border-radius: 3px 3px 0 0;
-        margin-right: 2px;
-        cursor: pointer;
-    }
-    div[role="radiogroup"] label[data-baseweb="radio"]:hover {
-        background-color: #f5f5f5;
-    }
-    div[role="radiogroup"] label[data-baseweb="radio"] input,
-    div[role="radiogroup"] label[data-baseweb="radio"] svg {
-        display: none;
-    }
-    div[role="radiogroup"] label[data-baseweb="radio"]:has(input:checked) {
-        background-color: #2AA395;
-        color: #ffffff;
-    }
-
-=======
-   /* Consistent button styling */
-.stButton > button,
-.stDownloadButton > button,
-button.st-emotion-cache-1h08hrp.e1e4lema2 {
-    background-color: #EB5D0C;
-    color: #ffffff;
-    border: none;
-}
-
-.stButton > button:hover,
-.stDownloadButton > button:hover,
-button.st-emotion-cache-1h08hrp.e1e4lema2:hover,
-.stButton > button:active,
-.stDownloadButton > button:active,
-button.st-emotion-cache-1h08hrp.e1e4lema2:active,
-.stButton > button:focus,
-.stDownloadButton > button:focus,
-button.st-emotion-cache-1h08hrp.e1e4lema2:focus,
-.stButton > button:disabled,
-.stDownloadButton > button:disabled,
-button.st-emotion-cache-1h08hrp.e1e4lema2:disabled {
-    background-color: #2AA395;
-    color: #ffffff;
-}
->>>>>>> 98ffa77a
     /* Custom progress bar colour */
     div[data-testid="stProgress"] div[data-testid="stProgressBar"] > div {
         background-color: #2AA395;
